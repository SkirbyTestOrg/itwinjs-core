--- conflicted
+++ resolved
@@ -1,10 +1,6 @@
 {
   "name": "@bentley/context-registry-client",
-<<<<<<< HEAD
-  "version": "2.0.0-dev.76",
-=======
   "version": "2.0.0-dev.77",
->>>>>>> 73f0523d
   "description": "iModel.js Context Registry Client",
   "main": "lib/context-registry-client.js",
   "typings": "lib/context-registry-client",
@@ -41,17 +37,6 @@
     "deep-assign": "^2.0.0"
   },
   "peerDependencies": {
-<<<<<<< HEAD
-    "@bentley/bentleyjs-core": "^2.0.0-dev.76",
-    "@bentley/itwin-client": "^2.0.0-dev.76"
-  },
-  "devDependencies": {
-    "@bentley/build-tools": "2.0.0-dev.76",
-    "@bentley/certa": "2.0.0-dev.76",
-    "@bentley/config-loader": "2.0.0-dev.76",
-    "@bentley/itwin-client": "2.0.0-dev.76",
-    "@bentley/oidc-signin-tool": "2.0.0-dev.76",
-=======
     "@bentley/bentleyjs-core": "^2.0.0-dev.77",
     "@bentley/itwin-client": "^2.0.0-dev.77"
   },
@@ -61,7 +46,6 @@
     "@bentley/config-loader": "2.0.0-dev.77",
     "@bentley/itwin-client": "2.0.0-dev.77",
     "@bentley/oidc-signin-tool": "2.0.0-dev.77",
->>>>>>> 73f0523d
     "@types/chai": "^4.1.4",
     "@types/deep-assign": "^0.1.0",
     "@types/mocha": "^5.2.5",
