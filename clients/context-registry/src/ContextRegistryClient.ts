--- conflicted
+++ resolved
@@ -6,13 +6,9 @@
  * @module ContextRegistry
  */
 import * as deepAssign from "deep-assign";
-<<<<<<< HEAD
-import { AuthorizedClientRequestContext, ECJsonTypeMap, RequestOptions, RequestQueryOptions, WsgClient, WsgInstance } from "@bentley/itwin-client";
-=======
 import { AuthorizedClientRequestContext, RequestOptions, RequestQueryOptions } from "@bentley/itwin-client";
 import { ECJsonTypeMap, WsgInstance } from "./wsg/ECJsonTypeMap";
 import { WsgClient } from "./wsg/WsgClient";
->>>>>>> bd7d176b
 
 /** The iTwin context type.
  * @beta
