parameters:
  - name: Node_Version # name of the parameter; required
    type: string # data type of the parameter; required

steps:
  - checkout: self
    clean: all

  - template: setup-integration-users.yaml

  - task: NodeTool@0
    displayName: "Use Node ${{ parameters.Node_Version }}"
    inputs:
      versionSpec: "${{ parameters.Node_Version }}"
      checkLatest: true

  - script: "git config --local user.email imodeljs-admin@users.noreply.github.com"
    displayName: "git config email"
  - script: "git config --local user.name imodeljs-admin"
    displayName: "git config name"

  - script: node ./common/scripts/install-run-rush install
    displayName: rush install

  - script: |
      node ./common/scripts/install-run-rush build -v --to backend-itwin-client

<<<<<<< HEAD
      node ./common/scripts/install-run-rush build -v --to context-registry-client
=======
      node ./common/scripts/install-run-rush build -v --to itwin-registry-client
>>>>>>> f67c1fca

      node ./common/scripts/install-run-rush build -v --to reality-data-client

      node ./common/scripts/install-run-rush build -v --to core-backend

      node ./common/scripts/install-run-rush build -v --to core-transformer

      node ./common/scripts/install-run-rush build -v --to imodelhub-client-tests

      node ./common/scripts/install-run-rush build -v --to core-full-stack-tests

      node ./common/scripts/install-run-rush build -v --to rpcinterface-full-stack-tests

      node ./common/scripts/install-run-rush build -v --to presentation-full-stack-tests

      node ./common/scripts/install-run-rush build -v --to oidc-signin-tool
    displayName: "Rush build"

  - script: "npm run test:integration"
    workingDirectory: "clients/itwin-registry"
    displayName: "Run iTwin Registry Client Tests"
    condition: succeededOrFailed()

  - script: "npm run test:integration"
    workingDirectory: clients/reality-data
    displayName: "Run Reality Data Client Tests"
    condition: succeededOrFailed()

  - script: "npm run test:integration"
    workingDirectory: "core/backend"
    displayName: "Run Backend Tests"
    condition: succeededOrFailed()

  - script: "npm run test:integration"
    workingDirectory: "core/backend-itwin-client"
    displayName: "Run Backend iTwin Client Tests"
    condition: succeededOrFailed()

  - script: "npm run test:integration"
    workingDirectory: "core/transformer"
    displayName: "Run Transformer Tests"
    condition: succeededOrFailed()

  - script: xvfb-run --auto-servernum --server-args='-screen 0, 1600x900x24' npm run test:integration
    workingDirectory: "full-stack-tests/core"
    displayName: "Run Core Full Stack Tests"
    condition: succeededOrFailed()

  - script: "npm run test:integration"
    workingDirectory: "full-stack-tests/imodelhub-client"
    displayName: "Run iModelHub Client Full Stack Tests"
    condition: succeededOrFailed()

  - script: "npm run test:integration"
    workingDirectory: "full-stack-tests/rpc-interface"
    displayName: "Run RPC Interface Full Stack Tests"
    condition: succeededOrFailed()

  - script: "npm run test:integration"
    workingDirectory: "full-stack-tests/presentation"
    displayName: "Run Presentation Full Stack Tests"
    condition: succeededOrFailed()

  - script: "npm run test:integration"
    workingDirectory: "tools/oidc-signin-tool"
    displayName: "Run OIDC Sign-in Tool Tests"
    condition: succeededOrFailed()

  - task: PublishTestResults@2
<<<<<<< HEAD
    displayName: "Publish Context Registry Client Test Results"
    inputs:
      testResultsFiles: "clients/context-registry/lib/test/junit_results.xml"
      testRunTitle: "Client - Context Registry Tests - ${{ parameters.Node_Version }}"
=======
    displayName: "Publish iTwin Registry Client Test Results"
    inputs:
      testResultsFiles: "clients/itwin-registry/lib/test/junit_results.xml"
      testRunTitle: "Client - iTwin Registry Tests - ${{ parameters.Node_Version }}"
>>>>>>> f67c1fca
    continueOnError: true
    condition: succeededOrFailed()

  - task: PublishTestResults@2
    displayName: "Publish Reality Data Clients Test Results"
    inputs:
      testResultsFiles: "clients/reality-data/lib/test/junit_results.xml"
      testRunTitle: "Client - Reality Data Tests - ${{ parameters.Node_Version }}"
    continueOnError: true
    condition: succeededOrFailed()

  - task: PublishTestResults@2
    displayName: "Publish Backend Test Results"
    inputs:
      testResultsFiles: "core/backend/lib/test/junit_results.xml"
      testRunTitle: "Core - Backend Tests - ${{ parameters.Node_Version }}"
    continueOnError: true
    condition: succeededOrFailed()

  - task: PublishTestResults@2
    displayName: "Publish Backend iTwin Client Test Results"
    inputs:
      testResultsFiles: "core/backend-itwin-client/lib/test/junit_results.xml"
      testRunTitle: "Core - Backend iTwin Client Tests - ${{ parameters.Node_Version }}"
    continueOnError: true
    condition: succeededOrFailed()

  - task: PublishTestResults@2
    displayName: "Publish Transformer Test Results"
    inputs:
      testResultsFiles: "core/transformer/lib/test/junit_results.xml"
      testRunTitle: "Core - Transformer Tests - ${{ parameters.Node_Version }}"
    continueOnError: true
    condition: succeededOrFailed()

  - task: PublishTestResults@2
    displayName: "Publish Core Integration Test Results"
    inputs:
      testResultsFiles: "full-stack-tests/core/lib/test/junit_results.xml"
      testRunTitle: "Core - Integration Tests - ${{ parameters.Node_Version }}"
    condition: succeededOrFailed()

  - task: PublishTestResults@2
    displayName: "Publish iModelHub Client Integration Test Results"
    inputs:
      testResultsFiles: "full-stack-tests/imodelhub-client/lib/test/junit_results.xml"
      testRunTitle: "iModelHub Client - Integration Tests - ${{ parameters.Node_Version }}"
    condition: succeededOrFailed()

  - task: PublishTestResults@2
    displayName: "Publish Native App Integration Test Results"
    inputs:
      testResultsFiles: "full-stack-tests/native-app/lib/test/junit_results.xml"
      testRunTitle: "Native App - Integration Tests - ${{ parameters.Node_Version }}"
    enabled: false
    condition: succeededOrFailed()

  - task: PublishTestResults@2
    displayName: "Publish Rpc Interface Integration Test Results"
    inputs:
      testResultsFiles: "full-stack-tests/rpc-interface/full_stack_test_results/full_stack_test_result.xml"
      testRunTitle: "Core - Integration Tests - ${{ parameters.Node_Version }}"
    condition: succeededOrFailed()

  - task: PublishTestResults@2
    displayName: "Publish Presentation Integration Test Results"
    inputs:
      testResultsFiles: full-stack-tests/presentation/lib/test/junit_results.xml
      testRunTitle: "Presentation - Integration Tests - ${{ parameters.Node_Version }}"
    condition: succeededOrFailed()

  - task: PublishTestResults@2
    displayName: "Publish Oidc Signin Tool Test Results"
    inputs:
      testResultsFiles: "tools/oidc-signin-tool/lib/test/junit_results.xml"
      testRunTitle: "Tools - Oidc Signin Tool Tests - ${{ parameters.Node_Version }}"
    condition: succeededOrFailed()<|MERGE_RESOLUTION|>--- conflicted
+++ resolved
@@ -25,11 +25,7 @@
   - script: |
       node ./common/scripts/install-run-rush build -v --to backend-itwin-client
 
-<<<<<<< HEAD
-      node ./common/scripts/install-run-rush build -v --to context-registry-client
-=======
       node ./common/scripts/install-run-rush build -v --to itwin-registry-client
->>>>>>> f67c1fca
 
       node ./common/scripts/install-run-rush build -v --to reality-data-client
 
@@ -99,17 +95,10 @@
     condition: succeededOrFailed()
 
   - task: PublishTestResults@2
-<<<<<<< HEAD
-    displayName: "Publish Context Registry Client Test Results"
-    inputs:
-      testResultsFiles: "clients/context-registry/lib/test/junit_results.xml"
-      testRunTitle: "Client - Context Registry Tests - ${{ parameters.Node_Version }}"
-=======
     displayName: "Publish iTwin Registry Client Test Results"
     inputs:
       testResultsFiles: "clients/itwin-registry/lib/test/junit_results.xml"
       testRunTitle: "Client - iTwin Registry Tests - ${{ parameters.Node_Version }}"
->>>>>>> f67c1fca
     continueOnError: true
     condition: succeededOrFailed()
 
