--- conflicted
+++ resolved
@@ -1738,15 +1738,9 @@
       }
     },
     "browserify-cipher": {
-<<<<<<< HEAD
-      "version": "1.0.0",
-      "resolved": "https://npm.bentley.com/npm/npm/browserify-cipher/-/browserify-cipher-1.0.0.tgz",
-      "integrity": "sha1-mYgkSHS/XtTijalWZtzWasj8Njo=",
-=======
       "version": "1.0.1",
       "resolved": "https://registry.npmjs.org/browserify-cipher/-/browserify-cipher-1.0.1.tgz",
       "integrity": "sha512-sPhkz0ARKbf4rRQt2hTpAHqn47X3llLkUGn+xEJzLjwY8LRs2p0v7ljvI5EyoRO/mexrNunNECisZs+gw2zz1w==",
->>>>>>> 5265b40b
       "requires": {
         "browserify-aes": "1.2.0",
         "browserify-des": "1.0.1",
@@ -1754,15 +1748,9 @@
       }
     },
     "browserify-des": {
-<<<<<<< HEAD
-      "version": "1.0.0",
-      "resolved": "https://npm.bentley.com/npm/npm/browserify-des/-/browserify-des-1.0.0.tgz",
-      "integrity": "sha1-2qJ3cXRwki7S/hhZQRihdUOXId0=",
-=======
       "version": "1.0.1",
       "resolved": "https://registry.npmjs.org/browserify-des/-/browserify-des-1.0.1.tgz",
       "integrity": "sha512-zy0Cobe3hhgpiOM32Tj7KQ3Vl91m0njwsjzZQK1L+JDf11dzP9qIvjreVinsvXrgfjhStXwUWAEpB9D7Gwmayw==",
->>>>>>> 5265b40b
       "requires": {
         "cipher-base": "1.0.4",
         "des.js": "1.0.0",
@@ -2268,30 +2256,18 @@
       }
     },
     "create-ecdh": {
-<<<<<<< HEAD
-      "version": "4.0.0",
-      "resolved": "https://npm.bentley.com/npm/npm/create-ecdh/-/create-ecdh-4.0.0.tgz",
-      "integrity": "sha1-iIxyNZbN92EvZJgjPuvXo1MBc30=",
-=======
       "version": "4.0.1",
       "resolved": "https://registry.npmjs.org/create-ecdh/-/create-ecdh-4.0.1.tgz",
       "integrity": "sha512-iZvCCg8XqHQZ1ioNBTzXS/cQSkqkqcPs8xSX4upNB+DAk9Ht3uzQf2J32uAHNCne8LDmKr29AgZrEs4oIrwLuQ==",
->>>>>>> 5265b40b
       "requires": {
         "bn.js": "4.11.8",
         "elliptic": "6.4.0"
       }
     },
     "create-hash": {
-<<<<<<< HEAD
-      "version": "1.1.3",
-      "resolved": "https://npm.bentley.com/npm/npm/create-hash/-/create-hash-1.1.3.tgz",
-      "integrity": "sha1-YGBCrIuSYnUPSDyt2rD1gZFy2P0=",
-=======
       "version": "1.2.0",
       "resolved": "https://registry.npmjs.org/create-hash/-/create-hash-1.2.0.tgz",
       "integrity": "sha512-z00bCGNHDG8mHAkP7CtT1qVu+bFQUPjYq/4Iv3C3kWjTFV10zIjfSoeqXo9Asws8gwSHDGj/hl2u4OGIjapeCg==",
->>>>>>> 5265b40b
       "requires": {
         "cipher-base": "1.0.4",
         "inherits": "2.0.3",
@@ -2301,15 +2277,9 @@
       }
     },
     "create-hmac": {
-<<<<<<< HEAD
-      "version": "1.1.6",
-      "resolved": "https://npm.bentley.com/npm/npm/create-hmac/-/create-hmac-1.1.6.tgz",
-      "integrity": "sha1-rLniIaThe9sHbpBlfEK5PjcmzwY=",
-=======
       "version": "1.1.7",
       "resolved": "https://registry.npmjs.org/create-hmac/-/create-hmac-1.1.7.tgz",
       "integrity": "sha512-MJG9liiZ+ogc4TzUwuvbER1JRdgvUFSB5+VR/g5h82fGaIRWMWddtKBHi7/sVhfjQZ6SehlyhvQYrcYkaUIpLg==",
->>>>>>> 5265b40b
       "requires": {
         "cipher-base": "1.0.4",
         "create-hash": "1.2.0",
@@ -2571,15 +2541,9 @@
       "integrity": "sha1-gAwN0eCov7yVg1wgKtIg/jF+WhI="
     },
     "diffie-hellman": {
-<<<<<<< HEAD
-      "version": "5.0.2",
-      "resolved": "https://npm.bentley.com/npm/npm/diffie-hellman/-/diffie-hellman-5.0.2.tgz",
-      "integrity": "sha1-tYNXOScM/ias9jIJn97SoH8gnl4=",
-=======
       "version": "5.0.3",
       "resolved": "https://registry.npmjs.org/diffie-hellman/-/diffie-hellman-5.0.3.tgz",
       "integrity": "sha512-kqag/Nl+f3GwyK25fhUMYj81BUOrZ9IuJsjIcDE5icNM9FJHAVm3VcUDxdLPoQtTuUylWm6ZIknYJwwaPxsUzg==",
->>>>>>> 5265b40b
       "requires": {
         "bn.js": "4.11.8",
         "miller-rabin": "4.0.1",
@@ -4452,15 +4416,9 @@
       "integrity": "sha1-aSLE0Ufvx3GgFCWixMj3eER4xUY="
     },
     "minimalistic-assert": {
-<<<<<<< HEAD
-      "version": "1.0.0",
-      "resolved": "https://npm.bentley.com/npm/npm/minimalistic-assert/-/minimalistic-assert-1.0.0.tgz",
-      "integrity": "sha1-cCvi3aazf0g2vLP121ZkG2Sh09M="
-=======
       "version": "1.0.1",
       "resolved": "https://registry.npmjs.org/minimalistic-assert/-/minimalistic-assert-1.0.1.tgz",
       "integrity": "sha512-UtJcAD4yEaGtjPezWuO9wC4nwUnVH/8/Im3yEHQP4b67cXlD/Qr9hdITCU1xDbSEXg2XKNaP8jsReV7vQd00/A=="
->>>>>>> 5265b40b
     },
     "minimalistic-crypto-utils": {
       "version": "1.0.1",
@@ -4649,15 +4607,9 @@
       "integrity": "sha1-KzJxhOiZIQEXeyhWP7XnECrNDKk="
     },
     "neo-async": {
-<<<<<<< HEAD
-      "version": "2.5.0",
-      "resolved": "https://npm.bentley.com/npm/npm/neo-async/-/neo-async-2.5.0.tgz",
-      "integrity": "sha1-drHIIxMMyias+6zMj7rwovozsY8="
-=======
       "version": "2.5.1",
       "resolved": "https://registry.npmjs.org/neo-async/-/neo-async-2.5.1.tgz",
       "integrity": "sha512-3KL3fvuRkZ7s4IFOMfztb7zJp3QaVWnBeGoJlgB38XnCRPj/0tLzzLG5IB8NYOHbJ8g8UGrgZv44GLDk6CxTxA=="
->>>>>>> 5265b40b
     },
     "next-tick": {
       "version": "1.0.0",
@@ -7420,15 +7372,9 @@
       "integrity": "sha1-AQEhG6pwxLykoPY/Igbpe3368lg="
     },
     "parse-asn1": {
-<<<<<<< HEAD
-      "version": "5.1.0",
-      "resolved": "https://npm.bentley.com/npm/npm/parse-asn1/-/parse-asn1-5.1.0.tgz",
-      "integrity": "sha1-N8T5t+06tlx0gXtfJICTf7+XxxI=",
-=======
       "version": "5.1.1",
       "resolved": "https://registry.npmjs.org/parse-asn1/-/parse-asn1-5.1.1.tgz",
       "integrity": "sha512-KPx7flKXg775zZpnp9SxJlz00gTd4BmJ2yJufSc44gMCRrRQ7NSzAcSJQfifuOLgW6bEi+ftrALtsgALeB2Adw==",
->>>>>>> 5265b40b
       "requires": {
         "asn1.js": "4.10.1",
         "browserify-aes": "1.2.0",
@@ -7673,15 +7619,9 @@
       "integrity": "sha1-8FKijacOYYkX7wqKw0wa5aaChrM="
     },
     "public-encrypt": {
-<<<<<<< HEAD
-      "version": "4.0.0",
-      "resolved": "https://npm.bentley.com/npm/npm/public-encrypt/-/public-encrypt-4.0.0.tgz",
-      "integrity": "sha1-OfaZ86RlYN1eusvKaTyvfGXBjMY=",
-=======
       "version": "4.0.2",
       "resolved": "https://registry.npmjs.org/public-encrypt/-/public-encrypt-4.0.2.tgz",
       "integrity": "sha512-4kJ5Esocg8X3h8YgJsKAuoesBgB7mqH3eowiDzMUPKiRDDE7E/BqqZD1hnTByIaAFiwAw246YEltSq7tdrOH0Q==",
->>>>>>> 5265b40b
       "requires": {
         "bn.js": "4.11.8",
         "browserify-rsa": "4.0.1",
@@ -9053,16 +8993,6 @@
       "integrity": "sha1-hnrHTjhkGHsdPUfZlqeOxciDB3c="
     },
     "typedoc": {
-<<<<<<< HEAD
-      "version": "0.9.0",
-      "resolved": "https://npm.bentley.com/npm/npm/typedoc/-/typedoc-0.9.0.tgz",
-      "integrity": "sha1-FZv/fHeEzluR2G8+TMiSjmIECVc=",
-      "requires": {
-        "@types/fs-extra": "4.0.0",
-        "@types/handlebars": "4.0.31",
-        "@types/highlight.js": "9.1.8",
-        "@types/lodash": "4.14.74",
-=======
       "version": "0.11.1",
       "resolved": "https://registry.npmjs.org/typedoc/-/typedoc-0.11.1.tgz",
       "integrity": "sha512-jdNIoHm5wkZqxQTe/g9AQ3LKnZyrzHXqu6A/c9GUOeJyBWLxNr7/Dm3rwFvLksuxRNwTvY/0HRDU9sJTa9WQSg==",
@@ -9071,7 +9001,6 @@
         "@types/handlebars": "4.0.36",
         "@types/highlight.js": "9.12.2",
         "@types/lodash": "4.14.104",
->>>>>>> 5265b40b
         "@types/marked": "0.3.0",
         "@types/minimatch": "3.0.3",
         "@types/shelljs": "0.7.8",
@@ -9088,15 +9017,9 @@
       },
       "dependencies": {
         "@types/fs-extra": {
-<<<<<<< HEAD
-          "version": "4.0.0",
-          "resolved": "https://npm.bentley.com/npm/npm/@types/fs-extra/-/fs-extra-4.0.0.tgz",
-          "integrity": "sha1-HddCrVybzjCPelLQLrwBQhvJEC8=",
-=======
           "version": "5.0.1",
           "resolved": "https://registry.npmjs.org/@types/fs-extra/-/fs-extra-5.0.1.tgz",
           "integrity": "sha512-h3wnflb+jMTipvbbZnClgA2BexrT4w0GcfoCz5qyxd0IRsbqhLSyesM6mqZTAnhbVmhyTm5tuxfRu9R+8l+lGw==",
->>>>>>> 5265b40b
           "requires": {
             "@types/node": "9.6.5"
           }
@@ -9116,12 +9039,6 @@
           "resolved": "https://registry.npmjs.org/@types/lodash/-/lodash-4.14.104.tgz",
           "integrity": "sha512-ufQcVg4daO8xQ5kopxRHanqFdL4AI7ondQkV+2f+7mz3gvp0LkBx2zBRC6hfs3T87mzQFmf5Fck7Fi145Ul6NQ=="
         },
-<<<<<<< HEAD
-        "fs-extra": {
-          "version": "4.0.3",
-          "resolved": "https://npm.bentley.com/npm/npm/fs-extra/-/fs-extra-4.0.3.tgz",
-          "integrity": "sha1-DYUhIuW8W+tFP7Ao6cDJvzY0DJQ=",
-=======
         "@types/minimatch": {
           "version": "3.0.3",
           "resolved": "https://registry.npmjs.org/@types/minimatch/-/minimatch-3.0.3.tgz",
@@ -9131,36 +9048,20 @@
           "version": "0.7.8",
           "resolved": "https://registry.npmjs.org/@types/shelljs/-/shelljs-0.7.8.tgz",
           "integrity": "sha512-M2giRw93PxKS7YjU6GZjtdV9HASdB7TWqizBXe4Ju7AqbKlWvTr0gNO92XH56D/gMxqD/jNHLNfC5hA34yGqrQ==",
->>>>>>> 5265b40b
           "requires": {
             "@types/glob": "5.0.35",
             "@types/node": "9.6.5"
           }
         },
-<<<<<<< HEAD
-        "jsonfile": {
-          "version": "4.0.0",
-          "resolved": "https://npm.bentley.com/npm/npm/jsonfile/-/jsonfile-4.0.0.tgz",
-          "integrity": "sha1-h3Gq4HmbZAdrdmQPygWPnBDjPss=",
-=======
         "shelljs": {
           "version": "0.8.1",
           "resolved": "https://registry.npmjs.org/shelljs/-/shelljs-0.8.1.tgz",
           "integrity": "sha512-YA/iYtZpzFe5HyWVGrb02FjPxc4EMCfpoU/Phg9fQoyMC72u9598OUBrsU8IrtwAKG0tO8IYaqbaLIw+k3IRGA==",
->>>>>>> 5265b40b
           "requires": {
             "glob": "7.1.2",
             "interpret": "1.1.0",
             "rechoir": "0.6.2"
           }
-<<<<<<< HEAD
-        },
-        "typescript": {
-          "version": "2.4.1",
-          "resolved": "https://npm.bentley.com/npm/npm/typescript/-/typescript-2.4.1.tgz",
-          "integrity": "sha1-w8yxbdqgsjFN4DHn5v7onlujRrw="
-=======
->>>>>>> 5265b40b
         }
       }
     },
