--- conflicted
+++ resolved
@@ -9071,7 +9071,6 @@
       "resolved": "https://npm.bentley.com/npm/npm/typedoc-default-themes/-/typedoc-default-themes-0.5.0.tgz",
       "integrity": "sha1-bcJDPnjti+qOiHo6zeLzF4W9Yic="
     },
-<<<<<<< HEAD
     "typemoq": {
       "version": "2.1.0",
       "resolved": "https://npm.bentley.com/npm/npm/typemoq/-/typemoq-2.1.0.tgz",
@@ -9081,12 +9080,11 @@
         "lodash": "4.17.5",
         "postinstall-build": "5.0.1"
       }
-=======
+    },
     "typedoc-plugin-external-module-name": {
       "version": "1.1.1",
       "resolved": "https://registry.npmjs.org/typedoc-plugin-external-module-name/-/typedoc-plugin-external-module-name-1.1.1.tgz",
       "integrity": "sha512-Erc0MyKDGYIN7kSlIjgifVieZEogg8YwOH8bjW6RXb0y44hVeTER0UoW6Rh+n8leg6rvlPdnH092aFfcd8kRlA=="
->>>>>>> d9ae3063
     },
     "typedoc-plugin-markdown": {
       "version": "1.1.1",
