{
  "name": "rush-common",
  "version": "0.0.0",
  "lockfileVersion": 1,
  "requires": true,
  "dependencies": {
    "@bentley/bentleyjs-core": {
      "version": "7.0.1",
      "resolved": "https://npm.bentley.com/npm/npm/@bentley/bentleyjs-core/-/bentleyjs-core-7.0.1.tgz",
      "integrity": "sha1-bm9i75zqkJoRWq8GmmFS/4hPBO0="
    },
    "@bentley/bentleyjs-tools": {
      "version": "2.2.1",
      "resolved": "https://npm.bentley.com/npm/npm/@bentley/bentleyjs-tools/-/bentleyjs-tools-2.2.1.tgz",
      "integrity": "sha1-ZxBJPnCxmC9cgkqOpCBTofssOpk=",
      "requires": {
        "chai": "4.1.2",
        "chalk": "2.3.1",
        "commander": "2.14.1",
        "comment-json": "1.1.3",
        "cpx": "1.5.0",
        "cross-spawn": "5.1.0",
        "find-imports": "0.5.2",
        "fs-extra": "3.0.1",
        "glob": "7.1.2",
        "merge-json": "0.1.0-b.3",
        "mocha": "3.5.3",
        "mocha-junit-reporter": "1.17.0",
        "nyc": "11.4.1",
        "rimraf": "2.6.2",
        "ts-node": "3.3.0",
        "tsconfig-paths": "2.7.3",
        "tslint": "5.9.1",
        "typedoc": "0.9.0",
        "typescript": "2.6.2",
        "yargs": "8.0.2"
      },
      "dependencies": {
        "fs-extra": {
          "version": "3.0.1",
          "resolved": "https://registry.npmjs.org/fs-extra/-/fs-extra-3.0.1.tgz",
          "integrity": "sha1-N5TzeMWLNC6n27sjCVEJxLO2IpE=",
          "requires": {
            "graceful-fs": "4.1.11",
            "jsonfile": "3.0.1",
            "universalify": "0.1.1"
          }
        }
      }
    },
    "@bentley/geometry-core": {
      "version": "4.3.1",
      "resolved": "https://npm.bentley.com/npm/npm/@bentley/geometry-core/-/geometry-core-4.3.1.tgz",
      "integrity": "sha1-LBLV7sKMr8V0gJjMXwQW/EP/lO0=",
      "requires": {
        "flatbuffers": "1.8.0"
      }
    },
    "@bentley/imodeljs-backend": {
      "version": "0.57.0",
      "resolved": "https://npm.bentley.com/npm/npm/@bentley/imodeljs-backend/-/imodeljs-backend-0.57.0.tgz",
      "integrity": "sha1-42MGbAtECTi5TXbdnT3xmlqNqwo=",
      "requires": {
        "@bentley/geometry-core": "4.3.1",
        "@bentley/imodeljs-clients": "3.0.3",
        "@bentley/imodeljs-common": "0.57.0",
        "@bentley/imodeljs-electronaddon": "10.0.0",
        "@bentley/imodeljs-nodeaddon": "10.0.0",
        "@bentley/imodeljs-nodeaddonapi": "10.0.0",
        "fs-extra": "5.0.0",
        "js-base64": "2.4.3"
      }
    },
    "@bentley/imodeljs-clients": {
      "version": "3.0.3",
      "resolved": "https://npm.bentley.com/npm/npm/@bentley/imodeljs-clients/-/imodeljs-clients-3.0.3.tgz",
      "integrity": "sha1-lBfZb5Brp4GjT24GjhBZX96cD6o=",
      "requires": {
        "@bentley/bentleyjs-core": "7.0.1",
        "azure-storage": "2.8.0",
        "clone": "2.1.1",
        "deep-assign": "2.0.0",
        "js-base64": "2.4.3",
        "qs": "6.5.1",
        "superagent": "3.8.2",
        "xmldom": "0.1.27",
        "xpath": "0.0.24"
      }
    },
    "@bentley/imodeljs-common": {
      "version": "0.57.0",
      "resolved": "https://npm.bentley.com/npm/npm/@bentley/imodeljs-common/-/imodeljs-common-0.57.0.tgz",
      "integrity": "sha1-D5afS8visOwN1VJD8K8hhthfGlY=",
      "requires": {
        "@bentley/geometry-core": "4.3.1",
        "@bentley/imodeljs-clients": "3.0.3"
      }
    },
    "@bentley/imodeljs-e_1_6_11-win32-x64": {
      "version": "10.0.0",
      "resolved": "https://npm.bentley.com/npm/npm/@bentley/imodeljs-e_1_6_11-win32-x64/-/imodeljs-e_1_6_11-win32-x64-10.0.0.tgz",
      "integrity": "sha1-1c+jkV1VYG5+rLaiQvVn1ebXPdk="
    },
    "@bentley/imodeljs-electronaddon": {
      "version": "10.0.0",
      "resolved": "https://npm.bentley.com/npm/npm/@bentley/imodeljs-electronaddon/-/imodeljs-electronaddon-10.0.0.tgz",
      "integrity": "sha1-ds4WipPs9Dz/bk2uzDQKpbn1+tg=",
      "requires": {
        "@bentley/imodeljs-e_1_6_11-win32-x64": "10.0.0"
      }
    },
    "@bentley/imodeljs-frontend": {
      "version": "0.57.0",
      "resolved": "https://npm.bentley.com/npm/npm/@bentley/imodeljs-frontend/-/imodeljs-frontend-0.57.0.tgz",
      "integrity": "sha1-lAsj2mtncriTnK+MA3DpbSaLQhI=",
      "requires": {
        "@bentley/geometry-core": "4.3.1",
        "@bentley/imodeljs-clients": "3.0.3",
        "@bentley/imodeljs-common": "0.57.0",
        "fuse.js": "3.2.0",
        "i18next": "10.5.0",
        "i18next-browser-languagedetector": "2.1.0",
        "i18next-xhr-backend": "1.5.1",
        "js-base64": "2.4.3"
      }
    },
    "@bentley/imodeljs-n_8_9-win32-x64": {
      "version": "10.0.0",
      "resolved": "https://npm.bentley.com/npm/npm/@bentley/imodeljs-n_8_9-win32-x64/-/imodeljs-n_8_9-win32-x64-10.0.0.tgz",
      "integrity": "sha1-F0VZEzDhLVOynSLDXAX1Mc8y8ws="
    },
    "@bentley/imodeljs-nodeaddon": {
      "version": "10.0.0",
      "resolved": "https://npm.bentley.com/npm/npm/@bentley/imodeljs-nodeaddon/-/imodeljs-nodeaddon-10.0.0.tgz",
      "integrity": "sha1-+0O3J/vvnXcnBvy4AZV4EmiHOJQ=",
      "requires": {
        "@bentley/imodeljs-n_8_9-win32-x64": "10.0.0"
      }
    },
    "@bentley/imodeljs-nodeaddonapi": {
      "version": "10.0.0",
      "resolved": "https://npm.bentley.com/npm/npm/@bentley/imodeljs-nodeaddonapi/-/imodeljs-nodeaddonapi-10.0.0.tgz",
      "integrity": "sha1-4JTK5YREkL+ZhR131uEfnBFiD2w="
    },
    "@rush-temp/imodeljs-backend": {
      "version": "file:projects/imodeljs-backend.tgz",
<<<<<<< HEAD
      "integrity": "sha1-8JCoKrggdWcwtfCzCNwC4kg993M=",
      "requires": {
        "@bentley/geometry-core": "4.3.1",
        "@bentley/imodeljs-clients": "3.0.3",
=======
      "integrity": "sha1-M9yBWDXshOajNvZ1gNg6hZiyxQA=",
      "requires": {
        "@bentley/geometry-core": "4.3.1",
        "@bentley/imodeljs-clients": "3.0.3",
        "@bentley/imodeljs-electronaddon": "10.0.0",
>>>>>>> e19d0965
        "@bentley/imodeljs-n_8_9-win32-x64": "10.0.0",
        "@bentley/imodeljs-nodeaddon": "10.0.0",
        "@bentley/imodeljs-nodeaddonapi": "10.0.0",
        "cpx": "1.5.0",
        "fs-extra": "5.0.0",
        "js-base64": "2.4.3",
        "mocha": "3.5.3",
        "nyc": "11.4.1",
        "rimraf": "2.6.2",
        "source-map-support": "0.5.3",
        "ts-node": "3.3.0",
        "tsconfig-paths": "2.7.3",
        "typescript": "2.6.2",
        "webpack": "3.11.0"
      }
    },
    "@rush-temp/imodeljs-common": {
      "version": "file:projects/imodeljs-common.tgz",
      "integrity": "sha1-5r6g0lDLVBG3TPYiKzbOehaLUno=",
      "requires": {
        "@bentley/bentleyjs-core": "7.0.1",
        "@bentley/geometry-core": "4.3.1",
        "@bentley/imodeljs-clients": "3.0.3",
        "rimraf": "2.6.2",
        "typescript": "2.6.2"
      }
    },
    "@rush-temp/imodeljs-core": {
      "version": "file:projects/imodeljs-core.tgz",
<<<<<<< HEAD
      "integrity": "sha1-IjbLWZ7902q1aBt8GKZXj7tY308=",
=======
      "integrity": "sha1-mXfWG5Arb6KeN713+GMB/77eNlA=",
>>>>>>> e19d0965
      "requires": {
        "@bentley/bentleyjs-tools": "2.2.1",
        "@types/body-parser": "1.16.8",
        "@types/chai": "4.1.2",
        "@types/express": "4.11.1",
        "@types/express-serve-static-core": "4.11.1",
        "@types/flatbuffers": "1.6.5",
        "@types/fs-extra": "4.0.8",
        "@types/i18next": "8.4.3",
        "@types/i18next-browser-languagedetector": "2.0.1",
        "@types/i18next-xhr-backend": "1.4.1",
        "@types/js-base64": "2.3.1",
        "@types/mocha": "2.2.48",
        "@types/node": "9.4.6",
        "@types/serve-static": "1.13.1",
        "@types/tapable": "0.2.4",
        "@types/uglify-js": "2.6.30",
        "@types/webpack": "3.8.8",
        "chai": "4.1.2",
        "commander": "2.14.1",
        "concurrently": "3.5.1",
        "cpx": "1.5.0",
        "debug-fabulous": "0.1.2",
        "diff": "3.4.0",
        "duplexify": "3.5.3",
        "fs-extra": "5.0.0",
        "inherits": "2.0.3",
        "mocha": "3.5.3",
        "node-replace": "0.3.3",
        "null-loader": "0.1.1",
        "object-assign": "4.1.1",
        "once": "1.4.0",
        "os-locale": "2.1.0",
        "resolve": "1.5.0",
        "rimraf": "2.6.2",
        "semver": "5.5.0",
        "source-map-loader": "0.2.3",
        "source-map-support": "0.5.3",
        "string-width": "2.1.1",
        "ts-node": "3.3.0",
        "tsconfig-paths": "2.7.3",
        "tslint": "5.9.1",
        "typedoc": "0.9.0",
        "typescript": "2.6.2",
        "webpack": "3.11.0",
        "webpack-stream": "4.0.2"
      }
    },
    "@rush-temp/imodeljs-core-testbed": {
      "version": "file:projects/imodeljs-core-testbed.tgz",
<<<<<<< HEAD
      "integrity": "sha1-++ZB+EakoJoQAqGXkzAujEQqndU=",
      "requires": {
        "@bentley/bentleyjs-core": "7.0.1",
        "@bentley/geometry-core": "4.3.1",
        "@bentley/imodeljs-clients": "3.0.3",
        "@bentley/imodeljs-e_1_6_11-win32-x64": "10.0.0",
        "@bentley/imodeljs-electronaddon": "10.0.0",
=======
      "integrity": "sha1-7gfPc1Xf+3NFUtuEF0r6LHNkdZI=",
      "requires": {
        "@bentley/bentleyjs-core": "7.0.1",
        "@bentley/geometry-core": "4.3.1",
        "@bentley/imodeljs-backend": "0.57.0",
        "@bentley/imodeljs-clients": "3.0.3",
        "@bentley/imodeljs-common": "0.57.0",
        "@bentley/imodeljs-e_1_6_11-win32-x64": "10.0.0",
        "@bentley/imodeljs-electronaddon": "10.0.0",
        "@bentley/imodeljs-frontend": "0.57.0",
>>>>>>> e19d0965
        "@bentley/imodeljs-nodeaddonapi": "10.0.0",
        "body-parser": "1.18.2",
        "chai": "4.1.2",
        "commander": "2.14.1",
        "cpx": "1.5.0",
        "electron": "1.6.11",
        "express": "4.16.2",
        "flatbuffers": "1.8.0",
        "fs-extra": "5.0.0",
        "fuse.js": "3.2.0",
        "i18next": "10.5.0",
        "i18next-browser-languagedetector": "2.1.0",
        "i18next-xhr-backend": "1.5.1",
        "js-base64": "2.4.3",
        "rimraf": "2.6.2",
        "save": "2.3.2",
        "typescript": "2.6.2",
        "webpack": "3.11.0"
      }
    },
    "@rush-temp/imodeljs-frontend": {
      "version": "file:projects/imodeljs-frontend.tgz",
<<<<<<< HEAD
      "integrity": "sha1-t8Akx6xzrwYCXeTe5vk6ItzK1ZM=",
=======
      "integrity": "sha1-xMBHUJ7txjcIfEUIrILzsgf1804=",
>>>>>>> e19d0965
      "requires": {
        "@bentley/geometry-core": "4.3.1",
        "@bentley/imodeljs-clients": "3.0.3",
        "fuse.js": "3.2.0",
        "i18next": "10.5.0",
        "i18next-browser-languagedetector": "2.1.0",
        "i18next-xhr-backend": "1.5.1",
        "js-base64": "2.4.3",
        "rimraf": "2.6.2",
        "typescript": "2.6.2"
      }
    },
    "@types/body-parser": {
      "version": "1.16.8",
      "resolved": "https://registry.npmjs.org/@types/body-parser/-/body-parser-1.16.8.tgz",
      "integrity": "sha512-BdN2PXxOFnTXFcyONPW6t0fHjz2fvRZHVMFpaS0wYr+Y8fWEaNOs4V8LEu/fpzQlMx+ahdndgTaGTwPC+J/EeA==",
      "requires": {
        "@types/express": "4.11.1",
        "@types/node": "9.4.6"
      }
    },
    "@types/chai": {
      "version": "4.1.2",
      "resolved": "https://registry.npmjs.org/@types/chai/-/chai-4.1.2.tgz",
      "integrity": "sha512-D8uQwKYUw2KESkorZ27ykzXgvkDJYXVEihGklgfp5I4HUP8D6IxtcdLTMB1emjQiWzV7WZ5ihm1cxIzVwjoleQ=="
    },
    "@types/events": {
      "version": "1.2.0",
      "resolved": "https://registry.npmjs.org/@types/events/-/events-1.2.0.tgz",
      "integrity": "sha512-KEIlhXnIutzKwRbQkGWb/I4HFqBuUykAdHgDED6xqwXJfONCjF5VoE0cXEiurh3XauygxzeDzgtXUqvLkxFzzA=="
    },
    "@types/express": {
      "version": "4.11.1",
      "resolved": "https://registry.npmjs.org/@types/express/-/express-4.11.1.tgz",
      "integrity": "sha512-ttWle8cnPA5rAelauSWeWJimtY2RsUf2aspYZs7xPHiWgOlPn6nnUfBMtrkcnjFJuIHJF4gNOdVvpLK2Zmvh6g==",
      "requires": {
        "@types/body-parser": "1.16.8",
        "@types/express-serve-static-core": "4.11.1",
        "@types/serve-static": "1.13.1"
      }
    },
    "@types/express-serve-static-core": {
      "version": "4.11.1",
      "resolved": "https://registry.npmjs.org/@types/express-serve-static-core/-/express-serve-static-core-4.11.1.tgz",
      "integrity": "sha512-EehCl3tpuqiM8RUb+0255M8PhhSwTtLfmO7zBBdv0ay/VTd/zmrqDfQdZFsa5z/PVMbH2yCMZPXsnrImpATyIw==",
      "requires": {
        "@types/events": "1.2.0",
        "@types/node": "9.4.6"
      }
    },
    "@types/flatbuffers": {
      "version": "1.6.5",
      "resolved": "https://registry.npmjs.org/@types/flatbuffers/-/flatbuffers-1.6.5.tgz",
      "integrity": "sha512-HIRbmm+hJToGFK+IeC2vkH769Sr6OO5WRlOYLFCRXeJuwdS9xG5GvKdTOl+ZDO4r4BRiaVdlGc/Nu9fjzx9Duw=="
    },
    "@types/fs-extra": {
      "version": "4.0.8",
      "resolved": "https://registry.npmjs.org/@types/fs-extra/-/fs-extra-4.0.8.tgz",
      "integrity": "sha512-Z5nu9Pbxj9yNeXIK3UwGlRdJth4cZ5sCq05nI7FaI6B0oz28nxkOtp6Lsz0ZnmLHJGvOJfB/VHxSTbVq/i6ujA==",
      "requires": {
        "@types/node": "9.4.6"
      }
    },
    "@types/handlebars": {
      "version": "4.0.31",
      "resolved": "https://registry.npmjs.org/@types/handlebars/-/handlebars-4.0.31.tgz",
      "integrity": "sha1-p/umb6/kJxOu6I7sqNuRGS7+bnI="
    },
    "@types/highlight.js": {
      "version": "9.1.8",
      "resolved": "https://registry.npmjs.org/@types/highlight.js/-/highlight.js-9.1.8.tgz",
      "integrity": "sha1-0ifxi8uPPxh+FpZfJESFmgRol1g="
    },
    "@types/i18next": {
      "version": "8.4.3",
      "resolved": "https://registry.npmjs.org/@types/i18next/-/i18next-8.4.3.tgz",
      "integrity": "sha512-ayqHEU+i9H7/Fkefnhyvml1ChKEZXcDwmVqo3jmrxy7PoAtTSY1t4/hr58Xz8hkXLPoCGS1hTc6bLJOUaOAjfQ=="
    },
    "@types/i18next-browser-languagedetector": {
      "version": "2.0.1",
      "resolved": "https://registry.npmjs.org/@types/i18next-browser-languagedetector/-/i18next-browser-languagedetector-2.0.1.tgz",
      "integrity": "sha512-9TwP0tw0PSXUtBtM12PFUjBsl9sP5bNHd54qdSXBrrZ4HJmtVdqbKvmXLH4Qd3KQzIS2g/Z7HhLhygL2LUSb8w=="
    },
    "@types/i18next-xhr-backend": {
      "version": "1.4.1",
      "resolved": "https://registry.npmjs.org/@types/i18next-xhr-backend/-/i18next-xhr-backend-1.4.1.tgz",
      "integrity": "sha512-k8YOdiXidKc3Dc9LRQoCceAwPoj34U+PXrUdrbxjz/RttN9SyYeU0YJWmrp1mhp23/TF9q5mJl25G3a4xV/YzA=="
    },
    "@types/js-base64": {
      "version": "2.3.1",
      "resolved": "https://registry.npmjs.org/@types/js-base64/-/js-base64-2.3.1.tgz",
      "integrity": "sha512-4RKbhIDGC87s4EBy2Cp2/5S2O6kmCRcZnD5KRCq1q9z2GhBte1+BdsfVKCpG8yKpDGNyEE2G6IqFIh6W2YwWPA=="
    },
    "@types/lodash": {
      "version": "4.14.74",
      "resolved": "https://registry.npmjs.org/@types/lodash/-/lodash-4.14.74.tgz",
      "integrity": "sha512-BZknw3E/z3JmCLqQVANcR17okqVTPZdlxvcIz0fJiJVLUCbSH1hK3zs9r634PVSmrzAxN+n/fxlVRiYoArdOIQ=="
    },
    "@types/marked": {
      "version": "0.3.0",
      "resolved": "https://registry.npmjs.org/@types/marked/-/marked-0.3.0.tgz",
      "integrity": "sha512-CSf9YWJdX1DkTNu9zcNtdCcn6hkRtB5ILjbhRId4ZOQqx30fXmdecuaXhugQL6eyrhuXtaHJ7PHI+Vm7k9ZJjg=="
    },
    "@types/mime": {
      "version": "2.0.0",
      "resolved": "https://registry.npmjs.org/@types/mime/-/mime-2.0.0.tgz",
      "integrity": "sha512-A2TAGbTFdBw9azHbpVd+/FkdW2T6msN1uct1O9bH3vTerEHKZhTXJUQXy+hNq1B0RagfU8U+KBdqiZpxjhOUQA=="
    },
    "@types/minimatch": {
      "version": "2.0.29",
      "resolved": "https://registry.npmjs.org/@types/minimatch/-/minimatch-2.0.29.tgz",
      "integrity": "sha1-UALhT3Xi1x5WQoHfBDHIwbSio2o="
    },
    "@types/mocha": {
      "version": "2.2.48",
      "resolved": "https://registry.npmjs.org/@types/mocha/-/mocha-2.2.48.tgz",
      "integrity": "sha512-nlK/iyETgafGli8Zh9zJVCTicvU3iajSkRwOh3Hhiva598CMqNJ4NcVCGMTGKpGpTYj/9R8RLzS9NAykSSCqGw=="
    },
    "@types/node": {
      "version": "9.4.6",
      "resolved": "https://registry.npmjs.org/@types/node/-/node-9.4.6.tgz",
      "integrity": "sha512-CTUtLb6WqCCgp6P59QintjHWqzf4VL1uPA27bipLAPxFqrtK1gEYllePzTICGqQ8rYsCbpnsNypXjjDzGAAjEQ=="
    },
    "@types/serve-static": {
      "version": "1.13.1",
      "resolved": "https://registry.npmjs.org/@types/serve-static/-/serve-static-1.13.1.tgz",
      "integrity": "sha512-jDMH+3BQPtvqZVIcsH700Dfi8Q3MIcEx16g/VdxjoqiGR/NntekB10xdBpirMKnPe9z2C5cBmL0vte0YttOr3Q==",
      "requires": {
        "@types/express-serve-static-core": "4.11.1",
        "@types/mime": "2.0.0"
      }
    },
    "@types/shelljs": {
      "version": "0.7.0",
      "resolved": "https://registry.npmjs.org/@types/shelljs/-/shelljs-0.7.0.tgz",
      "integrity": "sha1-IpwVfGvB5n1rmQ5sXhjb0v9Yz/A=",
      "requires": {
        "@types/node": "9.4.6"
      }
    },
    "@types/tapable": {
      "version": "0.2.4",
      "resolved": "https://registry.npmjs.org/@types/tapable/-/tapable-0.2.4.tgz",
      "integrity": "sha512-pclMAvhPnXJcJu1ZZ8bQthuUcdDWzDuxDdbSf6l1U6s4fP6EBiZpPsOZYqFOrbqDV97sXGFSsb6AUpiLfv4xIA=="
    },
    "@types/uglify-js": {
      "version": "2.6.30",
      "resolved": "https://registry.npmjs.org/@types/uglify-js/-/uglify-js-2.6.30.tgz",
      "integrity": "sha512-NjiBNGFl58vHJeijl63w1fWRIjLnrfOvimsXF5b3lTzEzkTV1BnVsbqQeLejg54upsHPWIF63aiub5TEwH619A==",
      "requires": {
        "source-map": "0.6.1"
      },
      "dependencies": {
        "source-map": {
          "version": "0.6.1",
          "resolved": "https://registry.npmjs.org/source-map/-/source-map-0.6.1.tgz",
          "integrity": "sha512-UjgapumWlbMhkBgzT7Ykc5YXUT46F0iKu8SGXq0bcwP5dz/h0Plj6enJqjz1Zbq2l5WaqYnrVbwWOWMyF3F47g=="
        }
      }
    },
    "@types/webpack": {
      "version": "3.8.8",
      "resolved": "https://registry.npmjs.org/@types/webpack/-/webpack-3.8.8.tgz",
      "integrity": "sha512-pZxQOJR7NvRn913/hklPmmVjG4cCjyz6WmhIEtqJYGjjG2MXpBIlFAsq+wXXZslJLBdMiIzUAIt53u9fhU9prA==",
      "requires": {
        "@types/node": "9.4.6",
        "@types/tapable": "0.2.4",
        "@types/uglify-js": "2.6.30",
        "source-map": "0.6.1"
      },
      "dependencies": {
        "source-map": {
          "version": "0.6.1",
          "resolved": "https://registry.npmjs.org/source-map/-/source-map-0.6.1.tgz",
          "integrity": "sha512-UjgapumWlbMhkBgzT7Ykc5YXUT46F0iKu8SGXq0bcwP5dz/h0Plj6enJqjz1Zbq2l5WaqYnrVbwWOWMyF3F47g=="
        }
      }
    },
    "accepts": {
      "version": "1.3.4",
      "resolved": "https://registry.npmjs.org/accepts/-/accepts-1.3.4.tgz",
      "integrity": "sha1-hiRnWMfdbSGmR0/whKR0DsBesh8=",
      "requires": {
        "mime-types": "2.1.18",
        "negotiator": "0.6.1"
      }
    },
    "acorn": {
      "version": "5.5.0",
      "resolved": "https://registry.npmjs.org/acorn/-/acorn-5.5.0.tgz",
      "integrity": "sha512-arn53F07VXmls4o4pUhSzBa4fvaagPRe7AVZ8l7NHxFWUie2DsuFSBMMNAkgzRlOhEhzAnxeKyaWVzOH4xqp/g=="
    },
    "acorn-dynamic-import": {
      "version": "2.0.2",
      "resolved": "https://registry.npmjs.org/acorn-dynamic-import/-/acorn-dynamic-import-2.0.2.tgz",
      "integrity": "sha1-x1K9IQvvZ5UBtsbLf8hPj0cVjMQ=",
      "requires": {
        "acorn": "4.0.13"
      },
      "dependencies": {
        "acorn": {
          "version": "4.0.13",
          "resolved": "https://registry.npmjs.org/acorn/-/acorn-4.0.13.tgz",
          "integrity": "sha1-EFSVrlNh1pe9GVyCUZLhrX8lN4c="
        }
      }
    },
    "ajv": {
      "version": "4.11.8",
      "resolved": "https://registry.npmjs.org/ajv/-/ajv-4.11.8.tgz",
      "integrity": "sha1-gv+wKynmYq5TvcIK8VlHcGc5xTY=",
      "requires": {
        "co": "4.6.0",
        "json-stable-stringify": "1.0.1"
      }
    },
    "ajv-keywords": {
      "version": "3.1.0",
      "resolved": "https://registry.npmjs.org/ajv-keywords/-/ajv-keywords-3.1.0.tgz",
      "integrity": "sha1-rCsnk5xUPpXSwG5/f1wnvkqlQ74="
    },
    "align-text": {
      "version": "0.1.4",
      "resolved": "https://registry.npmjs.org/align-text/-/align-text-0.1.4.tgz",
      "integrity": "sha1-DNkKVhCT810KmSVsIrcGlDP60Rc=",
      "requires": {
        "kind-of": "3.2.2",
        "longest": "1.0.1",
        "repeat-string": "1.6.1"
      }
    },
    "amdefine": {
      "version": "1.0.1",
      "resolved": "https://registry.npmjs.org/amdefine/-/amdefine-1.0.1.tgz",
      "integrity": "sha1-SlKCrBZHKek2Gbz9OtFR+BfOkfU="
    },
    "ansi-colors": {
      "version": "1.1.0",
      "resolved": "https://registry.npmjs.org/ansi-colors/-/ansi-colors-1.1.0.tgz",
      "integrity": "sha512-SFKX67auSNoVR38N3L+nvsPjOE0bybKTYbkf5tRvushrAPQ9V75huw0ZxBkKVeRU9kqH3d6HA4xTckbwZ4ixmA==",
      "requires": {
        "ansi-wrap": "0.1.0"
      }
    },
    "ansi-gray": {
      "version": "0.1.1",
      "resolved": "https://registry.npmjs.org/ansi-gray/-/ansi-gray-0.1.1.tgz",
      "integrity": "sha1-KWLPVOyXksSFEKPetSRDaGHvclE=",
      "requires": {
        "ansi-wrap": "0.1.0"
      }
    },
    "ansi-regex": {
      "version": "2.1.1",
      "resolved": "https://registry.npmjs.org/ansi-regex/-/ansi-regex-2.1.1.tgz",
      "integrity": "sha1-w7M6te42DYbg5ijwRorn7yfWVN8="
    },
    "ansi-styles": {
      "version": "3.2.0",
      "resolved": "https://registry.npmjs.org/ansi-styles/-/ansi-styles-3.2.0.tgz",
      "integrity": "sha512-NnSOmMEYtVR2JVMIGTzynRkkaxtiq1xnFBcdQD/DnNCYPoEPsVJhM98BDyaoNOQIi7p4okdi3E27eN7GQbsUug==",
      "requires": {
        "color-convert": "1.9.1"
      }
    },
    "ansi-wrap": {
      "version": "0.1.0",
      "resolved": "https://registry.npmjs.org/ansi-wrap/-/ansi-wrap-0.1.0.tgz",
      "integrity": "sha1-qCJQ3bABXponyoLoLqYDu/pF768="
    },
    "anymatch": {
      "version": "1.3.2",
      "resolved": "https://registry.npmjs.org/anymatch/-/anymatch-1.3.2.tgz",
      "integrity": "sha512-0XNayC8lTHQ2OI8aljNCN3sSx6hsr/1+rlcDAotXJR7C1oZZHCNsfpbKwMjRA3Uqb5tF1Rae2oloTr4xpq+WjA==",
      "requires": {
        "micromatch": "2.3.11",
        "normalize-path": "2.1.1"
      }
    },
    "argparse": {
      "version": "1.0.10",
      "resolved": "https://registry.npmjs.org/argparse/-/argparse-1.0.10.tgz",
      "integrity": "sha512-o5Roy6tNG4SL/FOkCAN6RzjiakZS25RLYFrcMttJqbdd8BWrnA+fGz57iN5Pb06pvBGvl5gQ0B48dJlslXvoTg==",
      "requires": {
        "sprintf-js": "1.0.3"
      }
    },
    "arr-diff": {
      "version": "2.0.0",
      "resolved": "https://registry.npmjs.org/arr-diff/-/arr-diff-2.0.0.tgz",
      "integrity": "sha1-jzuCf5Vai9ZpaX5KQlasPOrjVs8=",
      "requires": {
        "arr-flatten": "1.1.0"
      }
    },
    "arr-flatten": {
      "version": "1.1.0",
      "resolved": "https://registry.npmjs.org/arr-flatten/-/arr-flatten-1.1.0.tgz",
      "integrity": "sha512-L3hKV5R/p5o81R7O02IGnwpDmkp6E982XhtbuwSe3O4qOtMMMtodicASA1Cny2U+aCXcNpml+m4dPsvsJ3jatg=="
    },
    "arr-union": {
      "version": "3.1.0",
      "resolved": "https://registry.npmjs.org/arr-union/-/arr-union-3.1.0.tgz",
      "integrity": "sha1-45sJrqne+Gao8gbiiK9jkZuuOcQ="
    },
    "array-filter": {
      "version": "0.0.1",
      "resolved": "https://registry.npmjs.org/array-filter/-/array-filter-0.0.1.tgz",
      "integrity": "sha1-fajPLiZijtcygDWB/SH2fKzS7uw="
    },
    "array-find-index": {
      "version": "1.0.2",
      "resolved": "https://registry.npmjs.org/array-find-index/-/array-find-index-1.0.2.tgz",
      "integrity": "sha1-3wEKoSh+Fku9pvlyOwqWoexBh6E="
    },
    "array-flatten": {
      "version": "1.1.1",
      "resolved": "https://registry.npmjs.org/array-flatten/-/array-flatten-1.1.1.tgz",
      "integrity": "sha1-ml9pkFGx5wczKPKgCJaLZOopVdI="
    },
    "array-map": {
      "version": "0.0.0",
      "resolved": "https://registry.npmjs.org/array-map/-/array-map-0.0.0.tgz",
      "integrity": "sha1-iKK6tz0c97zVwbEYoAP2b2ZfpmI="
    },
    "array-reduce": {
      "version": "0.0.0",
      "resolved": "https://registry.npmjs.org/array-reduce/-/array-reduce-0.0.0.tgz",
      "integrity": "sha1-FziZ0//Rx9k4PkR5Ul2+J4yrXys="
    },
    "array-unique": {
      "version": "0.2.1",
      "resolved": "https://registry.npmjs.org/array-unique/-/array-unique-0.2.1.tgz",
      "integrity": "sha1-odl8yvy8JiXMcPrc6zalDFiwGlM="
    },
    "arrify": {
      "version": "1.0.1",
      "resolved": "https://registry.npmjs.org/arrify/-/arrify-1.0.1.tgz",
      "integrity": "sha1-iYUI2iIm84DfkEcoRWhJwVAaSw0="
    },
    "asn1": {
      "version": "0.2.3",
      "resolved": "https://registry.npmjs.org/asn1/-/asn1-0.2.3.tgz",
      "integrity": "sha1-2sh4dxPJlmhJ/IGAd36+nB3fO4Y="
    },
    "asn1.js": {
      "version": "4.10.1",
      "resolved": "https://registry.npmjs.org/asn1.js/-/asn1.js-4.10.1.tgz",
      "integrity": "sha512-p32cOF5q0Zqs9uBiONKYLm6BClCoBCM5O9JfeUSlnQLBTxYdTK+pW+nXflm8UkKd2UYlEbYz5qEi0JuZR9ckSw==",
      "requires": {
        "bn.js": "4.11.8",
        "inherits": "2.0.3",
        "minimalistic-assert": "1.0.0"
      }
    },
    "assert": {
      "version": "1.4.1",
      "resolved": "https://registry.npmjs.org/assert/-/assert-1.4.1.tgz",
      "integrity": "sha1-mZEtWRg2tab1s0XA8H7vwI/GXZE=",
      "requires": {
        "util": "0.10.3"
      }
    },
    "assert-plus": {
      "version": "0.2.0",
      "resolved": "https://registry.npmjs.org/assert-plus/-/assert-plus-0.2.0.tgz",
      "integrity": "sha1-104bh+ev/A24qttwIfP+SBAasjQ="
    },
    "assertion-error": {
      "version": "1.1.0",
      "resolved": "https://registry.npmjs.org/assertion-error/-/assertion-error-1.1.0.tgz",
      "integrity": "sha512-jgsaNduz+ndvGyFt3uSuWqvy4lCnIJiovtouQN5JZHOKCS2QuhEdbcQHFhVksz2N2U9hXJo8odG7ETyWlEeuDw=="
    },
    "assign-symbols": {
      "version": "1.0.0",
      "resolved": "https://registry.npmjs.org/assign-symbols/-/assign-symbols-1.0.0.tgz",
      "integrity": "sha1-WWZ/QfrdTyDMvCu5a41Pf3jsA2c="
    },
    "async": {
      "version": "1.5.2",
      "resolved": "https://registry.npmjs.org/async/-/async-1.5.2.tgz",
      "integrity": "sha1-7GphrlZIDAw8skHJVhjiCJL5Zyo="
    },
    "async-each": {
      "version": "1.0.1",
      "resolved": "https://registry.npmjs.org/async-each/-/async-each-1.0.1.tgz",
      "integrity": "sha1-GdOGodntxufByF04iu28xW0zYC0="
    },
    "asynckit": {
      "version": "0.4.0",
      "resolved": "https://registry.npmjs.org/asynckit/-/asynckit-0.4.0.tgz",
      "integrity": "sha1-x57Zf380y48robyXkLzDZkdLS3k="
    },
    "aws-sign2": {
      "version": "0.6.0",
      "resolved": "https://registry.npmjs.org/aws-sign2/-/aws-sign2-0.6.0.tgz",
      "integrity": "sha1-FDQt0428yU0OW4fXY81jYSwOeU8="
    },
    "aws4": {
      "version": "1.6.0",
      "resolved": "https://registry.npmjs.org/aws4/-/aws4-1.6.0.tgz",
      "integrity": "sha1-g+9cqGCysy5KDe7e6MdxudtXRx4="
    },
    "azure-storage": {
      "version": "2.8.0",
      "resolved": "https://registry.npmjs.org/azure-storage/-/azure-storage-2.8.0.tgz",
      "integrity": "sha1-OtDZD0df+SCdZWWvPg7JxWQTBKQ=",
      "requires": {
        "browserify-mime": "1.2.9",
        "extend": "1.2.1",
        "json-edm-parser": "0.1.2",
        "md5.js": "1.3.4",
        "readable-stream": "2.0.6",
        "request": "2.81.0",
        "underscore": "1.8.3",
        "uuid": "3.2.1",
        "validator": "3.35.0",
        "xml2js": "0.2.8",
        "xmlbuilder": "0.4.3"
      },
      "dependencies": {
        "process-nextick-args": {
          "version": "1.0.7",
          "resolved": "https://registry.npmjs.org/process-nextick-args/-/process-nextick-args-1.0.7.tgz",
          "integrity": "sha1-FQ4gt1ZZCtP5EJPyWk8q2L/zC6M="
        },
        "readable-stream": {
          "version": "2.0.6",
          "resolved": "https://registry.npmjs.org/readable-stream/-/readable-stream-2.0.6.tgz",
          "integrity": "sha1-j5A0HmilPMySh4jaz80Rs265t44=",
          "requires": {
            "core-util-is": "1.0.2",
            "inherits": "2.0.3",
            "isarray": "1.0.0",
            "process-nextick-args": "1.0.7",
            "string_decoder": "0.10.31",
            "util-deprecate": "1.0.2"
          }
        },
        "string_decoder": {
          "version": "0.10.31",
          "resolved": "https://registry.npmjs.org/string_decoder/-/string_decoder-0.10.31.tgz",
          "integrity": "sha1-YuIDvEF2bGwoyfyEMB2rHFMQ+pQ="
        }
      }
    },
    "babel-code-frame": {
      "version": "6.26.0",
      "resolved": "https://registry.npmjs.org/babel-code-frame/-/babel-code-frame-6.26.0.tgz",
      "integrity": "sha1-Y/1D99weO7fONZR9uP42mj9Yx0s=",
      "requires": {
        "chalk": "1.1.3",
        "esutils": "2.0.2",
        "js-tokens": "3.0.2"
      },
      "dependencies": {
        "ansi-styles": {
          "version": "2.2.1",
          "resolved": "https://registry.npmjs.org/ansi-styles/-/ansi-styles-2.2.1.tgz",
          "integrity": "sha1-tDLdM1i2NM914eRmQ2gkBTPB3b4="
        },
        "chalk": {
          "version": "1.1.3",
          "resolved": "https://registry.npmjs.org/chalk/-/chalk-1.1.3.tgz",
          "integrity": "sha1-qBFcVeSnAv5NFQq9OHKCKn4J/Jg=",
          "requires": {
            "ansi-styles": "2.2.1",
            "escape-string-regexp": "1.0.5",
            "has-ansi": "2.0.0",
            "strip-ansi": "3.0.1",
            "supports-color": "2.0.0"
          }
        },
        "supports-color": {
          "version": "2.0.0",
          "resolved": "https://registry.npmjs.org/supports-color/-/supports-color-2.0.0.tgz",
          "integrity": "sha1-U10EXOa2Nj+kARcIRimZXp3zJMc="
        }
      }
    },
    "babel-core": {
      "version": "6.26.0",
      "resolved": "https://registry.npmjs.org/babel-core/-/babel-core-6.26.0.tgz",
      "integrity": "sha1-rzL3izGm/O8RnIew/Y2XU/A6C7g=",
      "requires": {
        "babel-code-frame": "6.26.0",
        "babel-generator": "6.26.1",
        "babel-helpers": "6.24.1",
        "babel-messages": "6.23.0",
        "babel-register": "6.26.0",
        "babel-runtime": "6.26.0",
        "babel-template": "6.26.0",
        "babel-traverse": "6.26.0",
        "babel-types": "6.26.0",
        "babylon": "6.18.0",
        "convert-source-map": "1.5.1",
        "debug": "2.6.9",
        "json5": "0.5.1",
        "lodash": "4.17.5",
        "minimatch": "3.0.4",
        "path-is-absolute": "1.0.1",
        "private": "0.1.8",
        "slash": "1.0.0",
        "source-map": "0.5.7"
      }
    },
    "babel-generator": {
      "version": "6.26.1",
      "resolved": "https://registry.npmjs.org/babel-generator/-/babel-generator-6.26.1.tgz",
      "integrity": "sha512-HyfwY6ApZj7BYTcJURpM5tznulaBvyio7/0d4zFOeMPUmfxkCjHocCuoLa2SAGzBI8AREcH3eP3758F672DppA==",
      "requires": {
        "babel-messages": "6.23.0",
        "babel-runtime": "6.26.0",
        "babel-types": "6.26.0",
        "detect-indent": "4.0.0",
        "jsesc": "1.3.0",
        "lodash": "4.17.5",
        "source-map": "0.5.7",
        "trim-right": "1.0.1"
      }
    },
    "babel-helper-bindify-decorators": {
      "version": "6.24.1",
      "resolved": "https://registry.npmjs.org/babel-helper-bindify-decorators/-/babel-helper-bindify-decorators-6.24.1.tgz",
      "integrity": "sha1-FMGeXxQte0fxmlJDHlKxzLxAozA=",
      "requires": {
        "babel-runtime": "6.26.0",
        "babel-traverse": "6.26.0",
        "babel-types": "6.26.0"
      }
    },
    "babel-helper-builder-binary-assignment-operator-visitor": {
      "version": "6.24.1",
      "resolved": "https://registry.npmjs.org/babel-helper-builder-binary-assignment-operator-visitor/-/babel-helper-builder-binary-assignment-operator-visitor-6.24.1.tgz",
      "integrity": "sha1-zORReto1b0IgvK6KAsKzRvmlZmQ=",
      "requires": {
        "babel-helper-explode-assignable-expression": "6.24.1",
        "babel-runtime": "6.26.0",
        "babel-types": "6.26.0"
      }
    },
    "babel-helper-call-delegate": {
      "version": "6.24.1",
      "resolved": "https://registry.npmjs.org/babel-helper-call-delegate/-/babel-helper-call-delegate-6.24.1.tgz",
      "integrity": "sha1-7Oaqzdx25Bw0YfiL/Fdb0Nqi340=",
      "requires": {
        "babel-helper-hoist-variables": "6.24.1",
        "babel-runtime": "6.26.0",
        "babel-traverse": "6.26.0",
        "babel-types": "6.26.0"
      }
    },
    "babel-helper-define-map": {
      "version": "6.26.0",
      "resolved": "https://registry.npmjs.org/babel-helper-define-map/-/babel-helper-define-map-6.26.0.tgz",
      "integrity": "sha1-pfVtq0GiX5fstJjH66ypgZ+Vvl8=",
      "requires": {
        "babel-helper-function-name": "6.24.1",
        "babel-runtime": "6.26.0",
        "babel-types": "6.26.0",
        "lodash": "4.17.5"
      }
    },
    "babel-helper-explode-assignable-expression": {
      "version": "6.24.1",
      "resolved": "https://registry.npmjs.org/babel-helper-explode-assignable-expression/-/babel-helper-explode-assignable-expression-6.24.1.tgz",
      "integrity": "sha1-8luCz33BBDPFX3BZLVdGQArCLKo=",
      "requires": {
        "babel-runtime": "6.26.0",
        "babel-traverse": "6.26.0",
        "babel-types": "6.26.0"
      }
    },
    "babel-helper-explode-class": {
      "version": "6.24.1",
      "resolved": "https://registry.npmjs.org/babel-helper-explode-class/-/babel-helper-explode-class-6.24.1.tgz",
      "integrity": "sha1-fcKjkQ3uAHBW4eMdZAztPVTqqes=",
      "requires": {
        "babel-helper-bindify-decorators": "6.24.1",
        "babel-runtime": "6.26.0",
        "babel-traverse": "6.26.0",
        "babel-types": "6.26.0"
      }
    },
    "babel-helper-function-name": {
      "version": "6.24.1",
      "resolved": "https://registry.npmjs.org/babel-helper-function-name/-/babel-helper-function-name-6.24.1.tgz",
      "integrity": "sha1-00dbjAPtmCQqJbSDUasYOZ01gKk=",
      "requires": {
        "babel-helper-get-function-arity": "6.24.1",
        "babel-runtime": "6.26.0",
        "babel-template": "6.26.0",
        "babel-traverse": "6.26.0",
        "babel-types": "6.26.0"
      }
    },
    "babel-helper-get-function-arity": {
      "version": "6.24.1",
      "resolved": "https://registry.npmjs.org/babel-helper-get-function-arity/-/babel-helper-get-function-arity-6.24.1.tgz",
      "integrity": "sha1-j3eCqpNAfEHTqlCQj4mwMbG2hT0=",
      "requires": {
        "babel-runtime": "6.26.0",
        "babel-types": "6.26.0"
      }
    },
    "babel-helper-hoist-variables": {
      "version": "6.24.1",
      "resolved": "https://registry.npmjs.org/babel-helper-hoist-variables/-/babel-helper-hoist-variables-6.24.1.tgz",
      "integrity": "sha1-HssnaJydJVE+rbyZFKc/VAi+enY=",
      "requires": {
        "babel-runtime": "6.26.0",
        "babel-types": "6.26.0"
      }
    },
    "babel-helper-optimise-call-expression": {
      "version": "6.24.1",
      "resolved": "https://registry.npmjs.org/babel-helper-optimise-call-expression/-/babel-helper-optimise-call-expression-6.24.1.tgz",
      "integrity": "sha1-96E0J7qfc/j0+pk8VKl4gtEkQlc=",
      "requires": {
        "babel-runtime": "6.26.0",
        "babel-types": "6.26.0"
      }
    },
    "babel-helper-regex": {
      "version": "6.26.0",
      "resolved": "https://registry.npmjs.org/babel-helper-regex/-/babel-helper-regex-6.26.0.tgz",
      "integrity": "sha1-MlxZ+QL4LyS3T6zu0DY5VPZJXnI=",
      "requires": {
        "babel-runtime": "6.26.0",
        "babel-types": "6.26.0",
        "lodash": "4.17.5"
      }
    },
    "babel-helper-remap-async-to-generator": {
      "version": "6.24.1",
      "resolved": "https://registry.npmjs.org/babel-helper-remap-async-to-generator/-/babel-helper-remap-async-to-generator-6.24.1.tgz",
      "integrity": "sha1-XsWBgnrXI/7N04HxySg5BnbkVRs=",
      "requires": {
        "babel-helper-function-name": "6.24.1",
        "babel-runtime": "6.26.0",
        "babel-template": "6.26.0",
        "babel-traverse": "6.26.0",
        "babel-types": "6.26.0"
      }
    },
    "babel-helper-replace-supers": {
      "version": "6.24.1",
      "resolved": "https://registry.npmjs.org/babel-helper-replace-supers/-/babel-helper-replace-supers-6.24.1.tgz",
      "integrity": "sha1-v22/5Dk40XNpohPKiov3S2qQqxo=",
      "requires": {
        "babel-helper-optimise-call-expression": "6.24.1",
        "babel-messages": "6.23.0",
        "babel-runtime": "6.26.0",
        "babel-template": "6.26.0",
        "babel-traverse": "6.26.0",
        "babel-types": "6.26.0"
      }
    },
    "babel-helpers": {
      "version": "6.24.1",
      "resolved": "https://registry.npmjs.org/babel-helpers/-/babel-helpers-6.24.1.tgz",
      "integrity": "sha1-NHHenK7DiOXIUOWX5Yom3fN2ArI=",
      "requires": {
        "babel-runtime": "6.26.0",
        "babel-template": "6.26.0"
      }
    },
    "babel-messages": {
      "version": "6.23.0",
      "resolved": "https://registry.npmjs.org/babel-messages/-/babel-messages-6.23.0.tgz",
      "integrity": "sha1-8830cDhYA1sqKVHG7F7fbGLyYw4=",
      "requires": {
        "babel-runtime": "6.26.0"
      }
    },
    "babel-plugin-check-es2015-constants": {
      "version": "6.22.0",
      "resolved": "https://registry.npmjs.org/babel-plugin-check-es2015-constants/-/babel-plugin-check-es2015-constants-6.22.0.tgz",
      "integrity": "sha1-NRV7EBQm/S/9PaP3XH0ekYNbv4o=",
      "requires": {
        "babel-runtime": "6.26.0"
      }
    },
    "babel-plugin-syntax-async-functions": {
      "version": "6.13.0",
      "resolved": "https://registry.npmjs.org/babel-plugin-syntax-async-functions/-/babel-plugin-syntax-async-functions-6.13.0.tgz",
      "integrity": "sha1-ytnK0RkbWtY0vzCuCHI5HgZHvpU="
    },
    "babel-plugin-syntax-async-generators": {
      "version": "6.13.0",
      "resolved": "https://registry.npmjs.org/babel-plugin-syntax-async-generators/-/babel-plugin-syntax-async-generators-6.13.0.tgz",
      "integrity": "sha1-a8lj67FuzLrmuStZbrfzXDQqi5o="
    },
    "babel-plugin-syntax-class-constructor-call": {
      "version": "6.18.0",
      "resolved": "https://registry.npmjs.org/babel-plugin-syntax-class-constructor-call/-/babel-plugin-syntax-class-constructor-call-6.18.0.tgz",
      "integrity": "sha1-nLnTn+Q8hgC+yBRkVt3L1OGnZBY="
    },
    "babel-plugin-syntax-class-properties": {
      "version": "6.13.0",
      "resolved": "https://registry.npmjs.org/babel-plugin-syntax-class-properties/-/babel-plugin-syntax-class-properties-6.13.0.tgz",
      "integrity": "sha1-1+sjt5oxf4VDlixQW4J8fWysJ94="
    },
    "babel-plugin-syntax-decorators": {
      "version": "6.13.0",
      "resolved": "https://registry.npmjs.org/babel-plugin-syntax-decorators/-/babel-plugin-syntax-decorators-6.13.0.tgz",
      "integrity": "sha1-MSVjtNvePMgGzuPkFszurd0RrAs="
    },
    "babel-plugin-syntax-do-expressions": {
      "version": "6.13.0",
      "resolved": "https://registry.npmjs.org/babel-plugin-syntax-do-expressions/-/babel-plugin-syntax-do-expressions-6.13.0.tgz",
      "integrity": "sha1-V0d1YTmqJtOQ0JQQsDdEugfkeW0="
    },
    "babel-plugin-syntax-dynamic-import": {
      "version": "6.18.0",
      "resolved": "https://registry.npmjs.org/babel-plugin-syntax-dynamic-import/-/babel-plugin-syntax-dynamic-import-6.18.0.tgz",
      "integrity": "sha1-jWomIpyDdFqZgqRBBRVyyqF5sdo="
    },
    "babel-plugin-syntax-exponentiation-operator": {
      "version": "6.13.0",
      "resolved": "https://registry.npmjs.org/babel-plugin-syntax-exponentiation-operator/-/babel-plugin-syntax-exponentiation-operator-6.13.0.tgz",
      "integrity": "sha1-nufoM3KQ2pUoggGmpX9BcDF4MN4="
    },
    "babel-plugin-syntax-export-extensions": {
      "version": "6.13.0",
      "resolved": "https://registry.npmjs.org/babel-plugin-syntax-export-extensions/-/babel-plugin-syntax-export-extensions-6.13.0.tgz",
      "integrity": "sha1-cKFITw+QiaToStRLrDU8lbmxJyE="
    },
    "babel-plugin-syntax-function-bind": {
      "version": "6.13.0",
      "resolved": "https://registry.npmjs.org/babel-plugin-syntax-function-bind/-/babel-plugin-syntax-function-bind-6.13.0.tgz",
      "integrity": "sha1-SMSV8Xe98xqYHnMvVa3AvdJgH0Y="
    },
    "babel-plugin-syntax-object-rest-spread": {
      "version": "6.13.0",
      "resolved": "https://registry.npmjs.org/babel-plugin-syntax-object-rest-spread/-/babel-plugin-syntax-object-rest-spread-6.13.0.tgz",
      "integrity": "sha1-/WU28rzhODb/o6VFjEkDpZe7O/U="
    },
    "babel-plugin-syntax-trailing-function-commas": {
      "version": "6.22.0",
      "resolved": "https://registry.npmjs.org/babel-plugin-syntax-trailing-function-commas/-/babel-plugin-syntax-trailing-function-commas-6.22.0.tgz",
      "integrity": "sha1-ugNgk3+NBuQBgKQ/4NVhb/9TLPM="
    },
    "babel-plugin-transform-async-generator-functions": {
      "version": "6.24.1",
      "resolved": "https://registry.npmjs.org/babel-plugin-transform-async-generator-functions/-/babel-plugin-transform-async-generator-functions-6.24.1.tgz",
      "integrity": "sha1-8FiQAUX9PpkHpt3yjaWfIVJYpds=",
      "requires": {
        "babel-helper-remap-async-to-generator": "6.24.1",
        "babel-plugin-syntax-async-generators": "6.13.0",
        "babel-runtime": "6.26.0"
      }
    },
    "babel-plugin-transform-async-to-generator": {
      "version": "6.24.1",
      "resolved": "https://registry.npmjs.org/babel-plugin-transform-async-to-generator/-/babel-plugin-transform-async-to-generator-6.24.1.tgz",
      "integrity": "sha1-ZTbjeK/2yx1VF6wOQOs+n8jQh2E=",
      "requires": {
        "babel-helper-remap-async-to-generator": "6.24.1",
        "babel-plugin-syntax-async-functions": "6.13.0",
        "babel-runtime": "6.26.0"
      }
    },
    "babel-plugin-transform-class-constructor-call": {
      "version": "6.24.1",
      "resolved": "https://registry.npmjs.org/babel-plugin-transform-class-constructor-call/-/babel-plugin-transform-class-constructor-call-6.24.1.tgz",
      "integrity": "sha1-gNwoVQWsBn3LjWxl4vbxGrd2Xvk=",
      "requires": {
        "babel-plugin-syntax-class-constructor-call": "6.18.0",
        "babel-runtime": "6.26.0",
        "babel-template": "6.26.0"
      }
    },
    "babel-plugin-transform-class-properties": {
      "version": "6.24.1",
      "resolved": "https://registry.npmjs.org/babel-plugin-transform-class-properties/-/babel-plugin-transform-class-properties-6.24.1.tgz",
      "integrity": "sha1-anl2PqYdM9NvN7YRqp3vgagbRqw=",
      "requires": {
        "babel-helper-function-name": "6.24.1",
        "babel-plugin-syntax-class-properties": "6.13.0",
        "babel-runtime": "6.26.0",
        "babel-template": "6.26.0"
      }
    },
    "babel-plugin-transform-decorators": {
      "version": "6.24.1",
      "resolved": "https://registry.npmjs.org/babel-plugin-transform-decorators/-/babel-plugin-transform-decorators-6.24.1.tgz",
      "integrity": "sha1-eIAT2PjGtSIr33s0Q5Df13Vp4k0=",
      "requires": {
        "babel-helper-explode-class": "6.24.1",
        "babel-plugin-syntax-decorators": "6.13.0",
        "babel-runtime": "6.26.0",
        "babel-template": "6.26.0",
        "babel-types": "6.26.0"
      }
    },
    "babel-plugin-transform-do-expressions": {
      "version": "6.22.0",
      "resolved": "https://registry.npmjs.org/babel-plugin-transform-do-expressions/-/babel-plugin-transform-do-expressions-6.22.0.tgz",
      "integrity": "sha1-KMyvkoEtlJws0SgfaQyP3EaK6bs=",
      "requires": {
        "babel-plugin-syntax-do-expressions": "6.13.0",
        "babel-runtime": "6.26.0"
      }
    },
    "babel-plugin-transform-es2015-arrow-functions": {
      "version": "6.22.0",
      "resolved": "https://registry.npmjs.org/babel-plugin-transform-es2015-arrow-functions/-/babel-plugin-transform-es2015-arrow-functions-6.22.0.tgz",
      "integrity": "sha1-RSaSy3EdX3ncf4XkQM5BufJE0iE=",
      "requires": {
        "babel-runtime": "6.26.0"
      }
    },
    "babel-plugin-transform-es2015-block-scoped-functions": {
      "version": "6.22.0",
      "resolved": "https://registry.npmjs.org/babel-plugin-transform-es2015-block-scoped-functions/-/babel-plugin-transform-es2015-block-scoped-functions-6.22.0.tgz",
      "integrity": "sha1-u8UbSflk1wy42OC5ToICRs46YUE=",
      "requires": {
        "babel-runtime": "6.26.0"
      }
    },
    "babel-plugin-transform-es2015-block-scoping": {
      "version": "6.26.0",
      "resolved": "https://registry.npmjs.org/babel-plugin-transform-es2015-block-scoping/-/babel-plugin-transform-es2015-block-scoping-6.26.0.tgz",
      "integrity": "sha1-1w9SmcEwjQXBL0Y4E7CgnnOxiV8=",
      "requires": {
        "babel-runtime": "6.26.0",
        "babel-template": "6.26.0",
        "babel-traverse": "6.26.0",
        "babel-types": "6.26.0",
        "lodash": "4.17.5"
      }
    },
    "babel-plugin-transform-es2015-classes": {
      "version": "6.24.1",
      "resolved": "https://registry.npmjs.org/babel-plugin-transform-es2015-classes/-/babel-plugin-transform-es2015-classes-6.24.1.tgz",
      "integrity": "sha1-WkxYpQyclGHlZLSyo7+ryXolhNs=",
      "requires": {
        "babel-helper-define-map": "6.26.0",
        "babel-helper-function-name": "6.24.1",
        "babel-helper-optimise-call-expression": "6.24.1",
        "babel-helper-replace-supers": "6.24.1",
        "babel-messages": "6.23.0",
        "babel-runtime": "6.26.0",
        "babel-template": "6.26.0",
        "babel-traverse": "6.26.0",
        "babel-types": "6.26.0"
      }
    },
    "babel-plugin-transform-es2015-computed-properties": {
      "version": "6.24.1",
      "resolved": "https://registry.npmjs.org/babel-plugin-transform-es2015-computed-properties/-/babel-plugin-transform-es2015-computed-properties-6.24.1.tgz",
      "integrity": "sha1-b+Ko0WiV1WNPTNmZttNICjCBWbM=",
      "requires": {
        "babel-runtime": "6.26.0",
        "babel-template": "6.26.0"
      }
    },
    "babel-plugin-transform-es2015-destructuring": {
      "version": "6.23.0",
      "resolved": "https://registry.npmjs.org/babel-plugin-transform-es2015-destructuring/-/babel-plugin-transform-es2015-destructuring-6.23.0.tgz",
      "integrity": "sha1-mXux8auWf2gtKwh2/jWNYOdlxW0=",
      "requires": {
        "babel-runtime": "6.26.0"
      }
    },
    "babel-plugin-transform-es2015-duplicate-keys": {
      "version": "6.24.1",
      "resolved": "https://registry.npmjs.org/babel-plugin-transform-es2015-duplicate-keys/-/babel-plugin-transform-es2015-duplicate-keys-6.24.1.tgz",
      "integrity": "sha1-c+s9MQypaePvnskcU3QabxV2Qj4=",
      "requires": {
        "babel-runtime": "6.26.0",
        "babel-types": "6.26.0"
      }
    },
    "babel-plugin-transform-es2015-for-of": {
      "version": "6.23.0",
      "resolved": "https://registry.npmjs.org/babel-plugin-transform-es2015-for-of/-/babel-plugin-transform-es2015-for-of-6.23.0.tgz",
      "integrity": "sha1-9HyVsrYT3x0+zC/bdXNiPHUkhpE=",
      "requires": {
        "babel-runtime": "6.26.0"
      }
    },
    "babel-plugin-transform-es2015-function-name": {
      "version": "6.24.1",
      "resolved": "https://registry.npmjs.org/babel-plugin-transform-es2015-function-name/-/babel-plugin-transform-es2015-function-name-6.24.1.tgz",
      "integrity": "sha1-g0yJhTvDaxrw86TF26qU/Y6sqos=",
      "requires": {
        "babel-helper-function-name": "6.24.1",
        "babel-runtime": "6.26.0",
        "babel-types": "6.26.0"
      }
    },
    "babel-plugin-transform-es2015-literals": {
      "version": "6.22.0",
      "resolved": "https://registry.npmjs.org/babel-plugin-transform-es2015-literals/-/babel-plugin-transform-es2015-literals-6.22.0.tgz",
      "integrity": "sha1-T1SgLWzWbPkVKAAZox0xklN3yi4=",
      "requires": {
        "babel-runtime": "6.26.0"
      }
    },
    "babel-plugin-transform-es2015-modules-amd": {
      "version": "6.24.1",
      "resolved": "https://registry.npmjs.org/babel-plugin-transform-es2015-modules-amd/-/babel-plugin-transform-es2015-modules-amd-6.24.1.tgz",
      "integrity": "sha1-Oz5UAXI5hC1tGcMBHEvS8AoA0VQ=",
      "requires": {
        "babel-plugin-transform-es2015-modules-commonjs": "6.26.0",
        "babel-runtime": "6.26.0",
        "babel-template": "6.26.0"
      }
    },
    "babel-plugin-transform-es2015-modules-commonjs": {
      "version": "6.26.0",
      "resolved": "https://registry.npmjs.org/babel-plugin-transform-es2015-modules-commonjs/-/babel-plugin-transform-es2015-modules-commonjs-6.26.0.tgz",
      "integrity": "sha1-DYOUApt9xqvhqX7xgeAHWN0uXYo=",
      "requires": {
        "babel-plugin-transform-strict-mode": "6.24.1",
        "babel-runtime": "6.26.0",
        "babel-template": "6.26.0",
        "babel-types": "6.26.0"
      }
    },
    "babel-plugin-transform-es2015-modules-systemjs": {
      "version": "6.24.1",
      "resolved": "https://registry.npmjs.org/babel-plugin-transform-es2015-modules-systemjs/-/babel-plugin-transform-es2015-modules-systemjs-6.24.1.tgz",
      "integrity": "sha1-/4mhQrkRmpBhlfXxBuzzBdlAfSM=",
      "requires": {
        "babel-helper-hoist-variables": "6.24.1",
        "babel-runtime": "6.26.0",
        "babel-template": "6.26.0"
      }
    },
    "babel-plugin-transform-es2015-modules-umd": {
      "version": "6.24.1",
      "resolved": "https://registry.npmjs.org/babel-plugin-transform-es2015-modules-umd/-/babel-plugin-transform-es2015-modules-umd-6.24.1.tgz",
      "integrity": "sha1-rJl+YoXNGO1hdq22B9YCNErThGg=",
      "requires": {
        "babel-plugin-transform-es2015-modules-amd": "6.24.1",
        "babel-runtime": "6.26.0",
        "babel-template": "6.26.0"
      }
    },
    "babel-plugin-transform-es2015-object-super": {
      "version": "6.24.1",
      "resolved": "https://registry.npmjs.org/babel-plugin-transform-es2015-object-super/-/babel-plugin-transform-es2015-object-super-6.24.1.tgz",
      "integrity": "sha1-JM72muIcuDp/hgPa0CH1cusnj40=",
      "requires": {
        "babel-helper-replace-supers": "6.24.1",
        "babel-runtime": "6.26.0"
      }
    },
    "babel-plugin-transform-es2015-parameters": {
      "version": "6.24.1",
      "resolved": "https://registry.npmjs.org/babel-plugin-transform-es2015-parameters/-/babel-plugin-transform-es2015-parameters-6.24.1.tgz",
      "integrity": "sha1-V6w1GrScrxSpfNE7CfZv3wpiXys=",
      "requires": {
        "babel-helper-call-delegate": "6.24.1",
        "babel-helper-get-function-arity": "6.24.1",
        "babel-runtime": "6.26.0",
        "babel-template": "6.26.0",
        "babel-traverse": "6.26.0",
        "babel-types": "6.26.0"
      }
    },
    "babel-plugin-transform-es2015-shorthand-properties": {
      "version": "6.24.1",
      "resolved": "https://registry.npmjs.org/babel-plugin-transform-es2015-shorthand-properties/-/babel-plugin-transform-es2015-shorthand-properties-6.24.1.tgz",
      "integrity": "sha1-JPh11nIch2YbvZmkYi5R8U3jiqA=",
      "requires": {
        "babel-runtime": "6.26.0",
        "babel-types": "6.26.0"
      }
    },
    "babel-plugin-transform-es2015-spread": {
      "version": "6.22.0",
      "resolved": "https://registry.npmjs.org/babel-plugin-transform-es2015-spread/-/babel-plugin-transform-es2015-spread-6.22.0.tgz",
      "integrity": "sha1-1taKmfia7cRTbIGlQujdnxdG+NE=",
      "requires": {
        "babel-runtime": "6.26.0"
      }
    },
    "babel-plugin-transform-es2015-sticky-regex": {
      "version": "6.24.1",
      "resolved": "https://registry.npmjs.org/babel-plugin-transform-es2015-sticky-regex/-/babel-plugin-transform-es2015-sticky-regex-6.24.1.tgz",
      "integrity": "sha1-AMHNsaynERLN8M9hJsLta0V8zbw=",
      "requires": {
        "babel-helper-regex": "6.26.0",
        "babel-runtime": "6.26.0",
        "babel-types": "6.26.0"
      }
    },
    "babel-plugin-transform-es2015-template-literals": {
      "version": "6.22.0",
      "resolved": "https://registry.npmjs.org/babel-plugin-transform-es2015-template-literals/-/babel-plugin-transform-es2015-template-literals-6.22.0.tgz",
      "integrity": "sha1-qEs0UPfp+PH2g51taH2oS7EjbY0=",
      "requires": {
        "babel-runtime": "6.26.0"
      }
    },
    "babel-plugin-transform-es2015-typeof-symbol": {
      "version": "6.23.0",
      "resolved": "https://registry.npmjs.org/babel-plugin-transform-es2015-typeof-symbol/-/babel-plugin-transform-es2015-typeof-symbol-6.23.0.tgz",
      "integrity": "sha1-3sCfHN3/lLUqxz1QXITfWdzOs3I=",
      "requires": {
        "babel-runtime": "6.26.0"
      }
    },
    "babel-plugin-transform-es2015-unicode-regex": {
      "version": "6.24.1",
      "resolved": "https://registry.npmjs.org/babel-plugin-transform-es2015-unicode-regex/-/babel-plugin-transform-es2015-unicode-regex-6.24.1.tgz",
      "integrity": "sha1-04sS9C6nMj9yk4fxinxa4frrNek=",
      "requires": {
        "babel-helper-regex": "6.26.0",
        "babel-runtime": "6.26.0",
        "regexpu-core": "2.0.0"
      }
    },
    "babel-plugin-transform-exponentiation-operator": {
      "version": "6.24.1",
      "resolved": "https://registry.npmjs.org/babel-plugin-transform-exponentiation-operator/-/babel-plugin-transform-exponentiation-operator-6.24.1.tgz",
      "integrity": "sha1-KrDJx/MJj6SJB3cruBP+QejeOg4=",
      "requires": {
        "babel-helper-builder-binary-assignment-operator-visitor": "6.24.1",
        "babel-plugin-syntax-exponentiation-operator": "6.13.0",
        "babel-runtime": "6.26.0"
      }
    },
    "babel-plugin-transform-export-extensions": {
      "version": "6.22.0",
      "resolved": "https://registry.npmjs.org/babel-plugin-transform-export-extensions/-/babel-plugin-transform-export-extensions-6.22.0.tgz",
      "integrity": "sha1-U3OLR+deghhYnuqUbLvTkQm75lM=",
      "requires": {
        "babel-plugin-syntax-export-extensions": "6.13.0",
        "babel-runtime": "6.26.0"
      }
    },
    "babel-plugin-transform-function-bind": {
      "version": "6.22.0",
      "resolved": "https://registry.npmjs.org/babel-plugin-transform-function-bind/-/babel-plugin-transform-function-bind-6.22.0.tgz",
      "integrity": "sha1-xvuOlqwpajELjPjqQBRiQH3fapc=",
      "requires": {
        "babel-plugin-syntax-function-bind": "6.13.0",
        "babel-runtime": "6.26.0"
      }
    },
    "babel-plugin-transform-object-rest-spread": {
      "version": "6.26.0",
      "resolved": "https://registry.npmjs.org/babel-plugin-transform-object-rest-spread/-/babel-plugin-transform-object-rest-spread-6.26.0.tgz",
      "integrity": "sha1-DzZpLVD+9rfi1LOsFHgTepY7ewY=",
      "requires": {
        "babel-plugin-syntax-object-rest-spread": "6.13.0",
        "babel-runtime": "6.26.0"
      }
    },
    "babel-plugin-transform-regenerator": {
      "version": "6.26.0",
      "resolved": "https://registry.npmjs.org/babel-plugin-transform-regenerator/-/babel-plugin-transform-regenerator-6.26.0.tgz",
      "integrity": "sha1-4HA2lvveJ/Cj78rPi03KL3s6jy8=",
      "requires": {
        "regenerator-transform": "0.10.1"
      }
    },
    "babel-plugin-transform-strict-mode": {
      "version": "6.24.1",
      "resolved": "https://registry.npmjs.org/babel-plugin-transform-strict-mode/-/babel-plugin-transform-strict-mode-6.24.1.tgz",
      "integrity": "sha1-1fr3qleKZbvlkc9e2uBKDGcCB1g=",
      "requires": {
        "babel-runtime": "6.26.0",
        "babel-types": "6.26.0"
      }
    },
    "babel-preset-es2015": {
      "version": "6.24.1",
      "resolved": "https://registry.npmjs.org/babel-preset-es2015/-/babel-preset-es2015-6.24.1.tgz",
      "integrity": "sha1-1EBQ1rwsn+6nAqrzjXJ6AhBTiTk=",
      "requires": {
        "babel-plugin-check-es2015-constants": "6.22.0",
        "babel-plugin-transform-es2015-arrow-functions": "6.22.0",
        "babel-plugin-transform-es2015-block-scoped-functions": "6.22.0",
        "babel-plugin-transform-es2015-block-scoping": "6.26.0",
        "babel-plugin-transform-es2015-classes": "6.24.1",
        "babel-plugin-transform-es2015-computed-properties": "6.24.1",
        "babel-plugin-transform-es2015-destructuring": "6.23.0",
        "babel-plugin-transform-es2015-duplicate-keys": "6.24.1",
        "babel-plugin-transform-es2015-for-of": "6.23.0",
        "babel-plugin-transform-es2015-function-name": "6.24.1",
        "babel-plugin-transform-es2015-literals": "6.22.0",
        "babel-plugin-transform-es2015-modules-amd": "6.24.1",
        "babel-plugin-transform-es2015-modules-commonjs": "6.26.0",
        "babel-plugin-transform-es2015-modules-systemjs": "6.24.1",
        "babel-plugin-transform-es2015-modules-umd": "6.24.1",
        "babel-plugin-transform-es2015-object-super": "6.24.1",
        "babel-plugin-transform-es2015-parameters": "6.24.1",
        "babel-plugin-transform-es2015-shorthand-properties": "6.24.1",
        "babel-plugin-transform-es2015-spread": "6.22.0",
        "babel-plugin-transform-es2015-sticky-regex": "6.24.1",
        "babel-plugin-transform-es2015-template-literals": "6.22.0",
        "babel-plugin-transform-es2015-typeof-symbol": "6.23.0",
        "babel-plugin-transform-es2015-unicode-regex": "6.24.1",
        "babel-plugin-transform-regenerator": "6.26.0"
      }
    },
    "babel-preset-stage-0": {
      "version": "6.24.1",
      "resolved": "https://registry.npmjs.org/babel-preset-stage-0/-/babel-preset-stage-0-6.24.1.tgz",
      "integrity": "sha1-VkLRUEL5E4TX5a+LyIsduVsDnmo=",
      "requires": {
        "babel-plugin-transform-do-expressions": "6.22.0",
        "babel-plugin-transform-function-bind": "6.22.0",
        "babel-preset-stage-1": "6.24.1"
      }
    },
    "babel-preset-stage-1": {
      "version": "6.24.1",
      "resolved": "https://registry.npmjs.org/babel-preset-stage-1/-/babel-preset-stage-1-6.24.1.tgz",
      "integrity": "sha1-dpLNfc1oSZB+auSgqFWJz7niv7A=",
      "requires": {
        "babel-plugin-transform-class-constructor-call": "6.24.1",
        "babel-plugin-transform-export-extensions": "6.22.0",
        "babel-preset-stage-2": "6.24.1"
      }
    },
    "babel-preset-stage-2": {
      "version": "6.24.1",
      "resolved": "https://registry.npmjs.org/babel-preset-stage-2/-/babel-preset-stage-2-6.24.1.tgz",
      "integrity": "sha1-2eKWD7PXEYfw5k7sYrwHdnIZvcE=",
      "requires": {
        "babel-plugin-syntax-dynamic-import": "6.18.0",
        "babel-plugin-transform-class-properties": "6.24.1",
        "babel-plugin-transform-decorators": "6.24.1",
        "babel-preset-stage-3": "6.24.1"
      }
    },
    "babel-preset-stage-3": {
      "version": "6.24.1",
      "resolved": "https://registry.npmjs.org/babel-preset-stage-3/-/babel-preset-stage-3-6.24.1.tgz",
      "integrity": "sha1-g2raCp56f6N8sTj7kyb4eTSkg5U=",
      "requires": {
        "babel-plugin-syntax-trailing-function-commas": "6.22.0",
        "babel-plugin-transform-async-generator-functions": "6.24.1",
        "babel-plugin-transform-async-to-generator": "6.24.1",
        "babel-plugin-transform-exponentiation-operator": "6.24.1",
        "babel-plugin-transform-object-rest-spread": "6.26.0"
      }
    },
    "babel-register": {
      "version": "6.26.0",
      "resolved": "https://registry.npmjs.org/babel-register/-/babel-register-6.26.0.tgz",
      "integrity": "sha1-btAhFz4vy0htestFxgCahW9kcHE=",
      "requires": {
        "babel-core": "6.26.0",
        "babel-runtime": "6.26.0",
        "core-js": "2.5.3",
        "home-or-tmp": "2.0.0",
        "lodash": "4.17.5",
        "mkdirp": "0.5.1",
        "source-map-support": "0.4.18"
      },
      "dependencies": {
        "source-map-support": {
          "version": "0.4.18",
          "resolved": "https://registry.npmjs.org/source-map-support/-/source-map-support-0.4.18.tgz",
          "integrity": "sha512-try0/JqxPLF9nOjvSta7tVondkP5dwgyLDjVoyMDlmjugT2lRZ1OfsrYTkCd2hkDnJTKRbO/Rl3orm8vlsUzbA==",
          "requires": {
            "source-map": "0.5.7"
          }
        }
      }
    },
    "babel-runtime": {
      "version": "6.26.0",
      "resolved": "https://registry.npmjs.org/babel-runtime/-/babel-runtime-6.26.0.tgz",
      "integrity": "sha1-llxwWGaOgrVde/4E/yM3vItWR/4=",
      "requires": {
        "core-js": "2.5.3",
        "regenerator-runtime": "0.11.1"
      }
    },
    "babel-template": {
      "version": "6.26.0",
      "resolved": "https://registry.npmjs.org/babel-template/-/babel-template-6.26.0.tgz",
      "integrity": "sha1-3gPi0WOWsGn0bdn/+FIfsaDjXgI=",
      "requires": {
        "babel-runtime": "6.26.0",
        "babel-traverse": "6.26.0",
        "babel-types": "6.26.0",
        "babylon": "6.18.0",
        "lodash": "4.17.5"
      }
    },
    "babel-traverse": {
      "version": "6.26.0",
      "resolved": "https://registry.npmjs.org/babel-traverse/-/babel-traverse-6.26.0.tgz",
      "integrity": "sha1-RqnL1+3MYsjlwGTi0tjQ9ANXZu4=",
      "requires": {
        "babel-code-frame": "6.26.0",
        "babel-messages": "6.23.0",
        "babel-runtime": "6.26.0",
        "babel-types": "6.26.0",
        "babylon": "6.18.0",
        "debug": "2.6.9",
        "globals": "9.18.0",
        "invariant": "2.2.3",
        "lodash": "4.17.5"
      }
    },
    "babel-types": {
      "version": "6.26.0",
      "resolved": "https://registry.npmjs.org/babel-types/-/babel-types-6.26.0.tgz",
      "integrity": "sha1-o7Bz+Uq0nrb6Vc1lInozQ4BjJJc=",
      "requires": {
        "babel-runtime": "6.26.0",
        "esutils": "2.0.2",
        "lodash": "4.17.5",
        "to-fast-properties": "1.0.3"
      }
    },
    "babylon": {
      "version": "6.18.0",
      "resolved": "https://registry.npmjs.org/babylon/-/babylon-6.18.0.tgz",
      "integrity": "sha512-q/UEjfGJ2Cm3oKV71DJz9d25TPnq5rhBVL2Q4fA5wcC3jcrdn7+SssEybFIxwAvvP+YCsCYNKughoF33GxgycQ=="
    },
    "balanced-match": {
      "version": "1.0.0",
      "resolved": "https://registry.npmjs.org/balanced-match/-/balanced-match-1.0.0.tgz",
      "integrity": "sha1-ibTRmasr7kneFk6gK4nORi1xt2c="
    },
    "base64-js": {
      "version": "1.2.3",
      "resolved": "https://registry.npmjs.org/base64-js/-/base64-js-1.2.3.tgz",
      "integrity": "sha512-MsAhsUW1GxCdgYSO6tAfZrNapmUKk7mWx/k5mFY/A1gBtkaCaNapTg+FExCw1r9yeaZhqx/xPg43xgTFH6KL5w=="
    },
    "big.js": {
      "version": "3.2.0",
      "resolved": "https://registry.npmjs.org/big.js/-/big.js-3.2.0.tgz",
      "integrity": "sha512-+hN/Zh2D08Mx65pZ/4g5bsmNiZUuChDiQfTUQ7qJr4/kuopCr88xZsAXv6mBoZEsUI4OuGHlX59qE94K2mMW8Q=="
    },
    "binary-extensions": {
      "version": "1.11.0",
      "resolved": "https://registry.npmjs.org/binary-extensions/-/binary-extensions-1.11.0.tgz",
      "integrity": "sha1-RqoXUftqL5PuXmibsQh9SxTGwgU="
    },
    "bn.js": {
      "version": "4.11.8",
      "resolved": "https://registry.npmjs.org/bn.js/-/bn.js-4.11.8.tgz",
      "integrity": "sha512-ItfYfPLkWHUjckQCk8xC+LwxgK8NYcXywGigJgSwOP8Y2iyWT4f2vsZnoOXTTbo+o5yXmIUJ4gn5538SO5S3gA=="
    },
    "body-parser": {
      "version": "1.18.2",
      "resolved": "https://registry.npmjs.org/body-parser/-/body-parser-1.18.2.tgz",
      "integrity": "sha1-h2eKGdhLR9hZuDGZvVm84iKxBFQ=",
      "requires": {
        "bytes": "3.0.0",
        "content-type": "1.0.4",
        "debug": "2.6.9",
        "depd": "1.1.2",
        "http-errors": "1.6.2",
        "iconv-lite": "0.4.19",
        "on-finished": "2.3.0",
        "qs": "6.5.1",
        "raw-body": "2.3.2",
        "type-is": "1.6.16"
      }
    },
    "boom": {
      "version": "2.10.1",
      "resolved": "https://registry.npmjs.org/boom/-/boom-2.10.1.tgz",
      "integrity": "sha1-OciRjO/1eZ+D+UkqhI9iWt0Mdm8=",
      "requires": {
        "hoek": "2.16.3"
      }
    },
    "brace-expansion": {
      "version": "1.1.11",
      "resolved": "https://registry.npmjs.org/brace-expansion/-/brace-expansion-1.1.11.tgz",
      "integrity": "sha512-iCuPHDFgrHX7H2vEI/5xpz07zSHB00TpugqhmYtVmMO6518mCuRMoOYFldEBl0g187ufozdaHgWKcYFb61qGiA==",
      "requires": {
        "balanced-match": "1.0.0",
        "concat-map": "0.0.1"
      }
    },
    "braces": {
      "version": "1.8.5",
      "resolved": "https://registry.npmjs.org/braces/-/braces-1.8.5.tgz",
      "integrity": "sha1-uneWLhLf+WnWt2cR6RS3N4V79qc=",
      "requires": {
        "expand-range": "1.8.2",
        "preserve": "0.2.0",
        "repeat-element": "1.1.2"
      }
    },
    "brorand": {
      "version": "1.1.0",
      "resolved": "https://registry.npmjs.org/brorand/-/brorand-1.1.0.tgz",
      "integrity": "sha1-EsJe/kCkXjwyPrhnWgoM5XsiNx8="
    },
    "browser-stdout": {
      "version": "1.3.0",
      "resolved": "https://registry.npmjs.org/browser-stdout/-/browser-stdout-1.3.0.tgz",
      "integrity": "sha1-81HTKWnTL6XXpVZxVCY9korjvR8="
    },
    "browserify-aes": {
      "version": "1.1.1",
      "resolved": "https://registry.npmjs.org/browserify-aes/-/browserify-aes-1.1.1.tgz",
      "integrity": "sha512-UGnTYAnB2a3YuYKIRy1/4FB2HdM866E0qC46JXvVTYKlBlZlnvfpSfY6OKfXZAkv70eJ2a1SqzpAo5CRhZGDFg==",
      "requires": {
        "buffer-xor": "1.0.3",
        "cipher-base": "1.0.4",
        "create-hash": "1.1.3",
        "evp_bytestokey": "1.0.3",
        "inherits": "2.0.3",
        "safe-buffer": "5.1.1"
      }
    },
    "browserify-cipher": {
      "version": "1.0.0",
      "resolved": "https://registry.npmjs.org/browserify-cipher/-/browserify-cipher-1.0.0.tgz",
      "integrity": "sha1-mYgkSHS/XtTijalWZtzWasj8Njo=",
      "requires": {
        "browserify-aes": "1.1.1",
        "browserify-des": "1.0.0",
        "evp_bytestokey": "1.0.3"
      }
    },
    "browserify-des": {
      "version": "1.0.0",
      "resolved": "https://registry.npmjs.org/browserify-des/-/browserify-des-1.0.0.tgz",
      "integrity": "sha1-2qJ3cXRwki7S/hhZQRihdUOXId0=",
      "requires": {
        "cipher-base": "1.0.4",
        "des.js": "1.0.0",
        "inherits": "2.0.3"
      }
    },
    "browserify-mime": {
      "version": "1.2.9",
      "resolved": "https://registry.npmjs.org/browserify-mime/-/browserify-mime-1.2.9.tgz",
      "integrity": "sha1-rrGvKN5sDXpqLOQK22j/GEIq8x8="
    },
    "browserify-rsa": {
      "version": "4.0.1",
      "resolved": "https://registry.npmjs.org/browserify-rsa/-/browserify-rsa-4.0.1.tgz",
      "integrity": "sha1-IeCr+vbyApzy+vsTNWenAdQTVSQ=",
      "requires": {
        "bn.js": "4.11.8",
        "randombytes": "2.0.6"
      }
    },
    "browserify-sign": {
      "version": "4.0.4",
      "resolved": "https://registry.npmjs.org/browserify-sign/-/browserify-sign-4.0.4.tgz",
      "integrity": "sha1-qk62jl17ZYuqa/alfmMMvXqT0pg=",
      "requires": {
        "bn.js": "4.11.8",
        "browserify-rsa": "4.0.1",
        "create-hash": "1.1.3",
        "create-hmac": "1.1.6",
        "elliptic": "6.4.0",
        "inherits": "2.0.3",
        "parse-asn1": "5.1.0"
      }
    },
    "browserify-zlib": {
      "version": "0.2.0",
      "resolved": "https://registry.npmjs.org/browserify-zlib/-/browserify-zlib-0.2.0.tgz",
      "integrity": "sha512-Z942RysHXmJrhqk88FmKBVq/v5tqmSkDz7p54G/MGyjMnCFFnC79XWNbg+Vta8W6Wb2qtSZTSxIGkJrRpCFEiA==",
      "requires": {
        "pako": "1.0.6"
      }
    },
    "buffer": {
      "version": "4.9.1",
      "resolved": "https://registry.npmjs.org/buffer/-/buffer-4.9.1.tgz",
      "integrity": "sha1-bRu2AbB6TvztlwlBMgkwJ8lbwpg=",
      "requires": {
        "base64-js": "1.2.3",
        "ieee754": "1.1.8",
        "isarray": "1.0.0"
      }
    },
    "buffer-xor": {
      "version": "1.0.3",
      "resolved": "https://registry.npmjs.org/buffer-xor/-/buffer-xor-1.0.3.tgz",
      "integrity": "sha1-JuYe0UIvtw3ULm42cp7VHYVf6Nk="
    },
    "builtin-modules": {
      "version": "1.1.1",
      "resolved": "https://registry.npmjs.org/builtin-modules/-/builtin-modules-1.1.1.tgz",
      "integrity": "sha1-Jw8HbFpywC9bZaR9+Uxf46J4iS8="
    },
    "builtin-status-codes": {
      "version": "3.0.0",
      "resolved": "https://registry.npmjs.org/builtin-status-codes/-/builtin-status-codes-3.0.0.tgz",
      "integrity": "sha1-hZgoeOIbmOHGZCXgPQF0eI9Wnug="
    },
    "bytes": {
      "version": "3.0.0",
      "resolved": "https://registry.npmjs.org/bytes/-/bytes-3.0.0.tgz",
      "integrity": "sha1-0ygVQE1olpn4Wk6k+odV3ROpYEg="
    },
    "camelcase": {
      "version": "4.1.0",
      "resolved": "https://registry.npmjs.org/camelcase/-/camelcase-4.1.0.tgz",
      "integrity": "sha1-1UVjW+HjPFQmScaRc+Xeas+uNN0="
    },
    "camelcase-keys": {
      "version": "2.1.0",
      "resolved": "https://registry.npmjs.org/camelcase-keys/-/camelcase-keys-2.1.0.tgz",
      "integrity": "sha1-MIvur/3ygRkFHvodkyITyRuPkuc=",
      "requires": {
        "camelcase": "2.1.1",
        "map-obj": "1.0.1"
      },
      "dependencies": {
        "camelcase": {
          "version": "2.1.1",
          "resolved": "https://registry.npmjs.org/camelcase/-/camelcase-2.1.1.tgz",
          "integrity": "sha1-fB0W1nmhu+WcoCys7PsBHiAfWh8="
        }
      }
    },
    "caseless": {
      "version": "0.12.0",
      "resolved": "https://registry.npmjs.org/caseless/-/caseless-0.12.0.tgz",
      "integrity": "sha1-G2gcIf+EAzyCZUMJBolCDRhxUdw="
    },
    "center-align": {
      "version": "0.1.3",
      "resolved": "https://registry.npmjs.org/center-align/-/center-align-0.1.3.tgz",
      "integrity": "sha1-qg0yYptu6XIgBBHL1EYckHvCt60=",
      "requires": {
        "align-text": "0.1.4",
        "lazy-cache": "1.0.4"
      }
    },
    "chai": {
      "version": "4.1.2",
      "resolved": "https://registry.npmjs.org/chai/-/chai-4.1.2.tgz",
      "integrity": "sha1-D2RYS6ZC8PKs4oBiefTwbKI61zw=",
      "requires": {
        "assertion-error": "1.1.0",
        "check-error": "1.0.2",
        "deep-eql": "3.0.1",
        "get-func-name": "2.0.0",
        "pathval": "1.1.0",
        "type-detect": "4.0.8"
      }
    },
    "chalk": {
      "version": "2.3.1",
      "resolved": "https://registry.npmjs.org/chalk/-/chalk-2.3.1.tgz",
      "integrity": "sha512-QUU4ofkDoMIVO7hcx1iPTISs88wsO8jA92RQIm4JAwZvFGGAV2hSAA1NX7oVj2Ej2Q6NDTcRDjPTFrMCRZoJ6g==",
      "requires": {
        "ansi-styles": "3.2.0",
        "escape-string-regexp": "1.0.5",
        "supports-color": "5.2.0"
      }
    },
    "charenc": {
      "version": "0.0.2",
      "resolved": "https://registry.npmjs.org/charenc/-/charenc-0.0.2.tgz",
      "integrity": "sha1-wKHS86cJLgN3S/qD8UwPxXkKhmc="
    },
    "check-error": {
      "version": "1.0.2",
      "resolved": "https://registry.npmjs.org/check-error/-/check-error-1.0.2.tgz",
      "integrity": "sha1-V00xLt2Iu13YkS6Sht1sCu1KrII="
    },
    "chokidar": {
      "version": "1.7.0",
      "resolved": "https://registry.npmjs.org/chokidar/-/chokidar-1.7.0.tgz",
      "integrity": "sha1-eY5ol3gVHIB2tLNg5e3SjNortGg=",
      "requires": {
        "anymatch": "1.3.2",
        "async-each": "1.0.1",
        "glob-parent": "2.0.0",
        "inherits": "2.0.3",
        "is-binary-path": "1.0.1",
        "is-glob": "2.0.1",
        "path-is-absolute": "1.0.1",
        "readdirp": "2.1.0"
      }
    },
    "cipher-base": {
      "version": "1.0.4",
      "resolved": "https://registry.npmjs.org/cipher-base/-/cipher-base-1.0.4.tgz",
      "integrity": "sha512-Kkht5ye6ZGmwv40uUDZztayT2ThLQGfnj/T71N/XzeZeo3nf8foyW7zGTsPYkEya3m5f3cAypH+qe7YOrM1U2Q==",
      "requires": {
        "inherits": "2.0.3",
        "safe-buffer": "5.1.1"
      }
    },
    "cliui": {
      "version": "3.2.0",
      "resolved": "https://registry.npmjs.org/cliui/-/cliui-3.2.0.tgz",
      "integrity": "sha1-EgYBU3qRbSmUD5NNo7SNWFo5IT0=",
      "requires": {
        "string-width": "1.0.2",
        "strip-ansi": "3.0.1",
        "wrap-ansi": "2.1.0"
      },
      "dependencies": {
        "string-width": {
          "version": "1.0.2",
          "resolved": "https://registry.npmjs.org/string-width/-/string-width-1.0.2.tgz",
          "integrity": "sha1-EYvfW4zcUaKn5w0hHgfisLmxB9M=",
          "requires": {
            "code-point-at": "1.1.0",
            "is-fullwidth-code-point": "1.0.0",
            "strip-ansi": "3.0.1"
          }
        }
      }
    },
    "clone": {
      "version": "2.1.1",
      "resolved": "https://registry.npmjs.org/clone/-/clone-2.1.1.tgz",
      "integrity": "sha1-0hfR6WERjjrJpLi7oyhVU79kfNs="
    },
    "clone-buffer": {
      "version": "1.0.0",
      "resolved": "https://registry.npmjs.org/clone-buffer/-/clone-buffer-1.0.0.tgz",
      "integrity": "sha1-4+JbIHrE5wGvch4staFnksrD3Fg="
    },
    "clone-stats": {
      "version": "1.0.0",
      "resolved": "https://registry.npmjs.org/clone-stats/-/clone-stats-1.0.0.tgz",
      "integrity": "sha1-s3gt/4u1R04Yuba/D9/ngvh3doA="
    },
    "cloneable-readable": {
      "version": "1.0.0",
      "resolved": "https://registry.npmjs.org/cloneable-readable/-/cloneable-readable-1.0.0.tgz",
      "integrity": "sha1-pikNQT8hemEjL5XkWP84QYz7ARc=",
      "requires": {
        "inherits": "2.0.3",
        "process-nextick-args": "1.0.7",
        "through2": "2.0.3"
      },
      "dependencies": {
        "process-nextick-args": {
          "version": "1.0.7",
          "resolved": "https://registry.npmjs.org/process-nextick-args/-/process-nextick-args-1.0.7.tgz",
          "integrity": "sha1-FQ4gt1ZZCtP5EJPyWk8q2L/zC6M="
        }
      }
    },
    "co": {
      "version": "4.6.0",
      "resolved": "https://registry.npmjs.org/co/-/co-4.6.0.tgz",
      "integrity": "sha1-bqa989hTrlTMuOR7+gvz+QMfsYQ="
    },
    "code-point-at": {
      "version": "1.1.0",
      "resolved": "https://registry.npmjs.org/code-point-at/-/code-point-at-1.1.0.tgz",
      "integrity": "sha1-DQcLTQQ6W+ozovGkDi7bPZpMz3c="
    },
    "color-convert": {
      "version": "1.9.1",
      "resolved": "https://registry.npmjs.org/color-convert/-/color-convert-1.9.1.tgz",
      "integrity": "sha512-mjGanIiwQJskCC18rPR6OmrZ6fm2Lc7PeGFYwCmy5J34wC6F1PzdGL6xeMfmgicfYcNLGuVFA3WzXtIDCQSZxQ==",
      "requires": {
        "color-name": "1.1.3"
      }
    },
    "color-name": {
      "version": "1.1.3",
      "resolved": "https://registry.npmjs.org/color-name/-/color-name-1.1.3.tgz",
      "integrity": "sha1-p9BVi9icQveV3UIyj3QIMcpTvCU="
    },
    "color-support": {
      "version": "1.1.3",
      "resolved": "https://registry.npmjs.org/color-support/-/color-support-1.1.3.tgz",
      "integrity": "sha512-qiBjkpbMLO/HL68y+lh4q0/O1MZFj2RX6X/KmMa3+gJD3z+WwI1ZzDHysvqHGS3mP6mznPckpXmw1nI9cJjyRg=="
    },
    "colors": {
      "version": "1.1.2",
      "resolved": "https://registry.npmjs.org/colors/-/colors-1.1.2.tgz",
      "integrity": "sha1-FopHAXVran9RoSzgyXv6KMCE7WM="
    },
    "combined-stream": {
      "version": "1.0.6",
      "resolved": "https://registry.npmjs.org/combined-stream/-/combined-stream-1.0.6.tgz",
      "integrity": "sha1-cj599ugBrFYTETp+RFqbactjKBg=",
      "requires": {
        "delayed-stream": "1.0.0"
      }
    },
    "commander": {
      "version": "2.14.1",
      "resolved": "https://registry.npmjs.org/commander/-/commander-2.14.1.tgz",
      "integrity": "sha512-+YR16o3rK53SmWHU3rEM3tPAh2rwb1yPcQX5irVn7mb0gXbwuCCrnkbV5+PBfETdfg1vui07nM6PCG1zndcjQw=="
    },
    "comment-json": {
      "version": "1.1.3",
      "resolved": "https://registry.npmjs.org/comment-json/-/comment-json-1.1.3.tgz",
      "integrity": "sha1-aYbDMw/uDEyeAMI5jNYa+l2PI54=",
      "requires": {
        "json-parser": "1.1.5"
      }
    },
    "component-emitter": {
      "version": "1.2.1",
      "resolved": "https://registry.npmjs.org/component-emitter/-/component-emitter-1.2.1.tgz",
      "integrity": "sha1-E3kY1teCg/ffemt8WmPhQOaUJeY="
    },
    "concat-map": {
      "version": "0.0.1",
      "resolved": "https://registry.npmjs.org/concat-map/-/concat-map-0.0.1.tgz",
      "integrity": "sha1-2Klr13/Wjfd5OnMDajug1UBdR3s="
    },
    "concat-stream": {
      "version": "1.6.0",
      "resolved": "https://registry.npmjs.org/concat-stream/-/concat-stream-1.6.0.tgz",
      "integrity": "sha1-CqxmL9Ur54lk1VMvaUeE5wEQrPc=",
      "requires": {
        "inherits": "2.0.3",
        "readable-stream": "2.3.4",
        "typedarray": "0.0.6"
      }
    },
    "concurrently": {
      "version": "3.5.1",
      "resolved": "https://registry.npmjs.org/concurrently/-/concurrently-3.5.1.tgz",
      "integrity": "sha512-689HrwGw8Rbk1xtV9C4dY6TPJAvIYZbRbnKSAtfJ7tHqICFGoZ0PCWYjxfmerRyxBG0o3sbG3pe7N8vqPwIHuQ==",
      "requires": {
        "chalk": "0.5.1",
        "commander": "2.6.0",
        "date-fns": "1.29.0",
        "lodash": "4.17.5",
        "rx": "2.3.24",
        "spawn-command": "0.0.2-1",
        "supports-color": "3.2.3",
        "tree-kill": "1.2.0"
      },
      "dependencies": {
        "ansi-regex": {
          "version": "0.2.1",
          "resolved": "https://registry.npmjs.org/ansi-regex/-/ansi-regex-0.2.1.tgz",
          "integrity": "sha1-DY6UaWej2BQ/k+JOKYUl/BsiNfk="
        },
        "ansi-styles": {
          "version": "1.1.0",
          "resolved": "https://registry.npmjs.org/ansi-styles/-/ansi-styles-1.1.0.tgz",
          "integrity": "sha1-6uy/Zs1waIJ2Cy9GkVgrj1XXp94="
        },
        "chalk": {
          "version": "0.5.1",
          "resolved": "https://registry.npmjs.org/chalk/-/chalk-0.5.1.tgz",
          "integrity": "sha1-Zjs6ZItotV0EaQ1JFnqoN4WPIXQ=",
          "requires": {
            "ansi-styles": "1.1.0",
            "escape-string-regexp": "1.0.5",
            "has-ansi": "0.1.0",
            "strip-ansi": "0.3.0",
            "supports-color": "0.2.0"
          },
          "dependencies": {
            "supports-color": {
              "version": "0.2.0",
              "resolved": "https://registry.npmjs.org/supports-color/-/supports-color-0.2.0.tgz",
              "integrity": "sha1-2S3iaU6z9nMjlz1649i1W0wiGQo="
            }
          }
        },
        "commander": {
          "version": "2.6.0",
          "resolved": "https://registry.npmjs.org/commander/-/commander-2.6.0.tgz",
          "integrity": "sha1-nfflL7Kgyw+4kFjugMMQQiXzfh0="
        },
        "has-ansi": {
          "version": "0.1.0",
          "resolved": "https://registry.npmjs.org/has-ansi/-/has-ansi-0.1.0.tgz",
          "integrity": "sha1-hPJlqujA5qiKEtcCKJS3VoiUxi4=",
          "requires": {
            "ansi-regex": "0.2.1"
          }
        },
        "has-flag": {
          "version": "1.0.0",
          "resolved": "https://registry.npmjs.org/has-flag/-/has-flag-1.0.0.tgz",
          "integrity": "sha1-nZ55MWXOAXoA8AQYxD+UKnsdEfo="
        },
        "strip-ansi": {
          "version": "0.3.0",
          "resolved": "https://registry.npmjs.org/strip-ansi/-/strip-ansi-0.3.0.tgz",
          "integrity": "sha1-JfSOoiynkYfzF0pNuHWTR7sSYiA=",
          "requires": {
            "ansi-regex": "0.2.1"
          }
        },
        "supports-color": {
          "version": "3.2.3",
          "resolved": "https://registry.npmjs.org/supports-color/-/supports-color-3.2.3.tgz",
          "integrity": "sha1-ZawFBLOVQXHYpklGsq48u4pfVPY=",
          "requires": {
            "has-flag": "1.0.0"
          }
        }
      }
    },
    "console-browserify": {
      "version": "1.1.0",
      "resolved": "https://registry.npmjs.org/console-browserify/-/console-browserify-1.1.0.tgz",
      "integrity": "sha1-8CQcRXMKn8YyOyBtvzjtx0HQuxA=",
      "requires": {
        "date-now": "0.1.4"
      }
    },
    "constants-browserify": {
      "version": "1.0.0",
      "resolved": "https://registry.npmjs.org/constants-browserify/-/constants-browserify-1.0.0.tgz",
      "integrity": "sha1-wguW2MYXdIqvHBYCF2DNJ/y4y3U="
    },
    "content-disposition": {
      "version": "0.5.2",
      "resolved": "https://registry.npmjs.org/content-disposition/-/content-disposition-0.5.2.tgz",
      "integrity": "sha1-DPaLud318r55YcOoUXjLhdunjLQ="
    },
    "content-type": {
      "version": "1.0.4",
      "resolved": "https://registry.npmjs.org/content-type/-/content-type-1.0.4.tgz",
      "integrity": "sha512-hIP3EEPs8tB9AT1L+NUqtwOAps4mk2Zob89MWXMHjHWg9milF/j4osnnQLXBCBFBk/tvIG/tUc9mOUJiPBhPXA=="
    },
    "convert-source-map": {
      "version": "1.5.1",
      "resolved": "https://registry.npmjs.org/convert-source-map/-/convert-source-map-1.5.1.tgz",
      "integrity": "sha1-uCeAl7m8IpNl3lxiz1/K7YtVmeU="
    },
    "cookie": {
      "version": "0.3.1",
      "resolved": "https://registry.npmjs.org/cookie/-/cookie-0.3.1.tgz",
      "integrity": "sha1-5+Ch+e9DtMi6klxcWpboBtFoc7s="
    },
    "cookie-signature": {
      "version": "1.0.6",
      "resolved": "https://registry.npmjs.org/cookie-signature/-/cookie-signature-1.0.6.tgz",
      "integrity": "sha1-4wOogrNCzD7oylE6eZmXNNqzriw="
    },
    "cookiejar": {
      "version": "2.1.1",
      "resolved": "https://registry.npmjs.org/cookiejar/-/cookiejar-2.1.1.tgz",
      "integrity": "sha1-Qa1XsbVVlR7BcUEqgZQrHoIA00o="
    },
    "core-js": {
      "version": "2.5.3",
      "resolved": "https://registry.npmjs.org/core-js/-/core-js-2.5.3.tgz",
      "integrity": "sha1-isw4NFgk8W2DZbfJtCWRaOjtYD4="
    },
    "core-util-is": {
      "version": "1.0.2",
      "resolved": "https://registry.npmjs.org/core-util-is/-/core-util-is-1.0.2.tgz",
      "integrity": "sha1-tf1UIgqivFq1eqtxQMlAdUUDwac="
    },
    "cpx": {
      "version": "1.5.0",
      "resolved": "https://registry.npmjs.org/cpx/-/cpx-1.5.0.tgz",
      "integrity": "sha1-GFvgGFEdhycN7czCkxceN2VauI8=",
      "requires": {
        "babel-runtime": "6.26.0",
        "chokidar": "1.7.0",
        "duplexer": "0.1.1",
        "glob": "7.1.2",
        "glob2base": "0.0.12",
        "minimatch": "3.0.4",
        "mkdirp": "0.5.1",
        "resolve": "1.5.0",
        "safe-buffer": "5.1.1",
        "shell-quote": "1.6.1",
        "subarg": "1.0.0"
      }
    },
    "create-ecdh": {
      "version": "4.0.0",
      "resolved": "https://registry.npmjs.org/create-ecdh/-/create-ecdh-4.0.0.tgz",
      "integrity": "sha1-iIxyNZbN92EvZJgjPuvXo1MBc30=",
      "requires": {
        "bn.js": "4.11.8",
        "elliptic": "6.4.0"
      }
    },
    "create-hash": {
      "version": "1.1.3",
      "resolved": "https://registry.npmjs.org/create-hash/-/create-hash-1.1.3.tgz",
      "integrity": "sha1-YGBCrIuSYnUPSDyt2rD1gZFy2P0=",
      "requires": {
        "cipher-base": "1.0.4",
        "inherits": "2.0.3",
        "ripemd160": "2.0.1",
        "sha.js": "2.4.10"
      }
    },
    "create-hmac": {
      "version": "1.1.6",
      "resolved": "https://registry.npmjs.org/create-hmac/-/create-hmac-1.1.6.tgz",
      "integrity": "sha1-rLniIaThe9sHbpBlfEK5PjcmzwY=",
      "requires": {
        "cipher-base": "1.0.4",
        "create-hash": "1.1.3",
        "inherits": "2.0.3",
        "ripemd160": "2.0.1",
        "safe-buffer": "5.1.1",
        "sha.js": "2.4.10"
      }
    },
    "cross-spawn": {
      "version": "5.1.0",
      "resolved": "https://registry.npmjs.org/cross-spawn/-/cross-spawn-5.1.0.tgz",
      "integrity": "sha1-6L0O/uWPz/b4+UUQoKVUu/ojVEk=",
      "requires": {
        "lru-cache": "4.1.1",
        "shebang-command": "1.2.0",
        "which": "1.3.0"
      }
    },
    "crypt": {
      "version": "0.0.2",
      "resolved": "https://registry.npmjs.org/crypt/-/crypt-0.0.2.tgz",
      "integrity": "sha1-iNf/fsDfuG9xPch7u0LQRNPmxBs="
    },
    "cryptiles": {
      "version": "2.0.5",
      "resolved": "https://registry.npmjs.org/cryptiles/-/cryptiles-2.0.5.tgz",
      "integrity": "sha1-O9/s3GCBR8HGcgL6KR59ylnqo7g=",
      "requires": {
        "boom": "2.10.1"
      }
    },
    "crypto-browserify": {
      "version": "3.12.0",
      "resolved": "https://registry.npmjs.org/crypto-browserify/-/crypto-browserify-3.12.0.tgz",
      "integrity": "sha512-fz4spIh+znjO2VjL+IdhEpRJ3YN6sMzITSBijk6FK2UvTqruSQW+/cCZTSNsMiZNvUeq0CqurF+dAbyiGOY6Wg==",
      "requires": {
        "browserify-cipher": "1.0.0",
        "browserify-sign": "4.0.4",
        "create-ecdh": "4.0.0",
        "create-hash": "1.1.3",
        "create-hmac": "1.1.6",
        "diffie-hellman": "5.0.2",
        "inherits": "2.0.3",
        "pbkdf2": "3.0.14",
        "public-encrypt": "4.0.0",
        "randombytes": "2.0.6",
        "randomfill": "1.0.4"
      }
    },
    "currently-unhandled": {
      "version": "0.4.1",
      "resolved": "https://registry.npmjs.org/currently-unhandled/-/currently-unhandled-0.4.1.tgz",
      "integrity": "sha1-mI3zP+qxke95mmE2nddsF635V+o=",
      "requires": {
        "array-find-index": "1.0.2"
      }
    },
    "d": {
      "version": "1.0.0",
      "resolved": "https://registry.npmjs.org/d/-/d-1.0.0.tgz",
      "integrity": "sha1-dUu1v+VUUdpppYuU1F9MWwRi1Y8=",
      "requires": {
        "es5-ext": "0.10.39"
      }
    },
    "dashdash": {
      "version": "1.14.1",
      "resolved": "https://registry.npmjs.org/dashdash/-/dashdash-1.14.1.tgz",
      "integrity": "sha1-hTz6D3y+L+1d4gMmuN1YEDX24vA=",
      "requires": {
        "assert-plus": "1.0.0"
      },
      "dependencies": {
        "assert-plus": {
          "version": "1.0.0",
          "resolved": "https://registry.npmjs.org/assert-plus/-/assert-plus-1.0.0.tgz",
          "integrity": "sha1-8S4PPF13sLHN2RRpQuTpbB5N1SU="
        }
      }
    },
    "date-fns": {
      "version": "1.29.0",
      "resolved": "https://registry.npmjs.org/date-fns/-/date-fns-1.29.0.tgz",
      "integrity": "sha512-lbTXWZ6M20cWH8N9S6afb0SBm6tMk+uUg6z3MqHPKE9atmsY3kJkTm8vKe93izJ2B2+q5MV990sM2CHgtAZaOw=="
    },
    "date-now": {
      "version": "0.1.4",
      "resolved": "https://registry.npmjs.org/date-now/-/date-now-0.1.4.tgz",
      "integrity": "sha1-6vQ5/U1ISK105cx9vvIAZyueNFs="
    },
    "debug": {
      "version": "2.6.9",
      "resolved": "https://registry.npmjs.org/debug/-/debug-2.6.9.tgz",
      "integrity": "sha512-bC7ElrdJaJnPbAP+1EotYvqZsb3ecl5wi6Bfi6BJTUcNowp6cvspg0jXznRTKDjm/E7AdgFBVeAPVMNcKGsHMA==",
      "requires": {
        "ms": "2.0.0"
      }
    },
    "debug-fabulous": {
      "version": "0.1.2",
      "resolved": "https://registry.npmjs.org/debug-fabulous/-/debug-fabulous-0.1.2.tgz",
      "integrity": "sha512-7f5cKUu19x1/E1piQCVeRSjJ/YW6se26OKr9GFVj7wOONqdCuhkAsKvgtJpq5gL8HSiMEuohM5hNwDN4SIOblg==",
      "requires": {
        "debug": "2.6.9",
        "memoizee": "0.4.12",
        "object-assign": "4.1.1"
      }
    },
    "decamelize": {
      "version": "1.2.0",
      "resolved": "https://registry.npmjs.org/decamelize/-/decamelize-1.2.0.tgz",
      "integrity": "sha1-9lNNFRSCabIDUue+4m9QH5oZEpA="
    },
    "deep-assign": {
      "version": "2.0.0",
      "resolved": "https://registry.npmjs.org/deep-assign/-/deep-assign-2.0.0.tgz",
      "integrity": "sha1-6+BrHwfwja5ZdiDj3RYi83GhxXI=",
      "requires": {
        "is-obj": "1.0.1"
      }
    },
    "deep-eql": {
      "version": "3.0.1",
      "resolved": "https://registry.npmjs.org/deep-eql/-/deep-eql-3.0.1.tgz",
      "integrity": "sha512-+QeIQyN5ZuO+3Uk5DYh6/1eKO0m0YmJFGNmFHGACpf1ClL1nmlV/p4gNgbl2pJGxgXb4faqo6UE+M5ACEMyVcw==",
      "requires": {
        "type-detect": "4.0.8"
      }
    },
    "deep-extend": {
      "version": "0.4.2",
      "resolved": "https://registry.npmjs.org/deep-extend/-/deep-extend-0.4.2.tgz",
      "integrity": "sha1-SLaZwn4zS/ifEIkr5DL25MfTSn8="
    },
    "deepmerge": {
      "version": "2.0.1",
      "resolved": "https://registry.npmjs.org/deepmerge/-/deepmerge-2.0.1.tgz",
      "integrity": "sha512-VIPwiMJqJ13ZQfaCsIFnp5Me9tnjURiaIFxfz7EH0Ci0dTSQpZtSLrqOicXqEd/z2r+z+Klk9GzmnRsgpgbOsQ=="
    },
    "delayed-stream": {
      "version": "1.0.0",
      "resolved": "https://registry.npmjs.org/delayed-stream/-/delayed-stream-1.0.0.tgz",
      "integrity": "sha1-3zrhmayt+31ECqrgsp4icrJOxhk="
    },
    "depd": {
      "version": "1.1.2",
      "resolved": "https://registry.npmjs.org/depd/-/depd-1.1.2.tgz",
      "integrity": "sha1-m81S4UwJd2PnSbJ0xDRu0uVgtak="
    },
    "des.js": {
      "version": "1.0.0",
      "resolved": "https://registry.npmjs.org/des.js/-/des.js-1.0.0.tgz",
      "integrity": "sha1-wHTS4qpqipoH29YfmhXCzYPsjsw=",
      "requires": {
        "inherits": "2.0.3",
        "minimalistic-assert": "1.0.0"
      }
    },
    "destroy": {
      "version": "1.0.4",
      "resolved": "https://registry.npmjs.org/destroy/-/destroy-1.0.4.tgz",
      "integrity": "sha1-l4hXRCxEdJ5CBmE+N5RiBYJqvYA="
    },
    "detect-indent": {
      "version": "4.0.0",
      "resolved": "https://registry.npmjs.org/detect-indent/-/detect-indent-4.0.0.tgz",
      "integrity": "sha1-920GQ1LN9Docts5hnE7jqUdd4gg=",
      "requires": {
        "repeating": "2.0.1"
      }
    },
    "diff": {
      "version": "3.4.0",
      "resolved": "https://registry.npmjs.org/diff/-/diff-3.4.0.tgz",
      "integrity": "sha512-QpVuMTEoJMF7cKzi6bvWhRulU1fZqZnvyVQgNhPaxxuTYwyjn/j1v9falseQ/uXWwPnO56RBfwtg4h/EQXmucA=="
    },
    "diffie-hellman": {
      "version": "5.0.2",
      "resolved": "https://registry.npmjs.org/diffie-hellman/-/diffie-hellman-5.0.2.tgz",
      "integrity": "sha1-tYNXOScM/ias9jIJn97SoH8gnl4=",
      "requires": {
        "bn.js": "4.11.8",
        "miller-rabin": "4.0.1",
        "randombytes": "2.0.6"
      }
    },
    "domain-browser": {
      "version": "1.2.0",
      "resolved": "https://registry.npmjs.org/domain-browser/-/domain-browser-1.2.0.tgz",
      "integrity": "sha512-jnjyiM6eRyZl2H+W8Q/zLMA481hzi0eszAaBUzIVnmYVDBbnLxVNnfu1HgEBvCbL+71FrxMl3E6lpKH7Ge3OXA=="
    },
    "duplexer": {
      "version": "0.1.1",
      "resolved": "https://registry.npmjs.org/duplexer/-/duplexer-0.1.1.tgz",
      "integrity": "sha1-rOb/gIwc5mtX0ev5eXessCM0z8E="
    },
    "duplexify": {
      "version": "3.5.3",
      "resolved": "https://registry.npmjs.org/duplexify/-/duplexify-3.5.3.tgz",
      "integrity": "sha512-g8ID9OroF9hKt2POf8YLayy+9594PzmM3scI00/uBXocX3TWNgoB67hjzkFe9ITAbQOne/lLdBxHXvYUM4ZgGA==",
      "requires": {
        "end-of-stream": "1.4.1",
        "inherits": "2.0.3",
        "readable-stream": "2.3.4",
        "stream-shift": "1.0.0"
      }
    },
    "ee-first": {
      "version": "1.1.1",
      "resolved": "https://registry.npmjs.org/ee-first/-/ee-first-1.1.1.tgz",
      "integrity": "sha1-WQxhFWsK4vTwJVcyoViyZrxWsh0="
    },
    "electron": {
      "version": "1.6.11",
      "resolved": "https://registry.npmjs.org/electron/-/electron-1.6.11.tgz",
      "integrity": "sha1-vnnA69zv7bW/KBF0CYAPpTus7/o=",
      "requires": {
        "@types/node": "7.0.55",
        "electron-download": "3.3.0",
        "extract-zip": "1.6.6"
      },
      "dependencies": {
        "@types/node": {
          "version": "7.0.55",
          "resolved": "https://registry.npmjs.org/@types/node/-/node-7.0.55.tgz",
          "integrity": "sha512-diCxfWNT4g2UM9Y+BPgy4s3egcZ2qOXc0mXLauvbsBUq9SBKQfh0SmuEUEhJVFZt/p6UDsjg1s2EgfM6OSlp4g=="
        }
      }
    },
    "electron-download": {
      "version": "3.3.0",
      "resolved": "https://registry.npmjs.org/electron-download/-/electron-download-3.3.0.tgz",
      "integrity": "sha1-LP1U1pZsAZxNSa1l++Zcyc3vaMg=",
      "requires": {
        "debug": "2.6.9",
        "fs-extra": "0.30.0",
        "home-path": "1.0.5",
        "minimist": "1.2.0",
        "nugget": "2.0.1",
        "path-exists": "2.1.0",
        "rc": "1.2.5",
        "semver": "5.5.0",
        "sumchecker": "1.3.1"
      },
      "dependencies": {
        "fs-extra": {
          "version": "0.30.0",
          "resolved": "https://registry.npmjs.org/fs-extra/-/fs-extra-0.30.0.tgz",
          "integrity": "sha1-8jP/zAjU2n1DLapEl3aYnbHfk/A=",
          "requires": {
            "graceful-fs": "4.1.11",
            "jsonfile": "2.4.0",
            "klaw": "1.3.1",
            "path-is-absolute": "1.0.1",
            "rimraf": "2.6.2"
          }
        },
        "jsonfile": {
          "version": "2.4.0",
          "resolved": "https://registry.npmjs.org/jsonfile/-/jsonfile-2.4.0.tgz",
          "integrity": "sha1-NzaitCi4e72gzIO1P6PWM6NcKug=",
          "requires": {
            "graceful-fs": "4.1.11"
          }
        },
        "minimist": {
          "version": "1.2.0",
          "resolved": "https://registry.npmjs.org/minimist/-/minimist-1.2.0.tgz",
          "integrity": "sha1-o1AIsg9BOD7sH7kU9M1d95omQoQ="
        },
        "path-exists": {
          "version": "2.1.0",
          "resolved": "https://registry.npmjs.org/path-exists/-/path-exists-2.1.0.tgz",
          "integrity": "sha1-D+tsZPD8UY2adU3V77YscCJ2H0s=",
          "requires": {
            "pinkie-promise": "2.0.1"
          }
        }
      }
    },
    "elliptic": {
      "version": "6.4.0",
      "resolved": "https://registry.npmjs.org/elliptic/-/elliptic-6.4.0.tgz",
      "integrity": "sha1-ysmvh2LIWDYYcAPI3+GT5eLq5d8=",
      "requires": {
        "bn.js": "4.11.8",
        "brorand": "1.1.0",
        "hash.js": "1.1.3",
        "hmac-drbg": "1.0.1",
        "inherits": "2.0.3",
        "minimalistic-assert": "1.0.0",
        "minimalistic-crypto-utils": "1.0.1"
      }
    },
    "emojis-list": {
      "version": "2.1.0",
      "resolved": "https://registry.npmjs.org/emojis-list/-/emojis-list-2.1.0.tgz",
      "integrity": "sha1-TapNnbAPmBmIDHn6RXrlsJof04k="
    },
    "encodeurl": {
      "version": "1.0.2",
      "resolved": "https://registry.npmjs.org/encodeurl/-/encodeurl-1.0.2.tgz",
      "integrity": "sha1-rT/0yG7C0CkyL1oCw6mmBslbP1k="
    },
    "end-of-stream": {
      "version": "1.4.1",
      "resolved": "https://registry.npmjs.org/end-of-stream/-/end-of-stream-1.4.1.tgz",
      "integrity": "sha512-1MkrZNvWTKCaigbn+W15elq2BB/L22nqrSY5DKlo3X6+vclJm8Bb5djXJBmEX6fS3+zCh/F4VBK5Z2KxJt4s2Q==",
      "requires": {
        "once": "1.4.0"
      }
    },
    "enhanced-resolve": {
      "version": "3.4.1",
      "resolved": "https://registry.npmjs.org/enhanced-resolve/-/enhanced-resolve-3.4.1.tgz",
      "integrity": "sha1-BCHjOf1xQZs9oT0Smzl5BAIwR24=",
      "requires": {
        "graceful-fs": "4.1.11",
        "memory-fs": "0.4.1",
        "object-assign": "4.1.1",
        "tapable": "0.2.8"
      }
    },
    "errno": {
      "version": "0.1.7",
      "resolved": "https://registry.npmjs.org/errno/-/errno-0.1.7.tgz",
      "integrity": "sha512-MfrRBDWzIWifgq6tJj60gkAwtLNb6sQPlcFrSOflcP1aFmmruKQ2wRnze/8V6kgyz7H3FF8Npzv78mZ7XLLflg==",
      "requires": {
        "prr": "1.0.1"
      }
    },
    "error-ex": {
      "version": "1.3.1",
      "resolved": "https://registry.npmjs.org/error-ex/-/error-ex-1.3.1.tgz",
      "integrity": "sha1-+FWobOYa3E6GIcPNoh56dhLDqNw=",
      "requires": {
        "is-arrayish": "0.2.1"
      }
    },
    "es5-ext": {
      "version": "0.10.39",
      "resolved": "https://registry.npmjs.org/es5-ext/-/es5-ext-0.10.39.tgz",
      "integrity": "sha512-AlaXZhPHl0po/uxMx1tyrlt1O86M6D5iVaDH8UgLfgek4kXTX6vzsRfJQWC2Ku+aG8pkw1XWzh9eTkwfVrsD5g==",
      "requires": {
        "es6-iterator": "2.0.3",
        "es6-symbol": "3.1.1"
      }
    },
    "es6-iterator": {
      "version": "2.0.3",
      "resolved": "https://registry.npmjs.org/es6-iterator/-/es6-iterator-2.0.3.tgz",
      "integrity": "sha1-p96IkUGgWpSwhUQDstCg+/qY87c=",
      "requires": {
        "d": "1.0.0",
        "es5-ext": "0.10.39",
        "es6-symbol": "3.1.1"
      }
    },
    "es6-map": {
      "version": "0.1.5",
      "resolved": "https://registry.npmjs.org/es6-map/-/es6-map-0.1.5.tgz",
      "integrity": "sha1-kTbgUD3MBqMBaQ8LsU/042TpSfA=",
      "requires": {
        "d": "1.0.0",
        "es5-ext": "0.10.39",
        "es6-iterator": "2.0.3",
        "es6-set": "0.1.5",
        "es6-symbol": "3.1.1",
        "event-emitter": "0.3.5"
      }
    },
    "es6-promise": {
      "version": "4.2.4",
      "resolved": "https://registry.npmjs.org/es6-promise/-/es6-promise-4.2.4.tgz",
      "integrity": "sha512-/NdNZVJg+uZgtm9eS3O6lrOLYmQag2DjdEXuPaHlZ6RuVqgqaVZfgYCepEIKsLqwdQArOPtC3XzRLqGGfT8KQQ=="
    },
    "es6-set": {
      "version": "0.1.5",
      "resolved": "https://registry.npmjs.org/es6-set/-/es6-set-0.1.5.tgz",
      "integrity": "sha1-0rPsXU2ADO2BjbU40ol02wpzzLE=",
      "requires": {
        "d": "1.0.0",
        "es5-ext": "0.10.39",
        "es6-iterator": "2.0.3",
        "es6-symbol": "3.1.1",
        "event-emitter": "0.3.5"
      }
    },
    "es6-symbol": {
      "version": "3.1.1",
      "resolved": "https://registry.npmjs.org/es6-symbol/-/es6-symbol-3.1.1.tgz",
      "integrity": "sha1-vwDvT9q2uhtG7Le2KbTH7VcVzHc=",
      "requires": {
        "d": "1.0.0",
        "es5-ext": "0.10.39"
      }
    },
    "es6-weak-map": {
      "version": "2.0.2",
      "resolved": "https://registry.npmjs.org/es6-weak-map/-/es6-weak-map-2.0.2.tgz",
      "integrity": "sha1-XjqzIlH/0VOKH45f+hNXdy+S2W8=",
      "requires": {
        "d": "1.0.0",
        "es5-ext": "0.10.39",
        "es6-iterator": "2.0.3",
        "es6-symbol": "3.1.1"
      }
    },
    "escape-html": {
      "version": "1.0.3",
      "resolved": "https://registry.npmjs.org/escape-html/-/escape-html-1.0.3.tgz",
      "integrity": "sha1-Aljq5NPQwJdN4cFpGI7wBR0dGYg="
    },
    "escape-string-regexp": {
      "version": "1.0.5",
      "resolved": "https://registry.npmjs.org/escape-string-regexp/-/escape-string-regexp-1.0.5.tgz",
      "integrity": "sha1-G2HAViGQqN/2rjuyzwIAyhMLhtQ="
    },
    "escope": {
      "version": "3.6.0",
      "resolved": "https://registry.npmjs.org/escope/-/escope-3.6.0.tgz",
      "integrity": "sha1-4Bl16BJ4GhY6ba392AOY3GTIicM=",
      "requires": {
        "es6-map": "0.1.5",
        "es6-weak-map": "2.0.2",
        "esrecurse": "4.2.1",
        "estraverse": "4.2.0"
      }
    },
    "esprima": {
      "version": "2.7.3",
      "resolved": "https://registry.npmjs.org/esprima/-/esprima-2.7.3.tgz",
      "integrity": "sha1-luO3DVd59q1JzQMmc9HDEnZ7pYE="
    },
    "esrecurse": {
      "version": "4.2.1",
      "resolved": "https://registry.npmjs.org/esrecurse/-/esrecurse-4.2.1.tgz",
      "integrity": "sha512-64RBB++fIOAXPw3P9cy89qfMlvZEXZkqqJkjqqXIvzP5ezRZjW+lPWjw35UX/3EhUPFYbg5ER4JYgDw4007/DQ==",
      "requires": {
        "estraverse": "4.2.0"
      }
    },
    "estraverse": {
      "version": "4.2.0",
      "resolved": "https://registry.npmjs.org/estraverse/-/estraverse-4.2.0.tgz",
      "integrity": "sha1-De4/7TH81GlhjOc0IJn8GvoL2xM="
    },
    "esutils": {
      "version": "2.0.2",
      "resolved": "https://registry.npmjs.org/esutils/-/esutils-2.0.2.tgz",
      "integrity": "sha1-Cr9PHKpbyx96nYrMbepPqqBLrJs="
    },
    "etag": {
      "version": "1.8.1",
      "resolved": "https://registry.npmjs.org/etag/-/etag-1.8.1.tgz",
      "integrity": "sha1-Qa4u62XvpiJorr/qg6x9eSmbCIc="
    },
    "event-emitter": {
      "version": "0.3.5",
      "resolved": "https://registry.npmjs.org/event-emitter/-/event-emitter-0.3.5.tgz",
      "integrity": "sha1-34xp7vFkeSPHFXuc6DhAYQsCzDk=",
      "requires": {
        "d": "1.0.0",
        "es5-ext": "0.10.39"
      }
    },
    "event-stream": {
      "version": "3.3.4",
      "resolved": "https://registry.npmjs.org/event-stream/-/event-stream-3.3.4.tgz",
      "integrity": "sha1-SrTJoPWlTbkzi0w02Gv86PSzVXE=",
      "requires": {
        "duplexer": "0.1.1",
        "from": "0.1.7",
        "map-stream": "0.1.0",
        "pause-stream": "0.0.11",
        "split": "0.3.3",
        "stream-combiner": "0.0.4",
        "through": "2.3.8"
      }
    },
    "events": {
      "version": "1.1.1",
      "resolved": "https://registry.npmjs.org/events/-/events-1.1.1.tgz",
      "integrity": "sha1-nr23Y1rQmccNzEwqH1AEKI6L2SQ="
    },
    "evp_bytestokey": {
      "version": "1.0.3",
      "resolved": "https://registry.npmjs.org/evp_bytestokey/-/evp_bytestokey-1.0.3.tgz",
      "integrity": "sha512-/f2Go4TognH/KvCISP7OUsHn85hT9nUkxxA9BEWxFn+Oj9o8ZNLm/40hdlgSLyuOimsrTKLUMEorQexp/aPQeA==",
      "requires": {
        "md5.js": "1.3.4",
        "safe-buffer": "5.1.1"
      }
    },
    "execa": {
      "version": "0.7.0",
      "resolved": "https://registry.npmjs.org/execa/-/execa-0.7.0.tgz",
      "integrity": "sha1-lEvs00zEHuMqY6n68nrVpl/Fl3c=",
      "requires": {
        "cross-spawn": "5.1.0",
        "get-stream": "3.0.0",
        "is-stream": "1.1.0",
        "npm-run-path": "2.0.2",
        "p-finally": "1.0.0",
        "signal-exit": "3.0.2",
        "strip-eof": "1.0.0"
      }
    },
    "expand-brackets": {
      "version": "0.1.5",
      "resolved": "https://registry.npmjs.org/expand-brackets/-/expand-brackets-0.1.5.tgz",
      "integrity": "sha1-3wcoTjQqgHzXM6xa9yQR5YHRF3s=",
      "requires": {
        "is-posix-bracket": "0.1.1"
      }
    },
    "expand-range": {
      "version": "1.8.2",
      "resolved": "https://registry.npmjs.org/expand-range/-/expand-range-1.8.2.tgz",
      "integrity": "sha1-opnv/TNf4nIeuujiV+x5ZE/IUzc=",
      "requires": {
        "fill-range": "2.2.3"
      }
    },
    "express": {
      "version": "4.16.2",
      "resolved": "https://registry.npmjs.org/express/-/express-4.16.2.tgz",
      "integrity": "sha1-41xt/i1kt9ygpc1PIXgb4ymeB2w=",
      "requires": {
        "accepts": "1.3.4",
        "array-flatten": "1.1.1",
        "body-parser": "1.18.2",
        "content-disposition": "0.5.2",
        "content-type": "1.0.4",
        "cookie": "0.3.1",
        "cookie-signature": "1.0.6",
        "debug": "2.6.9",
        "depd": "1.1.2",
        "encodeurl": "1.0.2",
        "escape-html": "1.0.3",
        "etag": "1.8.1",
        "finalhandler": "1.1.0",
        "fresh": "0.5.2",
        "merge-descriptors": "1.0.1",
        "methods": "1.1.2",
        "on-finished": "2.3.0",
        "parseurl": "1.3.2",
        "path-to-regexp": "0.1.7",
        "proxy-addr": "2.0.3",
        "qs": "6.5.1",
        "range-parser": "1.2.0",
        "safe-buffer": "5.1.1",
        "send": "0.16.1",
        "serve-static": "1.13.1",
        "setprototypeof": "1.1.0",
        "statuses": "1.3.1",
        "type-is": "1.6.16",
        "utils-merge": "1.0.1",
        "vary": "1.1.2"
      },
      "dependencies": {
        "setprototypeof": {
          "version": "1.1.0",
          "resolved": "https://registry.npmjs.org/setprototypeof/-/setprototypeof-1.1.0.tgz",
          "integrity": "sha512-BvE/TwpZX4FXExxOxZyRGQQv651MSwmWKZGqvmPcRIjDqWub67kTKuIMx43cZZrS/cBBzwBcNDWoFxt2XEFIpQ=="
        },
        "statuses": {
          "version": "1.3.1",
          "resolved": "https://registry.npmjs.org/statuses/-/statuses-1.3.1.tgz",
          "integrity": "sha1-+vUbnrdKrvOzrPStX2Gr8ky3uT4="
        }
      }
    },
    "extend": {
      "version": "1.2.1",
      "resolved": "https://registry.npmjs.org/extend/-/extend-1.2.1.tgz",
      "integrity": "sha1-oPX9bPyDpf5J72mNYOyKYk3UV2w="
    },
    "extend-shallow": {
      "version": "3.0.2",
      "resolved": "https://registry.npmjs.org/extend-shallow/-/extend-shallow-3.0.2.tgz",
      "integrity": "sha1-Jqcarwc7OfshJxcnRhMcJwQCjbg=",
      "requires": {
        "assign-symbols": "1.0.0",
        "is-extendable": "1.0.1"
      },
      "dependencies": {
        "is-extendable": {
          "version": "1.0.1",
          "resolved": "https://registry.npmjs.org/is-extendable/-/is-extendable-1.0.1.tgz",
          "integrity": "sha512-arnXMxT1hhoKo9k1LZdmlNyJdDDfy2v0fXjFlmok4+i8ul/6WlbVge9bhM74OpNPQPMGUToDtz+KXa1PneJxOA==",
          "requires": {
            "is-plain-object": "2.0.4"
          }
        }
      }
    },
    "extglob": {
      "version": "0.3.2",
      "resolved": "https://registry.npmjs.org/extglob/-/extglob-0.3.2.tgz",
      "integrity": "sha1-Lhj/PS9JqydlzskCPwEdqo2DSaE=",
      "requires": {
        "is-extglob": "1.0.0"
      }
    },
    "extract-zip": {
      "version": "1.6.6",
      "resolved": "https://registry.npmjs.org/extract-zip/-/extract-zip-1.6.6.tgz",
      "integrity": "sha1-EpDt6NINCHK0Kf0/NRyhKOxe+Fw=",
      "requires": {
        "concat-stream": "1.6.0",
        "debug": "2.6.9",
        "mkdirp": "0.5.0",
        "yauzl": "2.4.1"
      },
      "dependencies": {
        "mkdirp": {
          "version": "0.5.0",
          "resolved": "https://registry.npmjs.org/mkdirp/-/mkdirp-0.5.0.tgz",
          "integrity": "sha1-HXMHam35hs2TROFecfzAWkyavxI=",
          "requires": {
            "minimist": "0.0.8"
          }
        }
      }
    },
    "extsprintf": {
      "version": "1.3.0",
      "resolved": "https://registry.npmjs.org/extsprintf/-/extsprintf-1.3.0.tgz",
      "integrity": "sha1-lpGEQOMEGnpBT4xS48V06zw+HgU="
    },
    "fancy-log": {
      "version": "1.3.2",
      "resolved": "https://registry.npmjs.org/fancy-log/-/fancy-log-1.3.2.tgz",
      "integrity": "sha1-9BEl49hPLn2JpD0G2VjI94vha+E=",
      "requires": {
        "ansi-gray": "0.1.1",
        "color-support": "1.1.3",
        "time-stamp": "1.1.0"
      }
    },
    "fast-deep-equal": {
      "version": "1.1.0",
      "resolved": "https://registry.npmjs.org/fast-deep-equal/-/fast-deep-equal-1.1.0.tgz",
      "integrity": "sha1-wFNHeBfIa1HaqFPIHgWbcz0CNhQ="
    },
    "fast-json-stable-stringify": {
      "version": "2.0.0",
      "resolved": "https://registry.npmjs.org/fast-json-stable-stringify/-/fast-json-stable-stringify-2.0.0.tgz",
      "integrity": "sha1-1RQsDK7msRifh9OnYREGT4bIu/I="
    },
    "fd-slicer": {
      "version": "1.0.1",
      "resolved": "https://registry.npmjs.org/fd-slicer/-/fd-slicer-1.0.1.tgz",
      "integrity": "sha1-i1vL2ewyfFBBv5qwI/1nUPEXfmU=",
      "requires": {
        "pend": "1.2.0"
      }
    },
    "filename-regex": {
      "version": "2.0.1",
      "resolved": "https://registry.npmjs.org/filename-regex/-/filename-regex-2.0.1.tgz",
      "integrity": "sha1-wcS5vuPglyXdsQa3XB4wH+LxiyY="
    },
    "fill-range": {
      "version": "2.2.3",
      "resolved": "https://registry.npmjs.org/fill-range/-/fill-range-2.2.3.tgz",
      "integrity": "sha1-ULd9/X5Gm8dJJHCWNpn+eoSFpyM=",
      "requires": {
        "is-number": "2.1.0",
        "isobject": "2.1.0",
        "randomatic": "1.1.7",
        "repeat-element": "1.1.2",
        "repeat-string": "1.6.1"
      }
    },
    "finalhandler": {
      "version": "1.1.0",
      "resolved": "https://registry.npmjs.org/finalhandler/-/finalhandler-1.1.0.tgz",
      "integrity": "sha1-zgtoVbRYU+eRsvzGgARtiCU91/U=",
      "requires": {
        "debug": "2.6.9",
        "encodeurl": "1.0.2",
        "escape-html": "1.0.3",
        "on-finished": "2.3.0",
        "parseurl": "1.3.2",
        "statuses": "1.3.1",
        "unpipe": "1.0.0"
      },
      "dependencies": {
        "statuses": {
          "version": "1.3.1",
          "resolved": "https://registry.npmjs.org/statuses/-/statuses-1.3.1.tgz",
          "integrity": "sha1-+vUbnrdKrvOzrPStX2Gr8ky3uT4="
        }
      }
    },
    "find-imports": {
      "version": "0.5.2",
      "resolved": "https://registry.npmjs.org/find-imports/-/find-imports-0.5.2.tgz",
      "integrity": "sha1-8XORASiY/OCrRTdt1+z92fach3E=",
      "requires": {
        "babel-core": "6.26.0",
        "babel-preset-es2015": "6.24.1",
        "babel-preset-stage-0": "6.24.1",
        "esprima": "3.1.3",
        "glob": "7.1.2",
        "lodash": "4.17.5"
      },
      "dependencies": {
        "esprima": {
          "version": "3.1.3",
          "resolved": "https://registry.npmjs.org/esprima/-/esprima-3.1.3.tgz",
          "integrity": "sha1-/cpRzuYTOJXjyI1TXOSdv/YqRjM="
        }
      }
    },
    "find-index": {
      "version": "0.1.1",
      "resolved": "https://registry.npmjs.org/find-index/-/find-index-0.1.1.tgz",
      "integrity": "sha1-Z101iyyjiS15Whq0cjL4tuLg3eQ="
    },
    "find-up": {
      "version": "2.1.0",
      "resolved": "https://registry.npmjs.org/find-up/-/find-up-2.1.0.tgz",
      "integrity": "sha1-RdG35QbHF93UgndaK3eSCjwMV6c=",
      "requires": {
        "locate-path": "2.0.0"
      }
    },
    "flatbuffers": {
      "version": "1.8.0",
      "resolved": "https://registry.npmjs.org/flatbuffers/-/flatbuffers-1.8.0.tgz",
      "integrity": "sha1-SnCxbYQ9cL8IIvwNcTe3Vanogao="
    },
    "for-in": {
      "version": "1.0.2",
      "resolved": "https://registry.npmjs.org/for-in/-/for-in-1.0.2.tgz",
      "integrity": "sha1-gQaNKVqBQuwKxybG4iAMMPttXoA="
    },
    "for-own": {
      "version": "0.1.5",
      "resolved": "https://registry.npmjs.org/for-own/-/for-own-0.1.5.tgz",
      "integrity": "sha1-UmXGgaTylNq78XyVCbZ2OqhFEM4=",
      "requires": {
        "for-in": "1.0.2"
      }
    },
    "forever-agent": {
      "version": "0.6.1",
      "resolved": "https://registry.npmjs.org/forever-agent/-/forever-agent-0.6.1.tgz",
      "integrity": "sha1-+8cfDEGt6zf5bFd60e1C2P2sypE="
    },
    "form-data": {
      "version": "2.1.4",
      "resolved": "https://registry.npmjs.org/form-data/-/form-data-2.1.4.tgz",
      "integrity": "sha1-M8GDrPGTJ27KqYFDpp6Uv+4XUNE=",
      "requires": {
        "asynckit": "0.4.0",
        "combined-stream": "1.0.6",
        "mime-types": "2.1.18"
      }
    },
    "formidable": {
      "version": "1.1.1",
      "resolved": "https://registry.npmjs.org/formidable/-/formidable-1.1.1.tgz",
      "integrity": "sha1-lriIb3w8NQi5Mta9cMTTqI818ak="
    },
    "forwarded": {
      "version": "0.1.2",
      "resolved": "https://registry.npmjs.org/forwarded/-/forwarded-0.1.2.tgz",
      "integrity": "sha1-mMI9qxF1ZXuMBXPozszZGw/xjIQ="
    },
    "fresh": {
      "version": "0.5.2",
      "resolved": "https://registry.npmjs.org/fresh/-/fresh-0.5.2.tgz",
      "integrity": "sha1-PYyt2Q2XZWn6g1qx+OSyOhBWBac="
    },
    "from": {
      "version": "0.1.7",
      "resolved": "https://registry.npmjs.org/from/-/from-0.1.7.tgz",
      "integrity": "sha1-g8YK/Fi5xWmXAH7Rp2izqzA6RP4="
    },
    "fs-extra": {
      "version": "5.0.0",
      "resolved": "https://registry.npmjs.org/fs-extra/-/fs-extra-5.0.0.tgz",
      "integrity": "sha512-66Pm4RYbjzdyeuqudYqhFiNBbCIuI9kgRqLPSHIlXHidW8NIQtVdkM1yeZ4lXwuhbTETv3EUGMNHAAw6hiundQ==",
      "requires": {
        "graceful-fs": "4.1.11",
        "jsonfile": "4.0.0",
        "universalify": "0.1.1"
      },
      "dependencies": {
        "jsonfile": {
          "version": "4.0.0",
          "resolved": "https://registry.npmjs.org/jsonfile/-/jsonfile-4.0.0.tgz",
          "integrity": "sha1-h3Gq4HmbZAdrdmQPygWPnBDjPss=",
          "requires": {
            "graceful-fs": "4.1.11"
          }
        }
      }
    },
    "fs.realpath": {
      "version": "1.0.0",
      "resolved": "https://registry.npmjs.org/fs.realpath/-/fs.realpath-1.0.0.tgz",
      "integrity": "sha1-FQStJSMVjKpA20onh8sBQRmU6k8="
    },
    "fuse.js": {
      "version": "3.2.0",
      "resolved": "https://registry.npmjs.org/fuse.js/-/fuse.js-3.2.0.tgz",
      "integrity": "sha1-8ESOgGmFW/Kj5oPNwdMg5+KgfvQ="
    },
    "get-caller-file": {
      "version": "1.0.2",
      "resolved": "https://registry.npmjs.org/get-caller-file/-/get-caller-file-1.0.2.tgz",
      "integrity": "sha1-9wLmMSfn4jHBYKgMFVSstw1QR+U="
    },
    "get-func-name": {
      "version": "2.0.0",
      "resolved": "https://registry.npmjs.org/get-func-name/-/get-func-name-2.0.0.tgz",
      "integrity": "sha1-6td0q+5y4gQJQzoGY2YCPdaIekE="
    },
    "get-stdin": {
      "version": "4.0.1",
      "resolved": "https://registry.npmjs.org/get-stdin/-/get-stdin-4.0.1.tgz",
      "integrity": "sha1-uWjGsKBDhDJJAui/Gl3zJXmkUP4="
    },
    "get-stream": {
      "version": "3.0.0",
      "resolved": "https://registry.npmjs.org/get-stream/-/get-stream-3.0.0.tgz",
      "integrity": "sha1-jpQ9E1jcN1VQVOy+LtsFqhdO3hQ="
    },
    "getpass": {
      "version": "0.1.7",
      "resolved": "https://registry.npmjs.org/getpass/-/getpass-0.1.7.tgz",
      "integrity": "sha1-Xv+OPmhNVprkyysSgmBOi6YhSfo=",
      "requires": {
        "assert-plus": "1.0.0"
      },
      "dependencies": {
        "assert-plus": {
          "version": "1.0.0",
          "resolved": "https://registry.npmjs.org/assert-plus/-/assert-plus-1.0.0.tgz",
          "integrity": "sha1-8S4PPF13sLHN2RRpQuTpbB5N1SU="
        }
      }
    },
    "glob": {
      "version": "7.1.2",
      "resolved": "https://registry.npmjs.org/glob/-/glob-7.1.2.tgz",
      "integrity": "sha512-MJTUg1kjuLeQCJ+ccE4Vpa6kKVXkPYJ2mOCQyUuKLcLQsdrMCpBPUi8qVE6+YuaJkozeA9NusTAw3hLr8Xe5EQ==",
      "requires": {
        "fs.realpath": "1.0.0",
        "inflight": "1.0.6",
        "inherits": "2.0.3",
        "minimatch": "3.0.4",
        "once": "1.4.0",
        "path-is-absolute": "1.0.1"
      }
    },
    "glob-base": {
      "version": "0.3.0",
      "resolved": "https://registry.npmjs.org/glob-base/-/glob-base-0.3.0.tgz",
      "integrity": "sha1-27Fk9iIbHAscz4Kuoyi0l98Oo8Q=",
      "requires": {
        "glob-parent": "2.0.0",
        "is-glob": "2.0.1"
      }
    },
    "glob-parent": {
      "version": "2.0.0",
      "resolved": "https://registry.npmjs.org/glob-parent/-/glob-parent-2.0.0.tgz",
      "integrity": "sha1-gTg9ctsFT8zPUzbaqQLxgvbtuyg=",
      "requires": {
        "is-glob": "2.0.1"
      }
    },
    "glob2base": {
      "version": "0.0.12",
      "resolved": "https://registry.npmjs.org/glob2base/-/glob2base-0.0.12.tgz",
      "integrity": "sha1-nUGbPijxLoOjYhZKJ3BVkiycDVY=",
      "requires": {
        "find-index": "0.1.1"
      }
    },
    "globals": {
      "version": "9.18.0",
      "resolved": "https://registry.npmjs.org/globals/-/globals-9.18.0.tgz",
      "integrity": "sha512-S0nG3CLEQiY/ILxqtztTWH/3iRRdyBLw6KMDxnKMchrtbj2OFmehVh0WUCfW3DUrIgx/qFrJPICrq4Z4sTR9UQ=="
    },
    "graceful-fs": {
      "version": "4.1.11",
      "resolved": "https://registry.npmjs.org/graceful-fs/-/graceful-fs-4.1.11.tgz",
      "integrity": "sha1-Dovf5NHduIVNZOBOp8AOKgJuVlg="
    },
    "graceful-readlink": {
      "version": "1.0.1",
      "resolved": "https://registry.npmjs.org/graceful-readlink/-/graceful-readlink-1.0.1.tgz",
      "integrity": "sha1-TK+tdrxi8C+gObL5Tpo906ORpyU="
    },
    "growl": {
      "version": "1.9.2",
      "resolved": "https://registry.npmjs.org/growl/-/growl-1.9.2.tgz",
      "integrity": "sha1-Dqd0NxXbjY3ixe3hd14bRayFwC8="
    },
    "handlebars": {
      "version": "4.0.11",
      "resolved": "https://registry.npmjs.org/handlebars/-/handlebars-4.0.11.tgz",
      "integrity": "sha1-Ywo13+ApS8KB7a5v/F0yn8eYLcw=",
      "requires": {
        "async": "1.5.2",
        "optimist": "0.6.1",
        "source-map": "0.4.4",
        "uglify-js": "2.8.29"
      },
      "dependencies": {
        "source-map": {
          "version": "0.4.4",
          "resolved": "https://registry.npmjs.org/source-map/-/source-map-0.4.4.tgz",
          "integrity": "sha1-66T12pwNyZneaAMti092FzZSA2s=",
          "requires": {
            "amdefine": "1.0.1"
          }
        }
      }
    },
    "har-schema": {
      "version": "1.0.5",
      "resolved": "https://registry.npmjs.org/har-schema/-/har-schema-1.0.5.tgz",
      "integrity": "sha1-0mMTX0MwfALGAq/I/pWXDAFRNp4="
    },
    "har-validator": {
      "version": "4.2.1",
      "resolved": "https://registry.npmjs.org/har-validator/-/har-validator-4.2.1.tgz",
      "integrity": "sha1-M0gdDxu/9gDdID11gSpqX7oALio=",
      "requires": {
        "ajv": "4.11.8",
        "har-schema": "1.0.5"
      }
    },
    "has-ansi": {
      "version": "2.0.0",
      "resolved": "https://registry.npmjs.org/has-ansi/-/has-ansi-2.0.0.tgz",
      "integrity": "sha1-NPUEnOHs3ysGSa8+8k5F7TVBbZE=",
      "requires": {
        "ansi-regex": "2.1.1"
      }
    },
    "has-color": {
      "version": "0.1.7",
      "resolved": "https://registry.npmjs.org/has-color/-/has-color-0.1.7.tgz",
      "integrity": "sha1-ZxRKUmDDT8PMpnfQQdr1L+e3iy8="
    },
    "has-flag": {
      "version": "3.0.0",
      "resolved": "https://registry.npmjs.org/has-flag/-/has-flag-3.0.0.tgz",
      "integrity": "sha1-tdRU3CGZriJWmfNGfloH87lVuv0="
    },
    "hash-base": {
      "version": "3.0.4",
      "resolved": "https://registry.npmjs.org/hash-base/-/hash-base-3.0.4.tgz",
      "integrity": "sha1-X8hoaEfs1zSZQDMZprCj8/auSRg=",
      "requires": {
        "inherits": "2.0.3",
        "safe-buffer": "5.1.1"
      }
    },
    "hash.js": {
      "version": "1.1.3",
      "resolved": "https://registry.npmjs.org/hash.js/-/hash.js-1.1.3.tgz",
      "integrity": "sha512-/UETyP0W22QILqS+6HowevwhEFJ3MBJnwTf75Qob9Wz9t0DPuisL8kW8YZMK62dHAKE1c1p+gY1TtOLY+USEHA==",
      "requires": {
        "inherits": "2.0.3",
        "minimalistic-assert": "1.0.0"
      }
    },
    "hawk": {
      "version": "3.1.3",
      "resolved": "https://registry.npmjs.org/hawk/-/hawk-3.1.3.tgz",
      "integrity": "sha1-B4REvXwWQLD+VA0sm3PVlnjo4cQ=",
      "requires": {
        "boom": "2.10.1",
        "cryptiles": "2.0.5",
        "hoek": "2.16.3",
        "sntp": "1.0.9"
      }
    },
    "he": {
      "version": "1.1.1",
      "resolved": "https://registry.npmjs.org/he/-/he-1.1.1.tgz",
      "integrity": "sha1-k0EP0hsAlzUVH4howvJx80J+I/0="
    },
    "highlight.js": {
      "version": "9.12.0",
      "resolved": "https://registry.npmjs.org/highlight.js/-/highlight.js-9.12.0.tgz",
      "integrity": "sha1-5tnb5Xy+/mB1HwKvM2GVhwyQwB4="
    },
    "hmac-drbg": {
      "version": "1.0.1",
      "resolved": "https://registry.npmjs.org/hmac-drbg/-/hmac-drbg-1.0.1.tgz",
      "integrity": "sha1-0nRXAQJabHdabFRXk+1QL8DGSaE=",
      "requires": {
        "hash.js": "1.1.3",
        "minimalistic-assert": "1.0.0",
        "minimalistic-crypto-utils": "1.0.1"
      }
    },
    "hoek": {
      "version": "2.16.3",
      "resolved": "https://registry.npmjs.org/hoek/-/hoek-2.16.3.tgz",
      "integrity": "sha1-ILt0A9POo5jpHcRxCo/xuCdKJe0="
    },
    "home-or-tmp": {
      "version": "2.0.0",
      "resolved": "https://registry.npmjs.org/home-or-tmp/-/home-or-tmp-2.0.0.tgz",
      "integrity": "sha1-42w/LSyufXRqhX440Y1fMqeILbg=",
      "requires": {
        "os-homedir": "1.0.2",
        "os-tmpdir": "1.0.2"
      }
    },
    "home-path": {
      "version": "1.0.5",
      "resolved": "https://registry.npmjs.org/home-path/-/home-path-1.0.5.tgz",
      "integrity": "sha1-eIspgVsS1Tus9XVkhHbm+QQdEz8="
    },
    "homedir-polyfill": {
      "version": "1.0.1",
      "resolved": "https://registry.npmjs.org/homedir-polyfill/-/homedir-polyfill-1.0.1.tgz",
      "integrity": "sha1-TCu8inWJmP7r9e1oWA921GdotLw=",
      "requires": {
        "parse-passwd": "1.0.0"
      }
    },
    "hosted-git-info": {
      "version": "2.5.0",
      "resolved": "https://registry.npmjs.org/hosted-git-info/-/hosted-git-info-2.5.0.tgz",
      "integrity": "sha512-pNgbURSuab90KbTqvRPsseaTxOJCZBD0a7t+haSN33piP9cCM4l0CqdzAif2hUqm716UovKB2ROmiabGAKVXyg=="
    },
    "http-errors": {
      "version": "1.6.2",
      "resolved": "https://registry.npmjs.org/http-errors/-/http-errors-1.6.2.tgz",
      "integrity": "sha1-CgAsyFcHGSp+eUbO7cERVfYOxzY=",
      "requires": {
        "depd": "1.1.1",
        "inherits": "2.0.3",
        "setprototypeof": "1.0.3",
        "statuses": "1.4.0"
      },
      "dependencies": {
        "depd": {
          "version": "1.1.1",
          "resolved": "https://registry.npmjs.org/depd/-/depd-1.1.1.tgz",
          "integrity": "sha1-V4O04cRZ8G+lyif5kfPQbnoxA1k="
        }
      }
    },
    "http-signature": {
      "version": "1.1.1",
      "resolved": "https://registry.npmjs.org/http-signature/-/http-signature-1.1.1.tgz",
      "integrity": "sha1-33LiZwZs0Kxn+3at+OE0qPvPkb8=",
      "requires": {
        "assert-plus": "0.2.0",
        "jsprim": "1.4.1",
        "sshpk": "1.13.1"
      }
    },
    "https-browserify": {
      "version": "1.0.0",
      "resolved": "https://registry.npmjs.org/https-browserify/-/https-browserify-1.0.0.tgz",
      "integrity": "sha1-7AbBDgo0wPL68Zn3/X/Hj//QPHM="
    },
    "i18next": {
      "version": "10.5.0",
      "resolved": "https://registry.npmjs.org/i18next/-/i18next-10.5.0.tgz",
      "integrity": "sha512-soHpHN/J8fpkt6z3mEsvO5Uf4huBLk1gYpwK7GwRJOBCJz6Zq4LgMjJ5pr8Lz0+lVwyzKW3zun7+C4pS4LZJ6Q=="
    },
    "i18next-browser-languagedetector": {
      "version": "2.1.0",
      "resolved": "https://registry.npmjs.org/i18next-browser-languagedetector/-/i18next-browser-languagedetector-2.1.0.tgz",
      "integrity": "sha1-Gw4XsJUH+E56H6dhU5oHVE+SoN8="
    },
    "i18next-xhr-backend": {
      "version": "1.5.1",
      "resolved": "https://registry.npmjs.org/i18next-xhr-backend/-/i18next-xhr-backend-1.5.1.tgz",
      "integrity": "sha512-9OLdC/9YxDvTFcgsH5t2BHCODHEotHCa6h7Ly0EUlUC7Y2GS09UeoHOGj3gWKQ3HCqXz8NlH4gOrK3NNc9vPuw=="
    },
    "iconv-lite": {
      "version": "0.4.19",
      "resolved": "https://registry.npmjs.org/iconv-lite/-/iconv-lite-0.4.19.tgz",
      "integrity": "sha512-oTZqweIP51xaGPI4uPa56/Pri/480R+mo7SeU+YETByQNhDG55ycFyNLIgta9vXhILrxXDmF7ZGhqZIcuN0gJQ=="
    },
    "ieee754": {
      "version": "1.1.8",
      "resolved": "https://registry.npmjs.org/ieee754/-/ieee754-1.1.8.tgz",
      "integrity": "sha1-vjPUCsEO8ZJnAfbwii2G+/0a0+Q="
    },
    "indent-string": {
      "version": "2.1.0",
      "resolved": "https://registry.npmjs.org/indent-string/-/indent-string-2.1.0.tgz",
      "integrity": "sha1-ji1INIdCEhtKghi3oTfppSBJ3IA=",
      "requires": {
        "repeating": "2.0.1"
      }
    },
    "indexof": {
      "version": "0.0.1",
      "resolved": "https://registry.npmjs.org/indexof/-/indexof-0.0.1.tgz",
      "integrity": "sha1-gtwzbSMrkGIXnQWrMpOmYFn9Q10="
    },
    "inflight": {
      "version": "1.0.6",
      "resolved": "https://registry.npmjs.org/inflight/-/inflight-1.0.6.tgz",
      "integrity": "sha1-Sb1jMdfQLQwJvJEKEHW6gWW1bfk=",
      "requires": {
        "once": "1.4.0",
        "wrappy": "1.0.2"
      }
    },
    "inherits": {
      "version": "2.0.3",
      "resolved": "https://registry.npmjs.org/inherits/-/inherits-2.0.3.tgz",
      "integrity": "sha1-Yzwsg+PaQqUC9SRmAiSA9CCCYd4="
    },
    "ini": {
      "version": "1.3.5",
      "resolved": "https://registry.npmjs.org/ini/-/ini-1.3.5.tgz",
      "integrity": "sha512-RZY5huIKCMRWDUqZlEi72f/lmXKMvuszcMBduliQ3nnWbx9X/ZBQO7DijMEYS9EhHBb2qacRUMtC7svLwe0lcw=="
    },
    "interpret": {
      "version": "1.1.0",
      "resolved": "https://registry.npmjs.org/interpret/-/interpret-1.1.0.tgz",
      "integrity": "sha1-ftGxQQxqDg94z5XTuEQMY/eLhhQ="
    },
    "invariant": {
      "version": "2.2.3",
      "resolved": "https://registry.npmjs.org/invariant/-/invariant-2.2.3.tgz",
      "integrity": "sha512-7Z5PPegwDTyjbaeCnV0efcyS6vdKAU51kpEmS7QFib3P4822l8ICYyMn7qvJnc+WzLoDsuI9gPMKbJ8pCu8XtA==",
      "requires": {
        "loose-envify": "1.3.1"
      }
    },
    "invert-kv": {
      "version": "1.0.0",
      "resolved": "https://registry.npmjs.org/invert-kv/-/invert-kv-1.0.0.tgz",
      "integrity": "sha1-EEqOSqym09jNFXqO+L+rLXo//bY="
    },
    "ipaddr.js": {
      "version": "1.6.0",
      "resolved": "https://registry.npmjs.org/ipaddr.js/-/ipaddr.js-1.6.0.tgz",
      "integrity": "sha1-4/o1e3c9phnybpXwSdBVxyeW+Gs="
    },
    "is-arrayish": {
      "version": "0.2.1",
      "resolved": "https://registry.npmjs.org/is-arrayish/-/is-arrayish-0.2.1.tgz",
      "integrity": "sha1-d8mYQFJ6qOyxqLppe4BkWnqSap0="
    },
    "is-binary-path": {
      "version": "1.0.1",
      "resolved": "https://registry.npmjs.org/is-binary-path/-/is-binary-path-1.0.1.tgz",
      "integrity": "sha1-dfFmQrSA8YenEcgUFh/TpKdlWJg=",
      "requires": {
        "binary-extensions": "1.11.0"
      }
    },
    "is-buffer": {
      "version": "1.1.6",
      "resolved": "https://registry.npmjs.org/is-buffer/-/is-buffer-1.1.6.tgz",
      "integrity": "sha512-NcdALwpXkTm5Zvvbk7owOUSvVvBKDgKP5/ewfXEznmQFfs4ZRmanOeKBTjRVjka3QFoN6XJ+9F3USqfHqTaU5w=="
    },
    "is-builtin-module": {
      "version": "1.0.0",
      "resolved": "https://registry.npmjs.org/is-builtin-module/-/is-builtin-module-1.0.0.tgz",
      "integrity": "sha1-VAVy0096wxGfj3bDDLwbHgN6/74=",
      "requires": {
        "builtin-modules": "1.1.1"
      }
    },
    "is-dotfile": {
      "version": "1.0.3",
      "resolved": "https://registry.npmjs.org/is-dotfile/-/is-dotfile-1.0.3.tgz",
      "integrity": "sha1-pqLzL/0t+wT1yiXs0Pa4PPeYoeE="
    },
    "is-equal-shallow": {
      "version": "0.1.3",
      "resolved": "https://registry.npmjs.org/is-equal-shallow/-/is-equal-shallow-0.1.3.tgz",
      "integrity": "sha1-IjgJj8Ih3gvPpdnqxMRdY4qhxTQ=",
      "requires": {
        "is-primitive": "2.0.0"
      }
    },
    "is-extendable": {
      "version": "0.1.1",
      "resolved": "https://registry.npmjs.org/is-extendable/-/is-extendable-0.1.1.tgz",
      "integrity": "sha1-YrEQ4omkcUGOPsNqYX1HLjAd/Ik="
    },
    "is-extglob": {
      "version": "1.0.0",
      "resolved": "https://registry.npmjs.org/is-extglob/-/is-extglob-1.0.0.tgz",
      "integrity": "sha1-rEaBd8SUNAWgkvyPKXYMb/xiBsA="
    },
    "is-finite": {
      "version": "1.0.2",
      "resolved": "https://registry.npmjs.org/is-finite/-/is-finite-1.0.2.tgz",
      "integrity": "sha1-zGZ3aVYCvlUO8R6LSqYwU0K20Ko=",
      "requires": {
        "number-is-nan": "1.0.1"
      }
    },
    "is-fullwidth-code-point": {
      "version": "1.0.0",
      "resolved": "https://registry.npmjs.org/is-fullwidth-code-point/-/is-fullwidth-code-point-1.0.0.tgz",
      "integrity": "sha1-754xOG8DGn8NZDr4L95QxFfvAMs=",
      "requires": {
        "number-is-nan": "1.0.1"
      }
    },
    "is-glob": {
      "version": "2.0.1",
      "resolved": "https://registry.npmjs.org/is-glob/-/is-glob-2.0.1.tgz",
      "integrity": "sha1-0Jb5JqPe1WAPP9/ZEZjLCIjC2GM=",
      "requires": {
        "is-extglob": "1.0.0"
      }
    },
    "is-number": {
      "version": "2.1.0",
      "resolved": "https://registry.npmjs.org/is-number/-/is-number-2.1.0.tgz",
      "integrity": "sha1-Afy7s5NGOlSPL0ZszhbezknbkI8=",
      "requires": {
        "kind-of": "3.2.2"
      }
    },
    "is-obj": {
      "version": "1.0.1",
      "resolved": "https://registry.npmjs.org/is-obj/-/is-obj-1.0.1.tgz",
      "integrity": "sha1-PkcprB9f3gJc19g6iW2rn09n2w8="
    },
    "is-plain-object": {
      "version": "2.0.4",
      "resolved": "https://registry.npmjs.org/is-plain-object/-/is-plain-object-2.0.4.tgz",
      "integrity": "sha512-h5PpgXkWitc38BBMYawTYMWJHFZJVnBquFE57xFpjB8pJFiF6gZ+bU+WyI/yqXiFR5mdLsgYNaPe8uao6Uv9Og==",
      "requires": {
        "isobject": "3.0.1"
      },
      "dependencies": {
        "isobject": {
          "version": "3.0.1",
          "resolved": "https://registry.npmjs.org/isobject/-/isobject-3.0.1.tgz",
          "integrity": "sha1-TkMekrEalzFjaqH5yNHMvP2reN8="
        }
      }
    },
    "is-posix-bracket": {
      "version": "0.1.1",
      "resolved": "https://registry.npmjs.org/is-posix-bracket/-/is-posix-bracket-0.1.1.tgz",
      "integrity": "sha1-MzTceXdDaOkvAW5vvAqI9c1ua8Q="
    },
    "is-primitive": {
      "version": "2.0.0",
      "resolved": "https://registry.npmjs.org/is-primitive/-/is-primitive-2.0.0.tgz",
      "integrity": "sha1-IHurkWOEmcB7Kt8kCkGochADRXU="
    },
    "is-promise": {
      "version": "2.1.0",
      "resolved": "https://registry.npmjs.org/is-promise/-/is-promise-2.1.0.tgz",
      "integrity": "sha1-eaKp7OfwlugPNtKy87wWwf9L8/o="
    },
    "is-stream": {
      "version": "1.1.0",
      "resolved": "https://registry.npmjs.org/is-stream/-/is-stream-1.1.0.tgz",
      "integrity": "sha1-EtSj3U5o4Lec6428hBc66A2RykQ="
    },
    "is-typedarray": {
      "version": "1.0.0",
      "resolved": "https://registry.npmjs.org/is-typedarray/-/is-typedarray-1.0.0.tgz",
      "integrity": "sha1-5HnICFjfDBsR3dppQPlgEfzaSpo="
    },
    "is-utf8": {
      "version": "0.2.1",
      "resolved": "https://registry.npmjs.org/is-utf8/-/is-utf8-0.2.1.tgz",
      "integrity": "sha1-Sw2hRCEE0bM2NA6AeX6GXPOffXI="
    },
    "isarray": {
      "version": "1.0.0",
      "resolved": "https://registry.npmjs.org/isarray/-/isarray-1.0.0.tgz",
      "integrity": "sha1-u5NdSFgsuhaMBoNJV6VKPgcSTxE="
    },
    "isexe": {
      "version": "2.0.0",
      "resolved": "https://registry.npmjs.org/isexe/-/isexe-2.0.0.tgz",
      "integrity": "sha1-6PvzdNxVb/iUehDcsFctYz8s+hA="
    },
    "isobject": {
      "version": "2.1.0",
      "resolved": "https://registry.npmjs.org/isobject/-/isobject-2.1.0.tgz",
      "integrity": "sha1-8GVWEJaj8dou9GJy+BXIQNh+DIk=",
      "requires": {
        "isarray": "1.0.0"
      }
    },
    "isstream": {
      "version": "0.1.2",
      "resolved": "https://registry.npmjs.org/isstream/-/isstream-0.1.2.tgz",
      "integrity": "sha1-R+Y/evVa+m+S4VAOaQ64uFKcCZo="
    },
    "js-base64": {
      "version": "2.4.3",
      "resolved": "https://registry.npmjs.org/js-base64/-/js-base64-2.4.3.tgz",
      "integrity": "sha512-H7ErYLM34CvDMto3GbD6xD0JLUGYXR3QTcH6B/tr4Hi/QpSThnCsIp+Sy5FRTw3B0d6py4HcNkW7nO/wdtGWEw=="
    },
    "js-tokens": {
      "version": "3.0.2",
      "resolved": "https://registry.npmjs.org/js-tokens/-/js-tokens-3.0.2.tgz",
      "integrity": "sha1-mGbfOVECEw449/mWvOtlRDIJwls="
    },
    "js-yaml": {
      "version": "3.10.0",
      "resolved": "https://registry.npmjs.org/js-yaml/-/js-yaml-3.10.0.tgz",
      "integrity": "sha512-O2v52ffjLa9VeM43J4XocZE//WT9N0IiwDa3KSHH7Tu8CtH+1qM8SIZvnsTh6v+4yFy5KUY3BHUVwjpfAWsjIA==",
      "requires": {
        "argparse": "1.0.10",
        "esprima": "4.0.0"
      },
      "dependencies": {
        "esprima": {
          "version": "4.0.0",
          "resolved": "https://registry.npmjs.org/esprima/-/esprima-4.0.0.tgz",
          "integrity": "sha512-oftTcaMu/EGrEIu904mWteKIv8vMuOgGYo7EhVJJN00R/EED9DCua/xxHRdYnKtcECzVg7xOWhflvJMnqcFZjw=="
        }
      }
    },
    "jsesc": {
      "version": "1.3.0",
      "resolved": "https://registry.npmjs.org/jsesc/-/jsesc-1.3.0.tgz",
      "integrity": "sha1-RsP+yMGJKxKwgz25vHYiF226s0s="
    },
    "json-edm-parser": {
      "version": "0.1.2",
      "resolved": "https://registry.npmjs.org/json-edm-parser/-/json-edm-parser-0.1.2.tgz",
      "integrity": "sha1-HmCw/vG8CvZ7wNFG393lSGzWFbQ=",
      "requires": {
        "jsonparse": "1.2.0"
      }
    },
    "json-loader": {
      "version": "0.5.7",
      "resolved": "https://registry.npmjs.org/json-loader/-/json-loader-0.5.7.tgz",
      "integrity": "sha512-QLPs8Dj7lnf3e3QYS1zkCo+4ZwqOiF9d/nZnYozTISxXWCfNs9yuky5rJw4/W34s7POaNlbZmQGaB5NiXCbP4w=="
    },
    "json-parser": {
      "version": "1.1.5",
      "resolved": "https://registry.npmjs.org/json-parser/-/json-parser-1.1.5.tgz",
      "integrity": "sha1-5i7FJh0aal/CDoEqMgdAxtkAVnc=",
      "requires": {
        "esprima": "2.7.3"
      }
    },
    "json-schema": {
      "version": "0.2.3",
      "resolved": "https://registry.npmjs.org/json-schema/-/json-schema-0.2.3.tgz",
      "integrity": "sha1-tIDIkuWaLwWVTOcnvT8qTogvnhM="
    },
    "json-schema-traverse": {
      "version": "0.3.1",
      "resolved": "https://registry.npmjs.org/json-schema-traverse/-/json-schema-traverse-0.3.1.tgz",
      "integrity": "sha1-NJptRMU6Ud6JtAgFxdXlm0F9M0A="
    },
    "json-stable-stringify": {
      "version": "1.0.1",
      "resolved": "https://registry.npmjs.org/json-stable-stringify/-/json-stable-stringify-1.0.1.tgz",
      "integrity": "sha1-mnWdOcXy/1A/1TAGRu1EX4jE+a8=",
      "requires": {
        "jsonify": "0.0.0"
      }
    },
    "json-stringify-safe": {
      "version": "5.0.1",
      "resolved": "https://registry.npmjs.org/json-stringify-safe/-/json-stringify-safe-5.0.1.tgz",
      "integrity": "sha1-Epai1Y/UXxmg9s4B1lcB4sc1tus="
    },
    "json3": {
      "version": "3.3.2",
      "resolved": "https://registry.npmjs.org/json3/-/json3-3.3.2.tgz",
      "integrity": "sha1-PAQ0dD35Pi9cQq7nsZvLSDV19OE="
    },
    "json5": {
      "version": "0.5.1",
      "resolved": "https://registry.npmjs.org/json5/-/json5-0.5.1.tgz",
      "integrity": "sha1-Hq3nrMASA0rYTiOWdn6tn6VJWCE="
    },
    "jsonfile": {
      "version": "3.0.1",
      "resolved": "https://registry.npmjs.org/jsonfile/-/jsonfile-3.0.1.tgz",
      "integrity": "sha1-pezG9l9T9mLEQVx2daAzHQmS7GY=",
      "requires": {
        "graceful-fs": "4.1.11"
      }
    },
    "jsonify": {
      "version": "0.0.0",
      "resolved": "https://registry.npmjs.org/jsonify/-/jsonify-0.0.0.tgz",
      "integrity": "sha1-LHS27kHZPKUbe1qu6PUDYx0lKnM="
    },
    "jsonparse": {
      "version": "1.2.0",
      "resolved": "https://registry.npmjs.org/jsonparse/-/jsonparse-1.2.0.tgz",
      "integrity": "sha1-XAxWhRBxYOcv50ib3eoLRMK8Z70="
    },
    "jsprim": {
      "version": "1.4.1",
      "resolved": "https://registry.npmjs.org/jsprim/-/jsprim-1.4.1.tgz",
      "integrity": "sha1-MT5mvB5cwG5Di8G3SZwuXFastqI=",
      "requires": {
        "assert-plus": "1.0.0",
        "extsprintf": "1.3.0",
        "json-schema": "0.2.3",
        "verror": "1.10.0"
      },
      "dependencies": {
        "assert-plus": {
          "version": "1.0.0",
          "resolved": "https://registry.npmjs.org/assert-plus/-/assert-plus-1.0.0.tgz",
          "integrity": "sha1-8S4PPF13sLHN2RRpQuTpbB5N1SU="
        }
      }
    },
    "kind-of": {
      "version": "3.2.2",
      "resolved": "https://registry.npmjs.org/kind-of/-/kind-of-3.2.2.tgz",
      "integrity": "sha1-MeohpzS6ubuw8yRm2JOupR5KPGQ=",
      "requires": {
        "is-buffer": "1.1.6"
      }
    },
    "klaw": {
      "version": "1.3.1",
      "resolved": "https://registry.npmjs.org/klaw/-/klaw-1.3.1.tgz",
      "integrity": "sha1-QIhDO0azsbolnXh4XY6W9zugJDk=",
      "requires": {
        "graceful-fs": "4.1.11"
      }
    },
    "lazy-cache": {
      "version": "1.0.4",
      "resolved": "https://registry.npmjs.org/lazy-cache/-/lazy-cache-1.0.4.tgz",
      "integrity": "sha1-odePw6UEdMuAhF07O24dpJpEbo4="
    },
    "lcid": {
      "version": "1.0.0",
      "resolved": "https://registry.npmjs.org/lcid/-/lcid-1.0.0.tgz",
      "integrity": "sha1-MIrMr6C8SDo4Z7S28rlQYlHRuDU=",
      "requires": {
        "invert-kv": "1.0.0"
      }
    },
    "load-json-file": {
      "version": "2.0.0",
      "resolved": "https://registry.npmjs.org/load-json-file/-/load-json-file-2.0.0.tgz",
      "integrity": "sha1-eUfkIUmvgNaWy/eXvKq8/h/inKg=",
      "requires": {
        "graceful-fs": "4.1.11",
        "parse-json": "2.2.0",
        "pify": "2.3.0",
        "strip-bom": "3.0.0"
      }
    },
    "loader-runner": {
      "version": "2.3.0",
      "resolved": "https://registry.npmjs.org/loader-runner/-/loader-runner-2.3.0.tgz",
      "integrity": "sha1-9IKuqC1UPgeSFwDVpG7yb9rGuKI="
    },
    "loader-utils": {
      "version": "1.1.0",
      "resolved": "https://registry.npmjs.org/loader-utils/-/loader-utils-1.1.0.tgz",
      "integrity": "sha1-yYrvSIvM7aL/teLeZG1qdUQp9c0=",
      "requires": {
        "big.js": "3.2.0",
        "emojis-list": "2.1.0",
        "json5": "0.5.1"
      }
    },
    "locate-path": {
      "version": "2.0.0",
      "resolved": "https://registry.npmjs.org/locate-path/-/locate-path-2.0.0.tgz",
      "integrity": "sha1-K1aLJl7slExtnA3pw9u7ygNUzY4=",
      "requires": {
        "p-locate": "2.0.0",
        "path-exists": "3.0.0"
      }
    },
    "lodash": {
      "version": "4.17.5",
      "resolved": "https://registry.npmjs.org/lodash/-/lodash-4.17.5.tgz",
      "integrity": "sha512-svL3uiZf1RwhH+cWrfZn3A4+U58wbP0tGVTLQPbjplZxZ8ROD9VLuNgsRniTlLe7OlSqR79RUehXgpBW/s0IQw=="
    },
    "lodash._baseassign": {
      "version": "3.2.0",
      "resolved": "https://registry.npmjs.org/lodash._baseassign/-/lodash._baseassign-3.2.0.tgz",
      "integrity": "sha1-jDigmVAPIVrQnlnxci/QxSv+Ck4=",
      "requires": {
        "lodash._basecopy": "3.0.1",
        "lodash.keys": "3.1.2"
      }
    },
    "lodash._basecopy": {
      "version": "3.0.1",
      "resolved": "https://registry.npmjs.org/lodash._basecopy/-/lodash._basecopy-3.0.1.tgz",
      "integrity": "sha1-jaDmqHbPNEwK2KVIghEd08XHyjY="
    },
    "lodash._basecreate": {
      "version": "3.0.3",
      "resolved": "https://registry.npmjs.org/lodash._basecreate/-/lodash._basecreate-3.0.3.tgz",
      "integrity": "sha1-G8ZhYU2qf8MRt9A78WgGoCE8+CE="
    },
    "lodash._getnative": {
      "version": "3.9.1",
      "resolved": "https://registry.npmjs.org/lodash._getnative/-/lodash._getnative-3.9.1.tgz",
      "integrity": "sha1-VwvH3t5G1hzc3mh9ZdPuy6o6r/U="
    },
    "lodash._isiterateecall": {
      "version": "3.0.9",
      "resolved": "https://registry.npmjs.org/lodash._isiterateecall/-/lodash._isiterateecall-3.0.9.tgz",
      "integrity": "sha1-UgOte6Ql+uhCRg5pbbnPPmqsBXw="
    },
    "lodash.assign": {
      "version": "4.2.0",
      "resolved": "https://registry.npmjs.org/lodash.assign/-/lodash.assign-4.2.0.tgz",
      "integrity": "sha1-DZnzzNem0mHRm9rrkkUAXShYCOc="
    },
    "lodash.clone": {
      "version": "4.5.0",
      "resolved": "https://registry.npmjs.org/lodash.clone/-/lodash.clone-4.5.0.tgz",
      "integrity": "sha1-GVhwRQ9aExkkeN9Lw9I9LeoZB7Y="
    },
    "lodash.create": {
      "version": "3.1.1",
      "resolved": "https://registry.npmjs.org/lodash.create/-/lodash.create-3.1.1.tgz",
      "integrity": "sha1-1/KEnw29p+BGgruM1yqwIkYd6+c=",
      "requires": {
        "lodash._baseassign": "3.2.0",
        "lodash._basecreate": "3.0.3",
        "lodash._isiterateecall": "3.0.9"
      }
    },
    "lodash.isarguments": {
      "version": "3.1.0",
      "resolved": "https://registry.npmjs.org/lodash.isarguments/-/lodash.isarguments-3.1.0.tgz",
      "integrity": "sha1-L1c9hcaiQon/AGY7SRwdM4/zRYo="
    },
    "lodash.isarray": {
      "version": "3.0.4",
      "resolved": "https://registry.npmjs.org/lodash.isarray/-/lodash.isarray-3.0.4.tgz",
      "integrity": "sha1-eeTriMNqgSKvhvhEqpvNhRtfu1U="
    },
    "lodash.keys": {
      "version": "3.1.2",
      "resolved": "https://registry.npmjs.org/lodash.keys/-/lodash.keys-3.1.2.tgz",
      "integrity": "sha1-TbwEcrFWvlCgsoaFXRvQsMZWCYo=",
      "requires": {
        "lodash._getnative": "3.9.1",
        "lodash.isarguments": "3.1.0",
        "lodash.isarray": "3.0.4"
      }
    },
    "lodash.some": {
      "version": "4.6.0",
      "resolved": "https://registry.npmjs.org/lodash.some/-/lodash.some-4.6.0.tgz",
      "integrity": "sha1-G7nzFO9ri63tE7VJFpsqlF62jk0="
    },
    "longest": {
      "version": "1.0.1",
      "resolved": "https://registry.npmjs.org/longest/-/longest-1.0.1.tgz",
      "integrity": "sha1-MKCy2jj3N3DoKUoNIuZiXtd9AJc="
    },
    "loose-envify": {
      "version": "1.3.1",
      "resolved": "https://registry.npmjs.org/loose-envify/-/loose-envify-1.3.1.tgz",
      "integrity": "sha1-0aitM/qc4OcT1l/dCsi3SNR4yEg=",
      "requires": {
        "js-tokens": "3.0.2"
      }
    },
    "loud-rejection": {
      "version": "1.6.0",
      "resolved": "https://registry.npmjs.org/loud-rejection/-/loud-rejection-1.6.0.tgz",
      "integrity": "sha1-W0b4AUft7leIcPCG0Eghz5mOVR8=",
      "requires": {
        "currently-unhandled": "0.4.1",
        "signal-exit": "3.0.2"
      }
    },
    "lru-cache": {
      "version": "4.1.1",
      "resolved": "https://registry.npmjs.org/lru-cache/-/lru-cache-4.1.1.tgz",
      "integrity": "sha512-q4spe4KTfsAS1SUHLO0wz8Qiyf1+vMIAgpRYioFYDMNqKfHQbg+AVDH3i4fvpl71/P1L0dBl+fQi+P37UYf0ew==",
      "requires": {
        "pseudomap": "1.0.2",
        "yallist": "2.1.2"
      }
    },
    "lru-queue": {
      "version": "0.1.0",
      "resolved": "https://registry.npmjs.org/lru-queue/-/lru-queue-0.1.0.tgz",
      "integrity": "sha1-Jzi9nw089PhEkMVzbEhpmsYyzaM=",
      "requires": {
        "es5-ext": "0.10.39"
      }
    },
    "make-error": {
      "version": "1.3.4",
      "resolved": "https://registry.npmjs.org/make-error/-/make-error-1.3.4.tgz",
      "integrity": "sha512-0Dab5btKVPhibSalc9QGXb559ED7G7iLjFXBaj9Wq8O3vorueR5K5jaE3hkG6ZQINyhA/JgG6Qk4qdFQjsYV6g=="
    },
    "map-obj": {
      "version": "1.0.1",
      "resolved": "https://registry.npmjs.org/map-obj/-/map-obj-1.0.1.tgz",
      "integrity": "sha1-2TPOuSBdgr3PSIb2dCvcK03qFG0="
    },
    "map-stream": {
      "version": "0.1.0",
      "resolved": "https://registry.npmjs.org/map-stream/-/map-stream-0.1.0.tgz",
      "integrity": "sha1-5WqpTEyAVaFkBKBnS3jyFffI4ZQ="
    },
    "marked": {
      "version": "0.3.17",
      "resolved": "https://registry.npmjs.org/marked/-/marked-0.3.17.tgz",
      "integrity": "sha512-+AKbNsjZl6jFfLPwHhWmGTqE009wTKn3RTmn9K8oUKHrX/abPJjtcRtXpYB/FFrwPJRUA86LX/de3T0knkPCmQ=="
    },
    "md5": {
      "version": "2.2.1",
      "resolved": "https://registry.npmjs.org/md5/-/md5-2.2.1.tgz",
      "integrity": "sha1-U6s41f48iJG6RlMp6iP6wFQBJvk=",
      "requires": {
        "charenc": "0.0.2",
        "crypt": "0.0.2",
        "is-buffer": "1.1.6"
      }
    },
    "md5.js": {
      "version": "1.3.4",
      "resolved": "https://registry.npmjs.org/md5.js/-/md5.js-1.3.4.tgz",
      "integrity": "sha1-6b296UogpawYsENA/Fdk1bCdkB0=",
      "requires": {
        "hash-base": "3.0.4",
        "inherits": "2.0.3"
      }
    },
    "media-typer": {
      "version": "0.3.0",
      "resolved": "https://registry.npmjs.org/media-typer/-/media-typer-0.3.0.tgz",
      "integrity": "sha1-hxDXrwqmJvj/+hzgAWhUUmMlV0g="
    },
    "mem": {
      "version": "1.1.0",
      "resolved": "https://registry.npmjs.org/mem/-/mem-1.1.0.tgz",
      "integrity": "sha1-Xt1StIXKHZAP5kiVUFOZoN+kX3Y=",
      "requires": {
        "mimic-fn": "1.2.0"
      }
    },
    "memoizee": {
      "version": "0.4.12",
      "resolved": "https://registry.npmjs.org/memoizee/-/memoizee-0.4.12.tgz",
      "integrity": "sha512-sprBu6nwxBWBvBOh5v2jcsGqiGLlL2xr2dLub3vR8dnE8YB17omwtm/0NSHl8jjNbcsJd5GMWJAnTSVe/O0Wfg==",
      "requires": {
        "d": "1.0.0",
        "es5-ext": "0.10.39",
        "es6-weak-map": "2.0.2",
        "event-emitter": "0.3.5",
        "is-promise": "2.1.0",
        "lru-queue": "0.1.0",
        "next-tick": "1.0.0",
        "timers-ext": "0.1.2"
      }
    },
    "memory-fs": {
      "version": "0.4.1",
      "resolved": "https://registry.npmjs.org/memory-fs/-/memory-fs-0.4.1.tgz",
      "integrity": "sha1-OpoguEYlI+RHz7x+i7gO1me/xVI=",
      "requires": {
        "errno": "0.1.7",
        "readable-stream": "2.3.4"
      }
    },
    "meow": {
      "version": "3.7.0",
      "resolved": "https://registry.npmjs.org/meow/-/meow-3.7.0.tgz",
      "integrity": "sha1-cstmi0JSKCkKu/qFaJJYcwioAfs=",
      "requires": {
        "camelcase-keys": "2.1.0",
        "decamelize": "1.2.0",
        "loud-rejection": "1.6.0",
        "map-obj": "1.0.1",
        "minimist": "1.2.0",
        "normalize-package-data": "2.4.0",
        "object-assign": "4.1.1",
        "read-pkg-up": "1.0.1",
        "redent": "1.0.0",
        "trim-newlines": "1.0.0"
      },
      "dependencies": {
        "find-up": {
          "version": "1.1.2",
          "resolved": "https://registry.npmjs.org/find-up/-/find-up-1.1.2.tgz",
          "integrity": "sha1-ay6YIrGizgpgq2TWEOzK1TyyTQ8=",
          "requires": {
            "path-exists": "2.1.0",
            "pinkie-promise": "2.0.1"
          }
        },
        "load-json-file": {
          "version": "1.1.0",
          "resolved": "https://registry.npmjs.org/load-json-file/-/load-json-file-1.1.0.tgz",
          "integrity": "sha1-lWkFcI1YtLq0wiYbBPWfMcmTdMA=",
          "requires": {
            "graceful-fs": "4.1.11",
            "parse-json": "2.2.0",
            "pify": "2.3.0",
            "pinkie-promise": "2.0.1",
            "strip-bom": "2.0.0"
          }
        },
        "minimist": {
          "version": "1.2.0",
          "resolved": "https://registry.npmjs.org/minimist/-/minimist-1.2.0.tgz",
          "integrity": "sha1-o1AIsg9BOD7sH7kU9M1d95omQoQ="
        },
        "path-exists": {
          "version": "2.1.0",
          "resolved": "https://registry.npmjs.org/path-exists/-/path-exists-2.1.0.tgz",
          "integrity": "sha1-D+tsZPD8UY2adU3V77YscCJ2H0s=",
          "requires": {
            "pinkie-promise": "2.0.1"
          }
        },
        "path-type": {
          "version": "1.1.0",
          "resolved": "https://registry.npmjs.org/path-type/-/path-type-1.1.0.tgz",
          "integrity": "sha1-WcRPfuSR2nBNpBXaWkBwuk+P5EE=",
          "requires": {
            "graceful-fs": "4.1.11",
            "pify": "2.3.0",
            "pinkie-promise": "2.0.1"
          }
        },
        "read-pkg": {
          "version": "1.1.0",
          "resolved": "https://registry.npmjs.org/read-pkg/-/read-pkg-1.1.0.tgz",
          "integrity": "sha1-9f+qXs0pyzHAR0vKfXVra7KePyg=",
          "requires": {
            "load-json-file": "1.1.0",
            "normalize-package-data": "2.4.0",
            "path-type": "1.1.0"
          }
        },
        "read-pkg-up": {
          "version": "1.0.1",
          "resolved": "https://registry.npmjs.org/read-pkg-up/-/read-pkg-up-1.0.1.tgz",
          "integrity": "sha1-nWPBMnbAZZGNV/ACpX9AobZD+wI=",
          "requires": {
            "find-up": "1.1.2",
            "read-pkg": "1.1.0"
          }
        },
        "strip-bom": {
          "version": "2.0.0",
          "resolved": "https://registry.npmjs.org/strip-bom/-/strip-bom-2.0.0.tgz",
          "integrity": "sha1-YhmoVhZSBJHzV4i9vxRHqZx+aw4=",
          "requires": {
            "is-utf8": "0.2.1"
          }
        }
      }
    },
    "merge-descriptors": {
      "version": "1.0.1",
      "resolved": "https://registry.npmjs.org/merge-descriptors/-/merge-descriptors-1.0.1.tgz",
      "integrity": "sha1-sAqqVW3YtEVoFQ7J0blT8/kMu2E="
    },
    "merge-json": {
      "version": "0.1.0-b.3",
      "resolved": "https://registry.npmjs.org/merge-json/-/merge-json-0.1.0-b.3.tgz",
      "integrity": "sha1-RI4RhCTHdSryrcqD+7BJdYWWpoA="
    },
    "methods": {
      "version": "1.1.2",
      "resolved": "https://registry.npmjs.org/methods/-/methods-1.1.2.tgz",
      "integrity": "sha1-VSmk1nZUE07cxSZmVoNbD4Ua/O4="
    },
    "micromatch": {
      "version": "2.3.11",
      "resolved": "https://registry.npmjs.org/micromatch/-/micromatch-2.3.11.tgz",
      "integrity": "sha1-hmd8l9FyCzY0MdBNDRUpO9OMFWU=",
      "requires": {
        "arr-diff": "2.0.0",
        "array-unique": "0.2.1",
        "braces": "1.8.5",
        "expand-brackets": "0.1.5",
        "extglob": "0.3.2",
        "filename-regex": "2.0.1",
        "is-extglob": "1.0.0",
        "is-glob": "2.0.1",
        "kind-of": "3.2.2",
        "normalize-path": "2.1.1",
        "object.omit": "2.0.1",
        "parse-glob": "3.0.4",
        "regex-cache": "0.4.4"
      }
    },
    "miller-rabin": {
      "version": "4.0.1",
      "resolved": "https://registry.npmjs.org/miller-rabin/-/miller-rabin-4.0.1.tgz",
      "integrity": "sha512-115fLhvZVqWwHPbClyntxEVfVDfl9DLLTuJvq3g2O/Oxi8AiNouAHvDSzHS0viUJc+V5vm3eq91Xwqn9dp4jRA==",
      "requires": {
        "bn.js": "4.11.8",
        "brorand": "1.1.0"
      }
    },
    "mime": {
      "version": "1.6.0",
      "resolved": "https://registry.npmjs.org/mime/-/mime-1.6.0.tgz",
      "integrity": "sha512-x0Vn8spI+wuJ1O6S7gnbaQg8Pxh4NNHb7KSINmEWKiPE4RKOplvijn+NkmYmmRgP68mc70j2EbeTFRsrswaQeg=="
    },
    "mime-db": {
      "version": "1.33.0",
      "resolved": "https://registry.npmjs.org/mime-db/-/mime-db-1.33.0.tgz",
      "integrity": "sha512-BHJ/EKruNIqJf/QahvxwQZXKygOQ256myeN/Ew+THcAa5q+PjyTTMMeNQC4DZw5AwfvelsUrA6B67NKMqXDbzQ=="
    },
    "mime-types": {
      "version": "2.1.18",
      "resolved": "https://registry.npmjs.org/mime-types/-/mime-types-2.1.18.tgz",
      "integrity": "sha512-lc/aahn+t4/SWV/qcmumYjymLsWfN3ELhpmVuUFjgsORruuZPVSwAQryq+HHGvO/SI2KVX26bx+En+zhM8g8hQ==",
      "requires": {
        "mime-db": "1.33.0"
      }
    },
    "mimic-fn": {
      "version": "1.2.0",
      "resolved": "https://registry.npmjs.org/mimic-fn/-/mimic-fn-1.2.0.tgz",
      "integrity": "sha512-jf84uxzwiuiIVKiOLpfYk7N46TSy8ubTonmneY9vrpHNAnp0QBt2BxWV9dO3/j+BoVAb+a5G6YDPW3M5HOdMWQ=="
    },
    "mingo": {
      "version": "1.3.3",
      "resolved": "https://registry.npmjs.org/mingo/-/mingo-1.3.3.tgz",
      "integrity": "sha1-aSLE0Ufvx3GgFCWixMj3eER4xUY="
    },
    "minimalistic-assert": {
      "version": "1.0.0",
      "resolved": "https://registry.npmjs.org/minimalistic-assert/-/minimalistic-assert-1.0.0.tgz",
      "integrity": "sha1-cCvi3aazf0g2vLP121ZkG2Sh09M="
    },
    "minimalistic-crypto-utils": {
      "version": "1.0.1",
      "resolved": "https://registry.npmjs.org/minimalistic-crypto-utils/-/minimalistic-crypto-utils-1.0.1.tgz",
      "integrity": "sha1-9sAMHAsIIkblxNmd+4x8CDsrWCo="
    },
    "minimatch": {
      "version": "3.0.4",
      "resolved": "https://registry.npmjs.org/minimatch/-/minimatch-3.0.4.tgz",
      "integrity": "sha512-yJHVQEhyqPLUTgt9B83PXu6W3rx4MvvHvSUvToogpwoGDOUQ+yDrR0HRot+yOCdCO7u4hX3pWft6kWBBcqh0UA==",
      "requires": {
        "brace-expansion": "1.1.11"
      }
    },
    "minimist": {
      "version": "0.0.8",
      "resolved": "https://registry.npmjs.org/minimist/-/minimist-0.0.8.tgz",
      "integrity": "sha1-hX/Kv8M5fSYluCKCYuhqp6ARsF0="
    },
    "mkdirp": {
      "version": "0.5.1",
      "resolved": "https://registry.npmjs.org/mkdirp/-/mkdirp-0.5.1.tgz",
      "integrity": "sha1-MAV0OOrGz3+MR2fzhkjWaX11yQM=",
      "requires": {
        "minimist": "0.0.8"
      }
    },
    "mocha": {
      "version": "3.5.3",
      "resolved": "https://registry.npmjs.org/mocha/-/mocha-3.5.3.tgz",
      "integrity": "sha512-/6na001MJWEtYxHOV1WLfsmR4YIynkUEhBwzsb+fk2qmQ3iqsi258l/Q2MWHJMImAcNpZ8DEdYAK72NHoIQ9Eg==",
      "requires": {
        "browser-stdout": "1.3.0",
        "commander": "2.9.0",
        "debug": "2.6.8",
        "diff": "3.2.0",
        "escape-string-regexp": "1.0.5",
        "glob": "7.1.1",
        "growl": "1.9.2",
        "he": "1.1.1",
        "json3": "3.3.2",
        "lodash.create": "3.1.1",
        "mkdirp": "0.5.1",
        "supports-color": "3.1.2"
      },
      "dependencies": {
        "commander": {
          "version": "2.9.0",
          "resolved": "https://registry.npmjs.org/commander/-/commander-2.9.0.tgz",
          "integrity": "sha1-nJkJQXbhIkDLItbFFGCYQA/g99Q=",
          "requires": {
            "graceful-readlink": "1.0.1"
          }
        },
        "debug": {
          "version": "2.6.8",
          "resolved": "https://registry.npmjs.org/debug/-/debug-2.6.8.tgz",
          "integrity": "sha1-5zFTHKLt4n0YgiJCfaF4IdaP9Pw=",
          "requires": {
            "ms": "2.0.0"
          }
        },
        "diff": {
          "version": "3.2.0",
          "resolved": "https://registry.npmjs.org/diff/-/diff-3.2.0.tgz",
          "integrity": "sha1-yc45Okt8vQsFinJck98pkCeGj/k="
        },
        "glob": {
          "version": "7.1.1",
          "resolved": "https://registry.npmjs.org/glob/-/glob-7.1.1.tgz",
          "integrity": "sha1-gFIR3wT6rxxjo2ADBs31reULLsg=",
          "requires": {
            "fs.realpath": "1.0.0",
            "inflight": "1.0.6",
            "inherits": "2.0.3",
            "minimatch": "3.0.4",
            "once": "1.4.0",
            "path-is-absolute": "1.0.1"
          }
        },
        "has-flag": {
          "version": "1.0.0",
          "resolved": "https://registry.npmjs.org/has-flag/-/has-flag-1.0.0.tgz",
          "integrity": "sha1-nZ55MWXOAXoA8AQYxD+UKnsdEfo="
        },
        "supports-color": {
          "version": "3.1.2",
          "resolved": "https://registry.npmjs.org/supports-color/-/supports-color-3.1.2.tgz",
          "integrity": "sha1-cqJiiU2dQIuVbKBf83su2KbiotU=",
          "requires": {
            "has-flag": "1.0.0"
          }
        }
      }
    },
    "mocha-junit-reporter": {
      "version": "1.17.0",
      "resolved": "https://registry.npmjs.org/mocha-junit-reporter/-/mocha-junit-reporter-1.17.0.tgz",
      "integrity": "sha1-LlFJ7UD8XS48px5C21qx/snG2Fw=",
      "requires": {
        "debug": "2.6.9",
        "md5": "2.2.1",
        "mkdirp": "0.5.1",
        "strip-ansi": "4.0.0",
        "xml": "1.0.1"
      },
      "dependencies": {
        "ansi-regex": {
          "version": "3.0.0",
          "resolved": "https://registry.npmjs.org/ansi-regex/-/ansi-regex-3.0.0.tgz",
          "integrity": "sha1-7QMXwyIGT3lGbAKWa922Bas32Zg="
        },
        "strip-ansi": {
          "version": "4.0.0",
          "resolved": "https://registry.npmjs.org/strip-ansi/-/strip-ansi-4.0.0.tgz",
          "integrity": "sha1-qEeQIusaw2iocTibY1JixQXuNo8=",
          "requires": {
            "ansi-regex": "3.0.0"
          }
        }
      }
    },
    "ms": {
      "version": "2.0.0",
      "resolved": "https://registry.npmjs.org/ms/-/ms-2.0.0.tgz",
      "integrity": "sha1-VgiurfwAvmwpAd9fmGF4jeDVl8g="
    },
    "negotiator": {
      "version": "0.6.1",
      "resolved": "https://registry.npmjs.org/negotiator/-/negotiator-0.6.1.tgz",
      "integrity": "sha1-KzJxhOiZIQEXeyhWP7XnECrNDKk="
    },
    "next-tick": {
      "version": "1.0.0",
      "resolved": "https://registry.npmjs.org/next-tick/-/next-tick-1.0.0.tgz",
      "integrity": "sha1-yobR/ogoFpsBICCOPchCS524NCw="
    },
    "node-libs-browser": {
      "version": "2.1.0",
      "resolved": "https://registry.npmjs.org/node-libs-browser/-/node-libs-browser-2.1.0.tgz",
      "integrity": "sha512-5AzFzdoIMb89hBGMZglEegffzgRg+ZFoUmisQ8HI4j1KDdpx13J0taNp2y9xPbur6W61gepGDDotGBVQ7mfUCg==",
      "requires": {
        "assert": "1.4.1",
        "browserify-zlib": "0.2.0",
        "buffer": "4.9.1",
        "console-browserify": "1.1.0",
        "constants-browserify": "1.0.0",
        "crypto-browserify": "3.12.0",
        "domain-browser": "1.2.0",
        "events": "1.1.1",
        "https-browserify": "1.0.0",
        "os-browserify": "0.3.0",
        "path-browserify": "0.0.0",
        "process": "0.11.10",
        "punycode": "1.4.1",
        "querystring-es3": "0.2.1",
        "readable-stream": "2.3.4",
        "stream-browserify": "2.0.1",
        "stream-http": "2.8.0",
        "string_decoder": "1.0.3",
        "timers-browserify": "2.0.6",
        "tty-browserify": "0.0.0",
        "url": "0.11.0",
        "util": "0.10.3",
        "vm-browserify": "0.0.4"
      }
    },
    "node-replace": {
      "version": "0.3.3",
      "resolved": "https://registry.npmjs.org/node-replace/-/node-replace-0.3.3.tgz",
      "integrity": "sha512-hhaeJbnM7BTTuwUVj3vfw5ZGmw/y7A0MRgJu+s8HH6P0UoqaW3CaoTCYYUunexz1nOr8N8q8VHIpoXr6jrxH8A==",
      "requires": {
        "colors": "1.1.2",
        "minimatch": "3.0.4",
        "nomnom": "1.8.1"
      }
    },
    "nomnom": {
      "version": "1.8.1",
      "resolved": "https://registry.npmjs.org/nomnom/-/nomnom-1.8.1.tgz",
      "integrity": "sha1-IVH3Ikcrp55Qp2/BJbuMjy5Nwqc=",
      "requires": {
        "chalk": "0.4.0",
        "underscore": "1.6.0"
      },
      "dependencies": {
        "ansi-styles": {
          "version": "1.0.0",
          "resolved": "https://registry.npmjs.org/ansi-styles/-/ansi-styles-1.0.0.tgz",
          "integrity": "sha1-yxAt8cVvUSPquLZ817mAJ6AnkXg="
        },
        "chalk": {
          "version": "0.4.0",
          "resolved": "https://registry.npmjs.org/chalk/-/chalk-0.4.0.tgz",
          "integrity": "sha1-UZmj3c0MHv4jvAjBsCewYXbgxk8=",
          "requires": {
            "ansi-styles": "1.0.0",
            "has-color": "0.1.7",
            "strip-ansi": "0.1.1"
          }
        },
        "strip-ansi": {
          "version": "0.1.1",
          "resolved": "https://registry.npmjs.org/strip-ansi/-/strip-ansi-0.1.1.tgz",
          "integrity": "sha1-OeipjQRNFQZgq+SmgIrPcLt7yZE="
        },
        "underscore": {
          "version": "1.6.0",
          "resolved": "https://registry.npmjs.org/underscore/-/underscore-1.6.0.tgz",
          "integrity": "sha1-izixDKze9jM3uLJOT/htRa6lKag="
        }
      }
    },
    "normalize-package-data": {
      "version": "2.4.0",
      "resolved": "https://registry.npmjs.org/normalize-package-data/-/normalize-package-data-2.4.0.tgz",
      "integrity": "sha512-9jjUFbTPfEy3R/ad/2oNbKtW9Hgovl5O1FvFWKkKblNXoN/Oou6+9+KKohPK13Yc3/TyunyWhJp6gvRNR/PPAw==",
      "requires": {
        "hosted-git-info": "2.5.0",
        "is-builtin-module": "1.0.0",
        "semver": "5.5.0",
        "validate-npm-package-license": "3.0.3"
      }
    },
    "normalize-path": {
      "version": "2.1.1",
      "resolved": "https://registry.npmjs.org/normalize-path/-/normalize-path-2.1.1.tgz",
      "integrity": "sha1-GrKLVW4Zg2Oowab35vogE3/mrtk=",
      "requires": {
        "remove-trailing-separator": "1.1.0"
      }
    },
    "npm-run-path": {
      "version": "2.0.2",
      "resolved": "https://registry.npmjs.org/npm-run-path/-/npm-run-path-2.0.2.tgz",
      "integrity": "sha1-NakjLfo11wZ7TLLd8jV7GHFTbF8=",
      "requires": {
        "path-key": "2.0.1"
      }
    },
    "nugget": {
      "version": "2.0.1",
      "resolved": "https://registry.npmjs.org/nugget/-/nugget-2.0.1.tgz",
      "integrity": "sha1-IBCVpIfhrTYIGzQy+jytpPjQcbA=",
      "requires": {
        "debug": "2.6.9",
        "minimist": "1.2.0",
        "pretty-bytes": "1.0.4",
        "progress-stream": "1.2.0",
        "request": "2.81.0",
        "single-line-log": "1.1.2",
        "throttleit": "0.0.2"
      },
      "dependencies": {
        "minimist": {
          "version": "1.2.0",
          "resolved": "https://registry.npmjs.org/minimist/-/minimist-1.2.0.tgz",
          "integrity": "sha1-o1AIsg9BOD7sH7kU9M1d95omQoQ="
        }
      }
    },
    "null-loader": {
      "version": "0.1.1",
      "resolved": "https://registry.npmjs.org/null-loader/-/null-loader-0.1.1.tgz",
      "integrity": "sha1-F76av80/8OFRL2/Er8sfUDk3j64="
    },
    "number-is-nan": {
      "version": "1.0.1",
      "resolved": "https://registry.npmjs.org/number-is-nan/-/number-is-nan-1.0.1.tgz",
      "integrity": "sha1-CXtgK1NCKlIsGvuHkDGDNpQaAR0="
    },
    "nyc": {
      "version": "11.4.1",
      "resolved": "https://registry.npmjs.org/nyc/-/nyc-11.4.1.tgz",
      "integrity": "sha512-5eCZpvaksFVjP2rt1r60cfXmt3MUtsQDw8bAzNqNEr4WLvUMLgiVENMf/B9bE9YAX0mGVvaGA3v9IS9ekNqB1Q==",
      "requires": {
        "archy": "1.0.0",
        "arrify": "1.0.1",
        "caching-transform": "1.0.1",
        "convert-source-map": "1.5.1",
        "debug-log": "1.0.1",
        "default-require-extensions": "1.0.0",
        "find-cache-dir": "0.1.1",
        "find-up": "2.1.0",
        "foreground-child": "1.5.6",
        "glob": "7.1.2",
        "istanbul-lib-coverage": "1.1.1",
        "istanbul-lib-hook": "1.1.0",
        "istanbul-lib-instrument": "1.9.1",
        "istanbul-lib-report": "1.1.2",
        "istanbul-lib-source-maps": "1.2.2",
        "istanbul-reports": "1.1.3",
        "md5-hex": "1.3.0",
        "merge-source-map": "1.0.4",
        "micromatch": "2.3.11",
        "mkdirp": "0.5.1",
        "resolve-from": "2.0.0",
        "rimraf": "2.6.2",
        "signal-exit": "3.0.2",
        "spawn-wrap": "1.4.2",
        "test-exclude": "4.1.1",
        "yargs": "10.0.3",
        "yargs-parser": "8.0.0"
      },
      "dependencies": {
        "align-text": {
          "version": "0.1.4",
          "bundled": true,
          "requires": {
            "kind-of": "3.2.2",
            "longest": "1.0.1",
            "repeat-string": "1.6.1"
          }
        },
        "amdefine": {
          "version": "1.0.1",
          "bundled": true
        },
        "ansi-regex": {
          "version": "2.1.1",
          "bundled": true
        },
        "ansi-styles": {
          "version": "2.2.1",
          "bundled": true
        },
        "append-transform": {
          "version": "0.4.0",
          "bundled": true,
          "requires": {
            "default-require-extensions": "1.0.0"
          }
        },
        "archy": {
          "version": "1.0.0",
          "bundled": true
        },
        "arr-diff": {
          "version": "2.0.0",
          "bundled": true,
          "requires": {
            "arr-flatten": "1.1.0"
          }
        },
        "arr-flatten": {
          "version": "1.1.0",
          "bundled": true
        },
        "array-unique": {
          "version": "0.2.1",
          "bundled": true
        },
        "arrify": {
          "version": "1.0.1",
          "bundled": true
        },
        "async": {
          "version": "1.5.2",
          "bundled": true
        },
        "babel-code-frame": {
          "version": "6.26.0",
          "bundled": true,
          "requires": {
            "chalk": "1.1.3",
            "esutils": "2.0.2",
            "js-tokens": "3.0.2"
          }
        },
        "babel-generator": {
          "version": "6.26.0",
          "bundled": true,
          "requires": {
            "babel-messages": "6.23.0",
            "babel-runtime": "6.26.0",
            "babel-types": "6.26.0",
            "detect-indent": "4.0.0",
            "jsesc": "1.3.0",
            "lodash": "4.17.4",
            "source-map": "0.5.7",
            "trim-right": "1.0.1"
          }
        },
        "babel-messages": {
          "version": "6.23.0",
          "bundled": true,
          "requires": {
            "babel-runtime": "6.26.0"
          }
        },
        "babel-runtime": {
          "version": "6.26.0",
          "bundled": true,
          "requires": {
            "core-js": "2.5.3",
            "regenerator-runtime": "0.11.1"
          }
        },
        "babel-template": {
          "version": "6.26.0",
          "bundled": true,
          "requires": {
            "babel-runtime": "6.26.0",
            "babel-traverse": "6.26.0",
            "babel-types": "6.26.0",
            "babylon": "6.18.0",
            "lodash": "4.17.4"
          }
        },
        "babel-traverse": {
          "version": "6.26.0",
          "bundled": true,
          "requires": {
            "babel-code-frame": "6.26.0",
            "babel-messages": "6.23.0",
            "babel-runtime": "6.26.0",
            "babel-types": "6.26.0",
            "babylon": "6.18.0",
            "debug": "2.6.9",
            "globals": "9.18.0",
            "invariant": "2.2.2",
            "lodash": "4.17.4"
          }
        },
        "babel-types": {
          "version": "6.26.0",
          "bundled": true,
          "requires": {
            "babel-runtime": "6.26.0",
            "esutils": "2.0.2",
            "lodash": "4.17.4",
            "to-fast-properties": "1.0.3"
          }
        },
        "babylon": {
          "version": "6.18.0",
          "bundled": true
        },
        "balanced-match": {
          "version": "1.0.0",
          "bundled": true
        },
        "brace-expansion": {
          "version": "1.1.8",
          "bundled": true,
          "requires": {
            "balanced-match": "1.0.0",
            "concat-map": "0.0.1"
          }
        },
        "braces": {
          "version": "1.8.5",
          "bundled": true,
          "requires": {
            "expand-range": "1.8.2",
            "preserve": "0.2.0",
            "repeat-element": "1.1.2"
          }
        },
        "builtin-modules": {
          "version": "1.1.1",
          "bundled": true
        },
        "caching-transform": {
          "version": "1.0.1",
          "bundled": true,
          "requires": {
            "md5-hex": "1.3.0",
            "mkdirp": "0.5.1",
            "write-file-atomic": "1.3.4"
          }
        },
        "camelcase": {
          "version": "1.2.1",
          "bundled": true,
          "optional": true
        },
        "center-align": {
          "version": "0.1.3",
          "bundled": true,
          "optional": true,
          "requires": {
            "align-text": "0.1.4",
            "lazy-cache": "1.0.4"
          }
        },
        "chalk": {
          "version": "1.1.3",
          "bundled": true,
          "requires": {
            "ansi-styles": "2.2.1",
            "escape-string-regexp": "1.0.5",
            "has-ansi": "2.0.0",
            "strip-ansi": "3.0.1",
            "supports-color": "2.0.0"
          }
        },
        "cliui": {
          "version": "2.1.0",
          "bundled": true,
          "optional": true,
          "requires": {
            "center-align": "0.1.3",
            "right-align": "0.1.3",
            "wordwrap": "0.0.2"
          },
          "dependencies": {
            "wordwrap": {
              "version": "0.0.2",
              "bundled": true,
              "optional": true
            }
          }
        },
        "code-point-at": {
          "version": "1.1.0",
          "bundled": true
        },
        "commondir": {
          "version": "1.0.1",
          "bundled": true
        },
        "concat-map": {
          "version": "0.0.1",
          "bundled": true
        },
        "convert-source-map": {
          "version": "1.5.1",
          "bundled": true
        },
        "core-js": {
          "version": "2.5.3",
          "bundled": true
        },
        "cross-spawn": {
          "version": "4.0.2",
          "bundled": true,
          "requires": {
            "lru-cache": "4.1.1",
            "which": "1.3.0"
          }
        },
        "debug": {
          "version": "2.6.9",
          "bundled": true,
          "requires": {
            "ms": "2.0.0"
          }
        },
        "debug-log": {
          "version": "1.0.1",
          "bundled": true
        },
        "decamelize": {
          "version": "1.2.0",
          "bundled": true
        },
        "default-require-extensions": {
          "version": "1.0.0",
          "bundled": true,
          "requires": {
            "strip-bom": "2.0.0"
          }
        },
        "detect-indent": {
          "version": "4.0.0",
          "bundled": true,
          "requires": {
            "repeating": "2.0.1"
          }
        },
        "error-ex": {
          "version": "1.3.1",
          "bundled": true,
          "requires": {
            "is-arrayish": "0.2.1"
          }
        },
        "escape-string-regexp": {
          "version": "1.0.5",
          "bundled": true
        },
        "esutils": {
          "version": "2.0.2",
          "bundled": true
        },
        "execa": {
          "version": "0.7.0",
          "bundled": true,
          "requires": {
            "cross-spawn": "5.1.0",
            "get-stream": "3.0.0",
            "is-stream": "1.1.0",
            "npm-run-path": "2.0.2",
            "p-finally": "1.0.0",
            "signal-exit": "3.0.2",
            "strip-eof": "1.0.0"
          },
          "dependencies": {
            "cross-spawn": {
              "version": "5.1.0",
              "bundled": true,
              "requires": {
                "lru-cache": "4.1.1",
                "shebang-command": "1.2.0",
                "which": "1.3.0"
              }
            }
          }
        },
        "expand-brackets": {
          "version": "0.1.5",
          "bundled": true,
          "requires": {
            "is-posix-bracket": "0.1.1"
          }
        },
        "expand-range": {
          "version": "1.8.2",
          "bundled": true,
          "requires": {
            "fill-range": "2.2.3"
          }
        },
        "extglob": {
          "version": "0.3.2",
          "bundled": true,
          "requires": {
            "is-extglob": "1.0.0"
          }
        },
        "filename-regex": {
          "version": "2.0.1",
          "bundled": true
        },
        "fill-range": {
          "version": "2.2.3",
          "bundled": true,
          "requires": {
            "is-number": "2.1.0",
            "isobject": "2.1.0",
            "randomatic": "1.1.7",
            "repeat-element": "1.1.2",
            "repeat-string": "1.6.1"
          }
        },
        "find-cache-dir": {
          "version": "0.1.1",
          "bundled": true,
          "requires": {
            "commondir": "1.0.1",
            "mkdirp": "0.5.1",
            "pkg-dir": "1.0.0"
          }
        },
        "find-up": {
          "version": "2.1.0",
          "bundled": true,
          "requires": {
            "locate-path": "2.0.0"
          }
        },
        "for-in": {
          "version": "1.0.2",
          "bundled": true
        },
        "for-own": {
          "version": "0.1.5",
          "bundled": true,
          "requires": {
            "for-in": "1.0.2"
          }
        },
        "foreground-child": {
          "version": "1.5.6",
          "bundled": true,
          "requires": {
            "cross-spawn": "4.0.2",
            "signal-exit": "3.0.2"
          }
        },
        "fs.realpath": {
          "version": "1.0.0",
          "bundled": true
        },
        "get-caller-file": {
          "version": "1.0.2",
          "bundled": true
        },
        "get-stream": {
          "version": "3.0.0",
          "bundled": true
        },
        "glob": {
          "version": "7.1.2",
          "bundled": true,
          "requires": {
            "fs.realpath": "1.0.0",
            "inflight": "1.0.6",
            "inherits": "2.0.3",
            "minimatch": "3.0.4",
            "once": "1.4.0",
            "path-is-absolute": "1.0.1"
          }
        },
        "glob-base": {
          "version": "0.3.0",
          "bundled": true,
          "requires": {
            "glob-parent": "2.0.0",
            "is-glob": "2.0.1"
          }
        },
        "glob-parent": {
          "version": "2.0.0",
          "bundled": true,
          "requires": {
            "is-glob": "2.0.1"
          }
        },
        "globals": {
          "version": "9.18.0",
          "bundled": true
        },
        "graceful-fs": {
          "version": "4.1.11",
          "bundled": true
        },
        "handlebars": {
          "version": "4.0.11",
          "bundled": true,
          "requires": {
            "async": "1.5.2",
            "optimist": "0.6.1",
            "source-map": "0.4.4",
            "uglify-js": "2.8.29"
          },
          "dependencies": {
            "source-map": {
              "version": "0.4.4",
              "bundled": true,
              "requires": {
                "amdefine": "1.0.1"
              }
            }
          }
        },
        "has-ansi": {
          "version": "2.0.0",
          "bundled": true,
          "requires": {
            "ansi-regex": "2.1.1"
          }
        },
        "has-flag": {
          "version": "1.0.0",
          "bundled": true
        },
        "hosted-git-info": {
          "version": "2.5.0",
          "bundled": true
        },
        "imurmurhash": {
          "version": "0.1.4",
          "bundled": true
        },
        "inflight": {
          "version": "1.0.6",
          "bundled": true,
          "requires": {
            "once": "1.4.0",
            "wrappy": "1.0.2"
          }
        },
        "inherits": {
          "version": "2.0.3",
          "bundled": true
        },
        "invariant": {
          "version": "2.2.2",
          "bundled": true,
          "requires": {
            "loose-envify": "1.3.1"
          }
        },
        "invert-kv": {
          "version": "1.0.0",
          "bundled": true
        },
        "is-arrayish": {
          "version": "0.2.1",
          "bundled": true
        },
        "is-buffer": {
          "version": "1.1.6",
          "bundled": true
        },
        "is-builtin-module": {
          "version": "1.0.0",
          "bundled": true,
          "requires": {
            "builtin-modules": "1.1.1"
          }
        },
        "is-dotfile": {
          "version": "1.0.3",
          "bundled": true
        },
        "is-equal-shallow": {
          "version": "0.1.3",
          "bundled": true,
          "requires": {
            "is-primitive": "2.0.0"
          }
        },
        "is-extendable": {
          "version": "0.1.1",
          "bundled": true
        },
        "is-extglob": {
          "version": "1.0.0",
          "bundled": true
        },
        "is-finite": {
          "version": "1.0.2",
          "bundled": true,
          "requires": {
            "number-is-nan": "1.0.1"
          }
        },
        "is-fullwidth-code-point": {
          "version": "1.0.0",
          "bundled": true,
          "requires": {
            "number-is-nan": "1.0.1"
          }
        },
        "is-glob": {
          "version": "2.0.1",
          "bundled": true,
          "requires": {
            "is-extglob": "1.0.0"
          }
        },
        "is-number": {
          "version": "2.1.0",
          "bundled": true,
          "requires": {
            "kind-of": "3.2.2"
          }
        },
        "is-posix-bracket": {
          "version": "0.1.1",
          "bundled": true
        },
        "is-primitive": {
          "version": "2.0.0",
          "bundled": true
        },
        "is-stream": {
          "version": "1.1.0",
          "bundled": true
        },
        "is-utf8": {
          "version": "0.2.1",
          "bundled": true
        },
        "isarray": {
          "version": "1.0.0",
          "bundled": true
        },
        "isexe": {
          "version": "2.0.0",
          "bundled": true
        },
        "isobject": {
          "version": "2.1.0",
          "bundled": true,
          "requires": {
            "isarray": "1.0.0"
          }
        },
        "istanbul-lib-coverage": {
          "version": "1.1.1",
          "bundled": true
        },
        "istanbul-lib-hook": {
          "version": "1.1.0",
          "bundled": true,
          "requires": {
            "append-transform": "0.4.0"
          }
        },
        "istanbul-lib-instrument": {
          "version": "1.9.1",
          "bundled": true,
          "requires": {
            "babel-generator": "6.26.0",
            "babel-template": "6.26.0",
            "babel-traverse": "6.26.0",
            "babel-types": "6.26.0",
            "babylon": "6.18.0",
            "istanbul-lib-coverage": "1.1.1",
            "semver": "5.4.1"
          }
        },
        "istanbul-lib-report": {
          "version": "1.1.2",
          "bundled": true,
          "requires": {
            "istanbul-lib-coverage": "1.1.1",
            "mkdirp": "0.5.1",
            "path-parse": "1.0.5",
            "supports-color": "3.2.3"
          },
          "dependencies": {
            "supports-color": {
              "version": "3.2.3",
              "bundled": true,
              "requires": {
                "has-flag": "1.0.0"
              }
            }
          }
        },
        "istanbul-lib-source-maps": {
          "version": "1.2.2",
          "bundled": true,
          "requires": {
            "debug": "3.1.0",
            "istanbul-lib-coverage": "1.1.1",
            "mkdirp": "0.5.1",
            "rimraf": "2.6.2",
            "source-map": "0.5.7"
          },
          "dependencies": {
            "debug": {
              "version": "3.1.0",
              "bundled": true,
              "requires": {
                "ms": "2.0.0"
              }
            }
          }
        },
        "istanbul-reports": {
          "version": "1.1.3",
          "bundled": true,
          "requires": {
            "handlebars": "4.0.11"
          }
        },
        "js-tokens": {
          "version": "3.0.2",
          "bundled": true
        },
        "jsesc": {
          "version": "1.3.0",
          "bundled": true
        },
        "kind-of": {
          "version": "3.2.2",
          "bundled": true,
          "requires": {
            "is-buffer": "1.1.6"
          }
        },
        "lazy-cache": {
          "version": "1.0.4",
          "bundled": true,
          "optional": true
        },
        "lcid": {
          "version": "1.0.0",
          "bundled": true,
          "requires": {
            "invert-kv": "1.0.0"
          }
        },
        "load-json-file": {
          "version": "1.1.0",
          "bundled": true,
          "requires": {
            "graceful-fs": "4.1.11",
            "parse-json": "2.2.0",
            "pify": "2.3.0",
            "pinkie-promise": "2.0.1",
            "strip-bom": "2.0.0"
          }
        },
        "locate-path": {
          "version": "2.0.0",
          "bundled": true,
          "requires": {
            "p-locate": "2.0.0",
            "path-exists": "3.0.0"
          },
          "dependencies": {
            "path-exists": {
              "version": "3.0.0",
              "bundled": true
            }
          }
        },
        "lodash": {
          "version": "4.17.4",
          "bundled": true
        },
        "longest": {
          "version": "1.0.1",
          "bundled": true
        },
        "loose-envify": {
          "version": "1.3.1",
          "bundled": true,
          "requires": {
            "js-tokens": "3.0.2"
          }
        },
        "lru-cache": {
          "version": "4.1.1",
          "bundled": true,
          "requires": {
            "pseudomap": "1.0.2",
            "yallist": "2.1.2"
          }
        },
        "md5-hex": {
          "version": "1.3.0",
          "bundled": true,
          "requires": {
            "md5-o-matic": "0.1.1"
          }
        },
        "md5-o-matic": {
          "version": "0.1.1",
          "bundled": true
        },
        "mem": {
          "version": "1.1.0",
          "bundled": true,
          "requires": {
            "mimic-fn": "1.1.0"
          }
        },
        "merge-source-map": {
          "version": "1.0.4",
          "bundled": true,
          "requires": {
            "source-map": "0.5.7"
          }
        },
        "micromatch": {
          "version": "2.3.11",
          "bundled": true,
          "requires": {
            "arr-diff": "2.0.0",
            "array-unique": "0.2.1",
            "braces": "1.8.5",
            "expand-brackets": "0.1.5",
            "extglob": "0.3.2",
            "filename-regex": "2.0.1",
            "is-extglob": "1.0.0",
            "is-glob": "2.0.1",
            "kind-of": "3.2.2",
            "normalize-path": "2.1.1",
            "object.omit": "2.0.1",
            "parse-glob": "3.0.4",
            "regex-cache": "0.4.4"
          }
        },
        "mimic-fn": {
          "version": "1.1.0",
          "bundled": true
        },
        "minimatch": {
          "version": "3.0.4",
          "bundled": true,
          "requires": {
            "brace-expansion": "1.1.8"
          }
        },
        "minimist": {
          "version": "0.0.8",
          "bundled": true
        },
        "mkdirp": {
          "version": "0.5.1",
          "bundled": true,
          "requires": {
            "minimist": "0.0.8"
          }
        },
        "ms": {
          "version": "2.0.0",
          "bundled": true
        },
        "normalize-package-data": {
          "version": "2.4.0",
          "bundled": true,
          "requires": {
            "hosted-git-info": "2.5.0",
            "is-builtin-module": "1.0.0",
            "semver": "5.4.1",
            "validate-npm-package-license": "3.0.1"
          }
        },
        "normalize-path": {
          "version": "2.1.1",
          "bundled": true,
          "requires": {
            "remove-trailing-separator": "1.1.0"
          }
        },
        "npm-run-path": {
          "version": "2.0.2",
          "bundled": true,
          "requires": {
            "path-key": "2.0.1"
          }
        },
        "number-is-nan": {
          "version": "1.0.1",
          "bundled": true
        },
        "object-assign": {
          "version": "4.1.1",
          "bundled": true
        },
        "object.omit": {
          "version": "2.0.1",
          "bundled": true,
          "requires": {
            "for-own": "0.1.5",
            "is-extendable": "0.1.1"
          }
        },
        "once": {
          "version": "1.4.0",
          "bundled": true,
          "requires": {
            "wrappy": "1.0.2"
          }
        },
        "optimist": {
          "version": "0.6.1",
          "bundled": true,
          "requires": {
            "minimist": "0.0.8",
            "wordwrap": "0.0.3"
          }
        },
        "os-homedir": {
          "version": "1.0.2",
          "bundled": true
        },
        "os-locale": {
          "version": "2.1.0",
          "bundled": true,
          "requires": {
            "execa": "0.7.0",
            "lcid": "1.0.0",
            "mem": "1.1.0"
          }
        },
        "p-finally": {
          "version": "1.0.0",
          "bundled": true
        },
        "p-limit": {
          "version": "1.1.0",
          "bundled": true
        },
        "p-locate": {
          "version": "2.0.0",
          "bundled": true,
          "requires": {
            "p-limit": "1.1.0"
          }
        },
        "parse-glob": {
          "version": "3.0.4",
          "bundled": true,
          "requires": {
            "glob-base": "0.3.0",
            "is-dotfile": "1.0.3",
            "is-extglob": "1.0.0",
            "is-glob": "2.0.1"
          }
        },
        "parse-json": {
          "version": "2.2.0",
          "bundled": true,
          "requires": {
            "error-ex": "1.3.1"
          }
        },
        "path-exists": {
          "version": "2.1.0",
          "bundled": true,
          "requires": {
            "pinkie-promise": "2.0.1"
          }
        },
        "path-is-absolute": {
          "version": "1.0.1",
          "bundled": true
        },
        "path-key": {
          "version": "2.0.1",
          "bundled": true
        },
        "path-parse": {
          "version": "1.0.5",
          "bundled": true
        },
        "path-type": {
          "version": "1.1.0",
          "bundled": true,
          "requires": {
            "graceful-fs": "4.1.11",
            "pify": "2.3.0",
            "pinkie-promise": "2.0.1"
          }
        },
        "pify": {
          "version": "2.3.0",
          "bundled": true
        },
        "pinkie": {
          "version": "2.0.4",
          "bundled": true
        },
        "pinkie-promise": {
          "version": "2.0.1",
          "bundled": true,
          "requires": {
            "pinkie": "2.0.4"
          }
        },
        "pkg-dir": {
          "version": "1.0.0",
          "bundled": true,
          "requires": {
            "find-up": "1.1.2"
          },
          "dependencies": {
            "find-up": {
              "version": "1.1.2",
              "bundled": true,
              "requires": {
                "path-exists": "2.1.0",
                "pinkie-promise": "2.0.1"
              }
            }
          }
        },
        "preserve": {
          "version": "0.2.0",
          "bundled": true
        },
        "pseudomap": {
          "version": "1.0.2",
          "bundled": true
        },
        "randomatic": {
          "version": "1.1.7",
          "bundled": true,
          "requires": {
            "is-number": "3.0.0",
            "kind-of": "4.0.0"
          },
          "dependencies": {
            "is-number": {
              "version": "3.0.0",
              "bundled": true,
              "requires": {
                "kind-of": "3.2.2"
              },
              "dependencies": {
                "kind-of": {
                  "version": "3.2.2",
                  "bundled": true,
                  "requires": {
                    "is-buffer": "1.1.6"
                  }
                }
              }
            },
            "kind-of": {
              "version": "4.0.0",
              "bundled": true,
              "requires": {
                "is-buffer": "1.1.6"
              }
            }
          }
        },
        "read-pkg": {
          "version": "1.1.0",
          "bundled": true,
          "requires": {
            "load-json-file": "1.1.0",
            "normalize-package-data": "2.4.0",
            "path-type": "1.1.0"
          }
        },
        "read-pkg-up": {
          "version": "1.0.1",
          "bundled": true,
          "requires": {
            "find-up": "1.1.2",
            "read-pkg": "1.1.0"
          },
          "dependencies": {
            "find-up": {
              "version": "1.1.2",
              "bundled": true,
              "requires": {
                "path-exists": "2.1.0",
                "pinkie-promise": "2.0.1"
              }
            }
          }
        },
        "regenerator-runtime": {
          "version": "0.11.1",
          "bundled": true
        },
        "regex-cache": {
          "version": "0.4.4",
          "bundled": true,
          "requires": {
            "is-equal-shallow": "0.1.3"
          }
        },
        "remove-trailing-separator": {
          "version": "1.1.0",
          "bundled": true
        },
        "repeat-element": {
          "version": "1.1.2",
          "bundled": true
        },
        "repeat-string": {
          "version": "1.6.1",
          "bundled": true
        },
        "repeating": {
          "version": "2.0.1",
          "bundled": true,
          "requires": {
            "is-finite": "1.0.2"
          }
        },
        "require-directory": {
          "version": "2.1.1",
          "bundled": true
        },
        "require-main-filename": {
          "version": "1.0.1",
          "bundled": true
        },
        "resolve-from": {
          "version": "2.0.0",
          "bundled": true
        },
        "right-align": {
          "version": "0.1.3",
          "bundled": true,
          "optional": true,
          "requires": {
            "align-text": "0.1.4"
          }
        },
        "rimraf": {
          "version": "2.6.2",
          "bundled": true,
          "requires": {
            "glob": "7.1.2"
          }
        },
        "semver": {
          "version": "5.4.1",
          "bundled": true
        },
        "set-blocking": {
          "version": "2.0.0",
          "bundled": true
        },
        "shebang-command": {
          "version": "1.2.0",
          "bundled": true,
          "requires": {
            "shebang-regex": "1.0.0"
          }
        },
        "shebang-regex": {
          "version": "1.0.0",
          "bundled": true
        },
        "signal-exit": {
          "version": "3.0.2",
          "bundled": true
        },
        "slide": {
          "version": "1.1.6",
          "bundled": true
        },
        "source-map": {
          "version": "0.5.7",
          "bundled": true
        },
        "spawn-wrap": {
          "version": "1.4.2",
          "bundled": true,
          "requires": {
            "foreground-child": "1.5.6",
            "mkdirp": "0.5.1",
            "os-homedir": "1.0.2",
            "rimraf": "2.6.2",
            "signal-exit": "3.0.2",
            "which": "1.3.0"
          }
        },
        "spdx-correct": {
          "version": "1.0.2",
          "bundled": true,
          "requires": {
            "spdx-license-ids": "1.2.2"
          }
        },
        "spdx-expression-parse": {
          "version": "1.0.4",
          "bundled": true
        },
        "spdx-license-ids": {
          "version": "1.2.2",
          "bundled": true
        },
        "string-width": {
          "version": "2.1.1",
          "bundled": true,
          "requires": {
            "is-fullwidth-code-point": "2.0.0",
            "strip-ansi": "4.0.0"
          },
          "dependencies": {
            "ansi-regex": {
              "version": "3.0.0",
              "bundled": true
            },
            "is-fullwidth-code-point": {
              "version": "2.0.0",
              "bundled": true
            },
            "strip-ansi": {
              "version": "4.0.0",
              "bundled": true,
              "requires": {
                "ansi-regex": "3.0.0"
              }
            }
          }
        },
        "strip-ansi": {
          "version": "3.0.1",
          "bundled": true,
          "requires": {
            "ansi-regex": "2.1.1"
          }
        },
        "strip-bom": {
          "version": "2.0.0",
          "bundled": true,
          "requires": {
            "is-utf8": "0.2.1"
          }
        },
        "strip-eof": {
          "version": "1.0.0",
          "bundled": true
        },
        "supports-color": {
          "version": "2.0.0",
          "bundled": true
        },
        "test-exclude": {
          "version": "4.1.1",
          "bundled": true,
          "requires": {
            "arrify": "1.0.1",
            "micromatch": "2.3.11",
            "object-assign": "4.1.1",
            "read-pkg-up": "1.0.1",
            "require-main-filename": "1.0.1"
          }
        },
        "to-fast-properties": {
          "version": "1.0.3",
          "bundled": true
        },
        "trim-right": {
          "version": "1.0.1",
          "bundled": true
        },
        "uglify-js": {
          "version": "2.8.29",
          "bundled": true,
          "optional": true,
          "requires": {
            "source-map": "0.5.7",
            "uglify-to-browserify": "1.0.2",
            "yargs": "3.10.0"
          },
          "dependencies": {
            "yargs": {
              "version": "3.10.0",
              "bundled": true,
              "optional": true,
              "requires": {
                "camelcase": "1.2.1",
                "cliui": "2.1.0",
                "decamelize": "1.2.0",
                "window-size": "0.1.0"
              }
            }
          }
        },
        "uglify-to-browserify": {
          "version": "1.0.2",
          "bundled": true,
          "optional": true
        },
        "validate-npm-package-license": {
          "version": "3.0.1",
          "bundled": true,
          "requires": {
            "spdx-correct": "1.0.2",
            "spdx-expression-parse": "1.0.4"
          }
        },
        "which": {
          "version": "1.3.0",
          "bundled": true,
          "requires": {
            "isexe": "2.0.0"
          }
        },
        "which-module": {
          "version": "2.0.0",
          "bundled": true
        },
        "window-size": {
          "version": "0.1.0",
          "bundled": true,
          "optional": true
        },
        "wordwrap": {
          "version": "0.0.3",
          "bundled": true
        },
        "wrap-ansi": {
          "version": "2.1.0",
          "bundled": true,
          "requires": {
            "string-width": "1.0.2",
            "strip-ansi": "3.0.1"
          },
          "dependencies": {
            "string-width": {
              "version": "1.0.2",
              "bundled": true,
              "requires": {
                "code-point-at": "1.1.0",
                "is-fullwidth-code-point": "1.0.0",
                "strip-ansi": "3.0.1"
              }
            }
          }
        },
        "wrappy": {
          "version": "1.0.2",
          "bundled": true
        },
        "write-file-atomic": {
          "version": "1.3.4",
          "bundled": true,
          "requires": {
            "graceful-fs": "4.1.11",
            "imurmurhash": "0.1.4",
            "slide": "1.1.6"
          }
        },
        "y18n": {
          "version": "3.2.1",
          "bundled": true
        },
        "yallist": {
          "version": "2.1.2",
          "bundled": true
        },
        "yargs": {
          "version": "10.0.3",
          "bundled": true,
          "requires": {
            "cliui": "3.2.0",
            "decamelize": "1.2.0",
            "find-up": "2.1.0",
            "get-caller-file": "1.0.2",
            "os-locale": "2.1.0",
            "require-directory": "2.1.1",
            "require-main-filename": "1.0.1",
            "set-blocking": "2.0.0",
            "string-width": "2.1.1",
            "which-module": "2.0.0",
            "y18n": "3.2.1",
            "yargs-parser": "8.0.0"
          },
          "dependencies": {
            "cliui": {
              "version": "3.2.0",
              "bundled": true,
              "requires": {
                "string-width": "1.0.2",
                "strip-ansi": "3.0.1",
                "wrap-ansi": "2.1.0"
              },
              "dependencies": {
                "string-width": {
                  "version": "1.0.2",
                  "bundled": true,
                  "requires": {
                    "code-point-at": "1.1.0",
                    "is-fullwidth-code-point": "1.0.0",
                    "strip-ansi": "3.0.1"
                  }
                }
              }
            }
          }
        },
        "yargs-parser": {
          "version": "8.0.0",
          "bundled": true,
          "requires": {
            "camelcase": "4.1.0"
          },
          "dependencies": {
            "camelcase": {
              "version": "4.1.0",
              "bundled": true
            }
          }
        }
      }
    },
    "oauth-sign": {
      "version": "0.8.2",
      "resolved": "https://registry.npmjs.org/oauth-sign/-/oauth-sign-0.8.2.tgz",
      "integrity": "sha1-Rqarfwrq2N6unsBWV4C31O/rnUM="
    },
    "object-assign": {
      "version": "4.1.1",
      "resolved": "https://registry.npmjs.org/object-assign/-/object-assign-4.1.1.tgz",
      "integrity": "sha1-IQmtx5ZYh8/AXLvUQsrIv7s2CGM="
    },
    "object-keys": {
      "version": "0.4.0",
      "resolved": "https://registry.npmjs.org/object-keys/-/object-keys-0.4.0.tgz",
      "integrity": "sha1-KKaq50KN0sOpLz2V8hM13SBOAzY="
    },
    "object.omit": {
      "version": "2.0.1",
      "resolved": "https://registry.npmjs.org/object.omit/-/object.omit-2.0.1.tgz",
      "integrity": "sha1-Gpx0SCnznbuFjHbKNXmuKlTr0fo=",
      "requires": {
        "for-own": "0.1.5",
        "is-extendable": "0.1.1"
      }
    },
    "on-finished": {
      "version": "2.3.0",
      "resolved": "https://registry.npmjs.org/on-finished/-/on-finished-2.3.0.tgz",
      "integrity": "sha1-IPEzZIGwg811M3mSoWlxqi2QaUc=",
      "requires": {
        "ee-first": "1.1.1"
      }
    },
    "once": {
      "version": "1.4.0",
      "resolved": "https://registry.npmjs.org/once/-/once-1.4.0.tgz",
      "integrity": "sha1-WDsap3WWHUsROsF9nFC6753Xa9E=",
      "requires": {
        "wrappy": "1.0.2"
      }
    },
    "optimist": {
      "version": "0.6.1",
      "resolved": "https://registry.npmjs.org/optimist/-/optimist-0.6.1.tgz",
      "integrity": "sha1-2j6nRob6IaGaERwybpDrFaAZZoY=",
      "requires": {
        "minimist": "0.0.8",
        "wordwrap": "0.0.3"
      }
    },
    "os-browserify": {
      "version": "0.3.0",
      "resolved": "https://registry.npmjs.org/os-browserify/-/os-browserify-0.3.0.tgz",
      "integrity": "sha1-hUNzx/XCMVkU/Jv8a9gjj92h7Cc="
    },
    "os-homedir": {
      "version": "1.0.2",
      "resolved": "https://registry.npmjs.org/os-homedir/-/os-homedir-1.0.2.tgz",
      "integrity": "sha1-/7xJiDNuDoM94MFox+8VISGqf7M="
    },
    "os-locale": {
      "version": "2.1.0",
      "resolved": "https://registry.npmjs.org/os-locale/-/os-locale-2.1.0.tgz",
      "integrity": "sha512-3sslG3zJbEYcaC4YVAvDorjGxc7tv6KVATnLPZONiljsUncvihe9BQoVCEs0RZ1kmf4Hk9OBqlZfJZWI4GanKA==",
      "requires": {
        "execa": "0.7.0",
        "lcid": "1.0.0",
        "mem": "1.1.0"
      }
    },
    "os-tmpdir": {
      "version": "1.0.2",
      "resolved": "https://registry.npmjs.org/os-tmpdir/-/os-tmpdir-1.0.2.tgz",
      "integrity": "sha1-u+Z0BseaqFxc/sdm/lc0VV36EnQ="
    },
    "p-finally": {
      "version": "1.0.0",
      "resolved": "https://registry.npmjs.org/p-finally/-/p-finally-1.0.0.tgz",
      "integrity": "sha1-P7z7FbiZpEEjs0ttzBi3JDNqLK4="
    },
    "p-limit": {
      "version": "1.2.0",
      "resolved": "https://registry.npmjs.org/p-limit/-/p-limit-1.2.0.tgz",
      "integrity": "sha512-Y/OtIaXtUPr4/YpMv1pCL5L5ed0rumAaAeBSj12F+bSlMdys7i8oQF/GUJmfpTS/QoaRrS/k6pma29haJpsMng==",
      "requires": {
        "p-try": "1.0.0"
      }
    },
    "p-locate": {
      "version": "2.0.0",
      "resolved": "https://registry.npmjs.org/p-locate/-/p-locate-2.0.0.tgz",
      "integrity": "sha1-IKAQOyIqcMj9OcwuWAaA893l7EM=",
      "requires": {
        "p-limit": "1.2.0"
      }
    },
    "p-try": {
      "version": "1.0.0",
      "resolved": "https://registry.npmjs.org/p-try/-/p-try-1.0.0.tgz",
      "integrity": "sha1-y8ec26+P1CKOE/Yh8rGiN8GyB7M="
    },
    "pako": {
      "version": "1.0.6",
      "resolved": "https://registry.npmjs.org/pako/-/pako-1.0.6.tgz",
      "integrity": "sha512-lQe48YPsMJAig+yngZ87Lus+NF+3mtu7DVOBu6b/gHO1YpKwIj5AWjZ/TOS7i46HD/UixzWb1zeWDZfGZ3iYcg=="
    },
    "parse-asn1": {
      "version": "5.1.0",
      "resolved": "https://registry.npmjs.org/parse-asn1/-/parse-asn1-5.1.0.tgz",
      "integrity": "sha1-N8T5t+06tlx0gXtfJICTf7+XxxI=",
      "requires": {
        "asn1.js": "4.10.1",
        "browserify-aes": "1.1.1",
        "create-hash": "1.1.3",
        "evp_bytestokey": "1.0.3",
        "pbkdf2": "3.0.14"
      }
    },
    "parse-glob": {
      "version": "3.0.4",
      "resolved": "https://registry.npmjs.org/parse-glob/-/parse-glob-3.0.4.tgz",
      "integrity": "sha1-ssN2z7EfNVE7rdFz7wu246OIORw=",
      "requires": {
        "glob-base": "0.3.0",
        "is-dotfile": "1.0.3",
        "is-extglob": "1.0.0",
        "is-glob": "2.0.1"
      }
    },
    "parse-json": {
      "version": "2.2.0",
      "resolved": "https://registry.npmjs.org/parse-json/-/parse-json-2.2.0.tgz",
      "integrity": "sha1-9ID0BDTvgHQfhGkJn43qGPVaTck=",
      "requires": {
        "error-ex": "1.3.1"
      }
    },
    "parse-passwd": {
      "version": "1.0.0",
      "resolved": "https://registry.npmjs.org/parse-passwd/-/parse-passwd-1.0.0.tgz",
      "integrity": "sha1-bVuTSkVpk7I9N/QKOC1vFmao5cY="
    },
    "parseurl": {
      "version": "1.3.2",
      "resolved": "https://registry.npmjs.org/parseurl/-/parseurl-1.3.2.tgz",
      "integrity": "sha1-/CidTtiZMRlGDBViUyYs3I3mW/M="
    },
    "path-browserify": {
      "version": "0.0.0",
      "resolved": "https://registry.npmjs.org/path-browserify/-/path-browserify-0.0.0.tgz",
      "integrity": "sha1-oLhwcpquIUAFt9UDLsLLuw+0RRo="
    },
    "path-exists": {
      "version": "3.0.0",
      "resolved": "https://registry.npmjs.org/path-exists/-/path-exists-3.0.0.tgz",
      "integrity": "sha1-zg6+ql94yxiSXqfYENe1mwEP1RU="
    },
    "path-is-absolute": {
      "version": "1.0.1",
      "resolved": "https://registry.npmjs.org/path-is-absolute/-/path-is-absolute-1.0.1.tgz",
      "integrity": "sha1-F0uSaHNVNP+8es5r9TpanhtcX18="
    },
    "path-key": {
      "version": "2.0.1",
      "resolved": "https://registry.npmjs.org/path-key/-/path-key-2.0.1.tgz",
      "integrity": "sha1-QRyttXTFoUDTpLGRDUDYDMn0C0A="
    },
    "path-parse": {
      "version": "1.0.5",
      "resolved": "https://registry.npmjs.org/path-parse/-/path-parse-1.0.5.tgz",
      "integrity": "sha1-PBrfhx6pzWyUMbbqK9dKD/BVxME="
    },
    "path-to-regexp": {
      "version": "0.1.7",
      "resolved": "https://registry.npmjs.org/path-to-regexp/-/path-to-regexp-0.1.7.tgz",
      "integrity": "sha1-32BBeABfUi8V60SQ5yR6G/qmf4w="
    },
    "path-type": {
      "version": "2.0.0",
      "resolved": "https://registry.npmjs.org/path-type/-/path-type-2.0.0.tgz",
      "integrity": "sha1-8BLMuEFbcJb8LaoQVMPXI4lZTHM=",
      "requires": {
        "pify": "2.3.0"
      }
    },
    "pathval": {
      "version": "1.1.0",
      "resolved": "https://registry.npmjs.org/pathval/-/pathval-1.1.0.tgz",
      "integrity": "sha1-uULm1L3mUwBe9rcTYd74cn0GReA="
    },
    "pause-stream": {
      "version": "0.0.11",
      "resolved": "https://registry.npmjs.org/pause-stream/-/pause-stream-0.0.11.tgz",
      "integrity": "sha1-/lo0sMvOErWqaitAPuLnO2AvFEU=",
      "requires": {
        "through": "2.3.8"
      }
    },
    "pbkdf2": {
      "version": "3.0.14",
      "resolved": "https://registry.npmjs.org/pbkdf2/-/pbkdf2-3.0.14.tgz",
      "integrity": "sha512-gjsZW9O34fm0R7PaLHRJmLLVfSoesxztjPjE9o6R+qtVJij90ltg1joIovN9GKrRW3t1PzhDDG3UMEMFfZ+1wA==",
      "requires": {
        "create-hash": "1.1.3",
        "create-hmac": "1.1.6",
        "ripemd160": "2.0.1",
        "safe-buffer": "5.1.1",
        "sha.js": "2.4.10"
      }
    },
    "pend": {
      "version": "1.2.0",
      "resolved": "https://registry.npmjs.org/pend/-/pend-1.2.0.tgz",
      "integrity": "sha1-elfrVQpng/kRUzH89GY9XI4AelA="
    },
    "performance-now": {
      "version": "0.2.0",
      "resolved": "https://registry.npmjs.org/performance-now/-/performance-now-0.2.0.tgz",
      "integrity": "sha1-M+8wxcd9TqIcWlOGnZG1bY8lVeU="
    },
    "pify": {
      "version": "2.3.0",
      "resolved": "https://registry.npmjs.org/pify/-/pify-2.3.0.tgz",
      "integrity": "sha1-7RQaasBDqEnqWISY59yosVMw6Qw="
    },
    "pinkie": {
      "version": "2.0.4",
      "resolved": "https://registry.npmjs.org/pinkie/-/pinkie-2.0.4.tgz",
      "integrity": "sha1-clVrgM+g1IqXToDnckjoDtT3+HA="
    },
    "pinkie-promise": {
      "version": "2.0.1",
      "resolved": "https://registry.npmjs.org/pinkie-promise/-/pinkie-promise-2.0.1.tgz",
      "integrity": "sha1-ITXW36ejWMBprJsXh3YogihFD/o=",
      "requires": {
        "pinkie": "2.0.4"
      }
    },
    "plugin-error": {
      "version": "1.0.1",
      "resolved": "https://registry.npmjs.org/plugin-error/-/plugin-error-1.0.1.tgz",
      "integrity": "sha512-L1zP0dk7vGweZME2i+EeakvUNqSrdiI3F91TwEoYiGrAfUXmVv6fJIq4g82PAXxNsWOp0J7ZqQy/3Szz0ajTxA==",
      "requires": {
        "ansi-colors": "1.1.0",
        "arr-diff": "4.0.0",
        "arr-union": "3.1.0",
        "extend-shallow": "3.0.2"
      },
      "dependencies": {
        "arr-diff": {
          "version": "4.0.0",
          "resolved": "https://registry.npmjs.org/arr-diff/-/arr-diff-4.0.0.tgz",
          "integrity": "sha1-1kYQdP6/7HHn4VI1dhoyml3HxSA="
        }
      }
    },
    "preserve": {
      "version": "0.2.0",
      "resolved": "https://registry.npmjs.org/preserve/-/preserve-0.2.0.tgz",
      "integrity": "sha1-gV7R9uvGWSb4ZbMQwHE7yzMVzks="
    },
    "pretty-bytes": {
      "version": "1.0.4",
      "resolved": "https://registry.npmjs.org/pretty-bytes/-/pretty-bytes-1.0.4.tgz",
      "integrity": "sha1-CiLoIQYJrTVUL4yNXSFZr/B1HIQ=",
      "requires": {
        "get-stdin": "4.0.1",
        "meow": "3.7.0"
      }
    },
    "private": {
      "version": "0.1.8",
      "resolved": "https://registry.npmjs.org/private/-/private-0.1.8.tgz",
      "integrity": "sha512-VvivMrbvd2nKkiG38qjULzlc+4Vx4wm/whI9pQD35YrARNnhxeiRktSOhSukRLFNlzg6Br/cJPet5J/u19r/mg=="
    },
    "process": {
      "version": "0.11.10",
      "resolved": "https://registry.npmjs.org/process/-/process-0.11.10.tgz",
      "integrity": "sha1-czIwDoQBYb2j5podHZGn1LwW8YI="
    },
    "process-nextick-args": {
      "version": "2.0.0",
      "resolved": "https://registry.npmjs.org/process-nextick-args/-/process-nextick-args-2.0.0.tgz",
      "integrity": "sha512-MtEC1TqN0EU5nephaJ4rAtThHtC86dNN9qCuEhtshvpVBkAW5ZO7BASN9REnF9eoXGcRub+pFuKEpOHE+HbEMw=="
    },
    "progress": {
      "version": "2.0.0",
      "resolved": "https://registry.npmjs.org/progress/-/progress-2.0.0.tgz",
      "integrity": "sha1-ihvjZr+Pwj2yvSPxDG/pILQ4nR8="
    },
    "progress-stream": {
      "version": "1.2.0",
      "resolved": "https://registry.npmjs.org/progress-stream/-/progress-stream-1.2.0.tgz",
      "integrity": "sha1-LNPP6jO6OonJwSHsM0er6asSX3c=",
      "requires": {
        "speedometer": "0.1.4",
        "through2": "0.2.3"
      },
      "dependencies": {
        "isarray": {
          "version": "0.0.1",
          "resolved": "https://registry.npmjs.org/isarray/-/isarray-0.0.1.tgz",
          "integrity": "sha1-ihis/Kmo9Bd+Cav8YDiTmwXR7t8="
        },
        "readable-stream": {
          "version": "1.1.14",
          "resolved": "https://registry.npmjs.org/readable-stream/-/readable-stream-1.1.14.tgz",
          "integrity": "sha1-fPTFTvZI44EwhMY23SB54WbAgdk=",
          "requires": {
            "core-util-is": "1.0.2",
            "inherits": "2.0.3",
            "isarray": "0.0.1",
            "string_decoder": "0.10.31"
          }
        },
        "string_decoder": {
          "version": "0.10.31",
          "resolved": "https://registry.npmjs.org/string_decoder/-/string_decoder-0.10.31.tgz",
          "integrity": "sha1-YuIDvEF2bGwoyfyEMB2rHFMQ+pQ="
        },
        "through2": {
          "version": "0.2.3",
          "resolved": "https://registry.npmjs.org/through2/-/through2-0.2.3.tgz",
          "integrity": "sha1-6zKE2k6jEbbMis42U3SKUqvyWj8=",
          "requires": {
            "readable-stream": "1.1.14",
            "xtend": "2.1.2"
          }
        },
        "xtend": {
          "version": "2.1.2",
          "resolved": "https://registry.npmjs.org/xtend/-/xtend-2.1.2.tgz",
          "integrity": "sha1-bv7MKk2tjmlixJAbM3znuoe10os=",
          "requires": {
            "object-keys": "0.4.0"
          }
        }
      }
    },
    "proxy-addr": {
      "version": "2.0.3",
      "resolved": "https://registry.npmjs.org/proxy-addr/-/proxy-addr-2.0.3.tgz",
      "integrity": "sha512-jQTChiCJteusULxjBp8+jftSQE5Obdl3k4cnmLA6WXtK6XFuWRnvVL7aCiBqaLPM8c4ph0S4tKna8XvmIwEnXQ==",
      "requires": {
        "forwarded": "0.1.2",
        "ipaddr.js": "1.6.0"
      }
    },
    "prr": {
      "version": "1.0.1",
      "resolved": "https://registry.npmjs.org/prr/-/prr-1.0.1.tgz",
      "integrity": "sha1-0/wRS6BplaRexok/SEzrHXj19HY="
    },
    "pseudomap": {
      "version": "1.0.2",
      "resolved": "https://registry.npmjs.org/pseudomap/-/pseudomap-1.0.2.tgz",
      "integrity": "sha1-8FKijacOYYkX7wqKw0wa5aaChrM="
    },
    "public-encrypt": {
      "version": "4.0.0",
      "resolved": "https://registry.npmjs.org/public-encrypt/-/public-encrypt-4.0.0.tgz",
      "integrity": "sha1-OfaZ86RlYN1eusvKaTyvfGXBjMY=",
      "requires": {
        "bn.js": "4.11.8",
        "browserify-rsa": "4.0.1",
        "create-hash": "1.1.3",
        "parse-asn1": "5.1.0",
        "randombytes": "2.0.6"
      }
    },
    "punycode": {
      "version": "1.4.1",
      "resolved": "https://registry.npmjs.org/punycode/-/punycode-1.4.1.tgz",
      "integrity": "sha1-wNWmOycYgArY4esPpSachN1BhF4="
    },
    "qs": {
      "version": "6.5.1",
      "resolved": "https://registry.npmjs.org/qs/-/qs-6.5.1.tgz",
      "integrity": "sha512-eRzhrN1WSINYCDCbrz796z37LOe3m5tmW7RQf6oBntukAG1nmovJvhnwHHRMAfeoItc1m2Hk02WER2aQ/iqs+A=="
    },
    "querystring": {
      "version": "0.2.0",
      "resolved": "https://registry.npmjs.org/querystring/-/querystring-0.2.0.tgz",
      "integrity": "sha1-sgmEkgO7Jd+CDadW50cAWHhSFiA="
    },
    "querystring-es3": {
      "version": "0.2.1",
      "resolved": "https://registry.npmjs.org/querystring-es3/-/querystring-es3-0.2.1.tgz",
      "integrity": "sha1-nsYfeQSYdXB9aUFFlv2Qek1xHnM="
    },
    "randomatic": {
      "version": "1.1.7",
      "resolved": "https://registry.npmjs.org/randomatic/-/randomatic-1.1.7.tgz",
      "integrity": "sha512-D5JUjPyJbaJDkuAazpVnSfVkLlpeO3wDlPROTMLGKG1zMFNFRgrciKo1ltz/AzNTkqE0HzDx655QOL51N06how==",
      "requires": {
        "is-number": "3.0.0",
        "kind-of": "4.0.0"
      },
      "dependencies": {
        "is-number": {
          "version": "3.0.0",
          "resolved": "https://registry.npmjs.org/is-number/-/is-number-3.0.0.tgz",
          "integrity": "sha1-JP1iAaR4LPUFYcgQJ2r8fRLXEZU=",
          "requires": {
            "kind-of": "3.2.2"
          },
          "dependencies": {
            "kind-of": {
              "version": "3.2.2",
              "resolved": "https://registry.npmjs.org/kind-of/-/kind-of-3.2.2.tgz",
              "integrity": "sha1-MeohpzS6ubuw8yRm2JOupR5KPGQ=",
              "requires": {
                "is-buffer": "1.1.6"
              }
            }
          }
        },
        "kind-of": {
          "version": "4.0.0",
          "resolved": "https://registry.npmjs.org/kind-of/-/kind-of-4.0.0.tgz",
          "integrity": "sha1-IIE989cSkosgc3hpGkUGb65y3Vc=",
          "requires": {
            "is-buffer": "1.1.6"
          }
        }
      }
    },
    "randombytes": {
      "version": "2.0.6",
      "resolved": "https://registry.npmjs.org/randombytes/-/randombytes-2.0.6.tgz",
      "integrity": "sha512-CIQ5OFxf4Jou6uOKe9t1AOgqpeU5fd70A8NPdHSGeYXqXsPe6peOwI0cUl88RWZ6sP1vPMV3avd/R6cZ5/sP1A==",
      "requires": {
        "safe-buffer": "5.1.1"
      }
    },
    "randomfill": {
      "version": "1.0.4",
      "resolved": "https://registry.npmjs.org/randomfill/-/randomfill-1.0.4.tgz",
      "integrity": "sha512-87lcbR8+MhcWcUiQ+9e+Rwx8MyR2P7qnt15ynUlbm3TU/fjbgz4GsvfSUDTemtCCtVCqb4ZcEFlyPNTh9bBTLw==",
      "requires": {
        "randombytes": "2.0.6",
        "safe-buffer": "5.1.1"
      }
    },
    "range-parser": {
      "version": "1.2.0",
      "resolved": "https://registry.npmjs.org/range-parser/-/range-parser-1.2.0.tgz",
      "integrity": "sha1-9JvmtIeJTdxA3MlKMi9hEJLgDV4="
    },
    "raw-body": {
      "version": "2.3.2",
      "resolved": "https://registry.npmjs.org/raw-body/-/raw-body-2.3.2.tgz",
      "integrity": "sha1-vNYMd9Prk83gBQKVw/N5OJvIj4k=",
      "requires": {
        "bytes": "3.0.0",
        "http-errors": "1.6.2",
        "iconv-lite": "0.4.19",
        "unpipe": "1.0.0"
      }
    },
    "rc": {
      "version": "1.2.5",
      "resolved": "https://registry.npmjs.org/rc/-/rc-1.2.5.tgz",
      "integrity": "sha1-J1zWh/bjs2zHVrqibf7oCnkDAf0=",
      "requires": {
        "deep-extend": "0.4.2",
        "ini": "1.3.5",
        "minimist": "1.2.0",
        "strip-json-comments": "2.0.1"
      },
      "dependencies": {
        "minimist": {
          "version": "1.2.0",
          "resolved": "https://registry.npmjs.org/minimist/-/minimist-1.2.0.tgz",
          "integrity": "sha1-o1AIsg9BOD7sH7kU9M1d95omQoQ="
        }
      }
    },
    "read-pkg": {
      "version": "2.0.0",
      "resolved": "https://registry.npmjs.org/read-pkg/-/read-pkg-2.0.0.tgz",
      "integrity": "sha1-jvHAYjxqbbDcZxPEv6xGMysjaPg=",
      "requires": {
        "load-json-file": "2.0.0",
        "normalize-package-data": "2.4.0",
        "path-type": "2.0.0"
      }
    },
    "read-pkg-up": {
      "version": "2.0.0",
      "resolved": "https://registry.npmjs.org/read-pkg-up/-/read-pkg-up-2.0.0.tgz",
      "integrity": "sha1-a3KoBImE4MQeeVEP1en6mbO1Sb4=",
      "requires": {
        "find-up": "2.1.0",
        "read-pkg": "2.0.0"
      }
    },
    "readable-stream": {
      "version": "2.3.4",
      "resolved": "https://registry.npmjs.org/readable-stream/-/readable-stream-2.3.4.tgz",
      "integrity": "sha512-vuYxeWYM+fde14+rajzqgeohAI7YoJcHE7kXDAc4Nk0EbuKnJfqtY9YtRkLo/tqkuF7MsBQRhPnPeyjYITp3ZQ==",
      "requires": {
        "core-util-is": "1.0.2",
        "inherits": "2.0.3",
        "isarray": "1.0.0",
        "process-nextick-args": "2.0.0",
        "safe-buffer": "5.1.1",
        "string_decoder": "1.0.3",
        "util-deprecate": "1.0.2"
      }
    },
    "readdirp": {
      "version": "2.1.0",
      "resolved": "https://registry.npmjs.org/readdirp/-/readdirp-2.1.0.tgz",
      "integrity": "sha1-TtCtBg3zBzMAxIRANz9y0cxkLXg=",
      "requires": {
        "graceful-fs": "4.1.11",
        "minimatch": "3.0.4",
        "readable-stream": "2.3.4",
        "set-immediate-shim": "1.0.1"
      }
    },
    "rechoir": {
      "version": "0.6.2",
      "resolved": "https://registry.npmjs.org/rechoir/-/rechoir-0.6.2.tgz",
      "integrity": "sha1-hSBLVNuoLVdC4oyWdW70OvUOM4Q=",
      "requires": {
        "resolve": "1.5.0"
      }
    },
    "redent": {
      "version": "1.0.0",
      "resolved": "https://registry.npmjs.org/redent/-/redent-1.0.0.tgz",
      "integrity": "sha1-z5Fqsf1fHxbfsggi3W7H9zDCr94=",
      "requires": {
        "indent-string": "2.1.0",
        "strip-indent": "1.0.1"
      }
    },
    "regenerate": {
      "version": "1.3.3",
      "resolved": "https://registry.npmjs.org/regenerate/-/regenerate-1.3.3.tgz",
      "integrity": "sha512-jVpo1GadrDAK59t/0jRx5VxYWQEDkkEKi6+HjE3joFVLfDOh9Xrdh0dF1eSq+BI/SwvTQ44gSscJ8N5zYL61sg=="
    },
    "regenerator-runtime": {
      "version": "0.11.1",
      "resolved": "https://registry.npmjs.org/regenerator-runtime/-/regenerator-runtime-0.11.1.tgz",
      "integrity": "sha512-MguG95oij0fC3QV3URf4V2SDYGJhJnJGqvIIgdECeODCT98wSWDAJ94SSuVpYQUoTcGUIL6L4yNB7j1DFFHSBg=="
    },
    "regenerator-transform": {
      "version": "0.10.1",
      "resolved": "https://registry.npmjs.org/regenerator-transform/-/regenerator-transform-0.10.1.tgz",
      "integrity": "sha512-PJepbvDbuK1xgIgnau7Y90cwaAmO/LCLMI2mPvaXq2heGMR3aWW5/BQvYrhJ8jgmQjXewXvBjzfqKcVOmhjZ6Q==",
      "requires": {
        "babel-runtime": "6.26.0",
        "babel-types": "6.26.0",
        "private": "0.1.8"
      }
    },
    "regex-cache": {
      "version": "0.4.4",
      "resolved": "https://registry.npmjs.org/regex-cache/-/regex-cache-0.4.4.tgz",
      "integrity": "sha512-nVIZwtCjkC9YgvWkpM55B5rBhBYRZhAaJbgcFYXXsHnbZ9UZI9nnVWYZpBlCqv9ho2eZryPnWrZGsOdPwVWXWQ==",
      "requires": {
        "is-equal-shallow": "0.1.3"
      }
    },
    "regexpu-core": {
      "version": "2.0.0",
      "resolved": "https://registry.npmjs.org/regexpu-core/-/regexpu-core-2.0.0.tgz",
      "integrity": "sha1-SdA4g3uNz4v6W5pCE5k45uoq4kA=",
      "requires": {
        "regenerate": "1.3.3",
        "regjsgen": "0.2.0",
        "regjsparser": "0.1.5"
      }
    },
    "regjsgen": {
      "version": "0.2.0",
      "resolved": "https://registry.npmjs.org/regjsgen/-/regjsgen-0.2.0.tgz",
      "integrity": "sha1-bAFq3qxVT3WCP+N6wFuS1aTtsfc="
    },
    "regjsparser": {
      "version": "0.1.5",
      "resolved": "https://registry.npmjs.org/regjsparser/-/regjsparser-0.1.5.tgz",
      "integrity": "sha1-fuj4Tcb6eS0/0K4ijSS9lJ6tIFw=",
      "requires": {
        "jsesc": "0.5.0"
      },
      "dependencies": {
        "jsesc": {
          "version": "0.5.0",
          "resolved": "https://registry.npmjs.org/jsesc/-/jsesc-0.5.0.tgz",
          "integrity": "sha1-597mbjXW/Bb3EP6R1c9p9w8IkR0="
        }
      }
    },
    "remove-trailing-separator": {
      "version": "1.1.0",
      "resolved": "https://registry.npmjs.org/remove-trailing-separator/-/remove-trailing-separator-1.1.0.tgz",
      "integrity": "sha1-wkvOKig62tW8P1jg1IJJuSN52O8="
    },
    "repeat-element": {
      "version": "1.1.2",
      "resolved": "https://registry.npmjs.org/repeat-element/-/repeat-element-1.1.2.tgz",
      "integrity": "sha1-7wiaF40Ug7quTZPrmLT55OEdmQo="
    },
    "repeat-string": {
      "version": "1.6.1",
      "resolved": "https://registry.npmjs.org/repeat-string/-/repeat-string-1.6.1.tgz",
      "integrity": "sha1-jcrkcOHIirwtYA//Sndihtp15jc="
    },
    "repeating": {
      "version": "2.0.1",
      "resolved": "https://registry.npmjs.org/repeating/-/repeating-2.0.1.tgz",
      "integrity": "sha1-UhTFOpJtNVJwdSf7q0FdvAjQbdo=",
      "requires": {
        "is-finite": "1.0.2"
      }
    },
    "replace-ext": {
      "version": "1.0.0",
      "resolved": "https://registry.npmjs.org/replace-ext/-/replace-ext-1.0.0.tgz",
      "integrity": "sha1-3mMSg3P8v3w8z6TeWkgMRaZ5WOs="
    },
    "request": {
      "version": "2.81.0",
      "resolved": "https://registry.npmjs.org/request/-/request-2.81.0.tgz",
      "integrity": "sha1-xpKJRqDgbF+Nb4qTM0af/aRimKA=",
      "requires": {
        "aws-sign2": "0.6.0",
        "aws4": "1.6.0",
        "caseless": "0.12.0",
        "combined-stream": "1.0.6",
        "extend": "3.0.1",
        "forever-agent": "0.6.1",
        "form-data": "2.1.4",
        "har-validator": "4.2.1",
        "hawk": "3.1.3",
        "http-signature": "1.1.1",
        "is-typedarray": "1.0.0",
        "isstream": "0.1.2",
        "json-stringify-safe": "5.0.1",
        "mime-types": "2.1.18",
        "oauth-sign": "0.8.2",
        "performance-now": "0.2.0",
        "qs": "6.4.0",
        "safe-buffer": "5.1.1",
        "stringstream": "0.0.5",
        "tough-cookie": "2.3.4",
        "tunnel-agent": "0.6.0",
        "uuid": "3.2.1"
      },
      "dependencies": {
        "extend": {
          "version": "3.0.1",
          "resolved": "https://registry.npmjs.org/extend/-/extend-3.0.1.tgz",
          "integrity": "sha1-p1Xqe8Gt/MWjHOfnYtuq3F5jZEQ="
        },
        "qs": {
          "version": "6.4.0",
          "resolved": "https://registry.npmjs.org/qs/-/qs-6.4.0.tgz",
          "integrity": "sha1-E+JtKK1rD/qpExLNO/cI7TUecjM="
        }
      }
    },
    "require-directory": {
      "version": "2.1.1",
      "resolved": "https://registry.npmjs.org/require-directory/-/require-directory-2.1.1.tgz",
      "integrity": "sha1-jGStX9MNqxyXbiNE/+f3kqam30I="
    },
    "require-main-filename": {
      "version": "1.0.1",
      "resolved": "https://registry.npmjs.org/require-main-filename/-/require-main-filename-1.0.1.tgz",
      "integrity": "sha1-l/cXtp1IeE9fUmpsWqj/3aBVpNE="
    },
    "resolve": {
      "version": "1.5.0",
      "resolved": "https://registry.npmjs.org/resolve/-/resolve-1.5.0.tgz",
      "integrity": "sha512-hgoSGrc3pjzAPHNBg+KnFcK2HwlHTs/YrAGUr6qgTVUZmXv1UEXXl0bZNBKMA9fud6lRYFdPGz0xXxycPzmmiw==",
      "requires": {
        "path-parse": "1.0.5"
      }
    },
    "right-align": {
      "version": "0.1.3",
      "resolved": "https://registry.npmjs.org/right-align/-/right-align-0.1.3.tgz",
      "integrity": "sha1-YTObci/mo1FWiSENJOFMlhSGE+8=",
      "requires": {
        "align-text": "0.1.4"
      }
    },
    "rimraf": {
      "version": "2.6.2",
      "resolved": "https://registry.npmjs.org/rimraf/-/rimraf-2.6.2.tgz",
      "integrity": "sha512-lreewLK/BlghmxtfH36YYVg1i8IAce4TI7oao75I1g245+6BctqTVQiBP3YUJ9C6DQOXJmkYR9X9fCLtCOJc5w==",
      "requires": {
        "glob": "7.1.2"
      }
    },
    "ripemd160": {
      "version": "2.0.1",
      "resolved": "https://registry.npmjs.org/ripemd160/-/ripemd160-2.0.1.tgz",
      "integrity": "sha1-D0WEKVxTo2KK9+bXmsohzlfRxuc=",
      "requires": {
        "hash-base": "2.0.2",
        "inherits": "2.0.3"
      },
      "dependencies": {
        "hash-base": {
          "version": "2.0.2",
          "resolved": "https://registry.npmjs.org/hash-base/-/hash-base-2.0.2.tgz",
          "integrity": "sha1-ZuodhW206KVHDK32/OI65SRO8uE=",
          "requires": {
            "inherits": "2.0.3"
          }
        }
      }
    },
    "rx": {
      "version": "2.3.24",
      "resolved": "https://registry.npmjs.org/rx/-/rx-2.3.24.tgz",
      "integrity": "sha1-FPlQpCF9fjXapxu8vljv9o6ksrc="
    },
    "safe-buffer": {
      "version": "5.1.1",
      "resolved": "https://registry.npmjs.org/safe-buffer/-/safe-buffer-5.1.1.tgz",
      "integrity": "sha512-kKvNJn6Mm93gAczWVJg7wH+wGYWNrDHdWvpUmHyEsgCtIwwo3bqPtV4tR5tuPaUhTOo/kvhVwd8XwwOllGYkbg=="
    },
    "save": {
      "version": "2.3.2",
      "resolved": "https://registry.npmjs.org/save/-/save-2.3.2.tgz",
      "integrity": "sha1-hZJnS1VlzE4SvG3dnLCfgo4+z30=",
      "requires": {
        "async": "2.6.0",
        "event-stream": "3.3.4",
        "lodash.assign": "4.2.0",
        "mingo": "1.3.3"
      },
      "dependencies": {
        "async": {
          "version": "2.6.0",
          "resolved": "https://registry.npmjs.org/async/-/async-2.6.0.tgz",
          "integrity": "sha512-xAfGg1/NTLBBKlHFmnd7PlmUW9KhVQIUuSrYem9xzFUZy13ScvtyGGejaae9iAVRiRq9+Cx7DPFaAAhCpyxyPw==",
          "requires": {
            "lodash": "4.17.5"
          }
        }
      }
    },
    "sax": {
      "version": "0.5.8",
      "resolved": "https://registry.npmjs.org/sax/-/sax-0.5.8.tgz",
      "integrity": "sha1-1HLbIo6zMcJQaw6MFVJK25OdEsE="
    },
    "semver": {
      "version": "5.5.0",
      "resolved": "https://registry.npmjs.org/semver/-/semver-5.5.0.tgz",
      "integrity": "sha512-4SJ3dm0WAwWy/NVeioZh5AntkdJoWKxHxcmyP622fOkgHa4z3R0TdBJICINyaSDE6uNwVc8gZr+ZinwZAH4xIA=="
    },
    "send": {
      "version": "0.16.1",
      "resolved": "https://registry.npmjs.org/send/-/send-0.16.1.tgz",
      "integrity": "sha512-ElCLJdJIKPk6ux/Hocwhk7NFHpI3pVm/IZOYWqUmoxcgeyM+MpxHHKhb8QmlJDX1pU6WrgaHBkVNm73Sv7uc2A==",
      "requires": {
        "debug": "2.6.9",
        "depd": "1.1.2",
        "destroy": "1.0.4",
        "encodeurl": "1.0.2",
        "escape-html": "1.0.3",
        "etag": "1.8.1",
        "fresh": "0.5.2",
        "http-errors": "1.6.2",
        "mime": "1.4.1",
        "ms": "2.0.0",
        "on-finished": "2.3.0",
        "range-parser": "1.2.0",
        "statuses": "1.3.1"
      },
      "dependencies": {
        "mime": {
          "version": "1.4.1",
          "resolved": "https://registry.npmjs.org/mime/-/mime-1.4.1.tgz",
          "integrity": "sha512-KI1+qOZu5DcW6wayYHSzR/tXKCDC5Om4s1z2QJjDULzLcmf3DvzS7oluY4HCTrc+9FiKmWUgeNLg7W3uIQvxtQ=="
        },
        "statuses": {
          "version": "1.3.1",
          "resolved": "https://registry.npmjs.org/statuses/-/statuses-1.3.1.tgz",
          "integrity": "sha1-+vUbnrdKrvOzrPStX2Gr8ky3uT4="
        }
      }
    },
    "serve-static": {
      "version": "1.13.1",
      "resolved": "https://registry.npmjs.org/serve-static/-/serve-static-1.13.1.tgz",
      "integrity": "sha512-hSMUZrsPa/I09VYFJwa627JJkNs0NrfL1Uzuup+GqHfToR2KcsXFymXSV90hoyw3M+msjFuQly+YzIH/q0MGlQ==",
      "requires": {
        "encodeurl": "1.0.2",
        "escape-html": "1.0.3",
        "parseurl": "1.3.2",
        "send": "0.16.1"
      }
    },
    "set-blocking": {
      "version": "2.0.0",
      "resolved": "https://registry.npmjs.org/set-blocking/-/set-blocking-2.0.0.tgz",
      "integrity": "sha1-BF+XgtARrppoA93TgrJDkrPYkPc="
    },
    "set-immediate-shim": {
      "version": "1.0.1",
      "resolved": "https://registry.npmjs.org/set-immediate-shim/-/set-immediate-shim-1.0.1.tgz",
      "integrity": "sha1-SysbJ+uAip+NzEgaWOXlb1mfP2E="
    },
    "setimmediate": {
      "version": "1.0.5",
      "resolved": "https://registry.npmjs.org/setimmediate/-/setimmediate-1.0.5.tgz",
      "integrity": "sha1-KQy7Iy4waULX1+qbg3Mqt4VvgoU="
    },
    "setprototypeof": {
      "version": "1.0.3",
      "resolved": "https://registry.npmjs.org/setprototypeof/-/setprototypeof-1.0.3.tgz",
      "integrity": "sha1-ZlZ+NwQ+608E2RvWWMDL77VbjgQ="
    },
    "sha.js": {
      "version": "2.4.10",
      "resolved": "https://registry.npmjs.org/sha.js/-/sha.js-2.4.10.tgz",
      "integrity": "sha512-vnwmrFDlOExK4Nm16J2KMWHLrp14lBrjxMxBJpu++EnsuBmpiYaM/MEs46Vxxm/4FvdP5yTwuCTO9it5FSjrqA==",
      "requires": {
        "inherits": "2.0.3",
        "safe-buffer": "5.1.1"
      }
    },
    "shebang-command": {
      "version": "1.2.0",
      "resolved": "https://registry.npmjs.org/shebang-command/-/shebang-command-1.2.0.tgz",
      "integrity": "sha1-RKrGW2lbAzmJaMOfNj/uXer98eo=",
      "requires": {
        "shebang-regex": "1.0.0"
      }
    },
    "shebang-regex": {
      "version": "1.0.0",
      "resolved": "https://registry.npmjs.org/shebang-regex/-/shebang-regex-1.0.0.tgz",
      "integrity": "sha1-2kL0l0DAtC2yypcoVxyxkMmO/qM="
    },
    "shell-quote": {
      "version": "1.6.1",
      "resolved": "https://registry.npmjs.org/shell-quote/-/shell-quote-1.6.1.tgz",
      "integrity": "sha1-9HgZSczkAmlxJ0MOo7PFR29IF2c=",
      "requires": {
        "array-filter": "0.0.1",
        "array-map": "0.0.0",
        "array-reduce": "0.0.0",
        "jsonify": "0.0.0"
      }
    },
    "shelljs": {
      "version": "0.7.8",
      "resolved": "https://registry.npmjs.org/shelljs/-/shelljs-0.7.8.tgz",
      "integrity": "sha1-3svPh0sNHl+3LhSxZKloMEjprLM=",
      "requires": {
        "glob": "7.1.2",
        "interpret": "1.1.0",
        "rechoir": "0.6.2"
      }
    },
    "signal-exit": {
      "version": "3.0.2",
      "resolved": "https://registry.npmjs.org/signal-exit/-/signal-exit-3.0.2.tgz",
      "integrity": "sha1-tf3AjxKH6hF4Yo5BXiUTK3NkbG0="
    },
    "single-line-log": {
      "version": "1.1.2",
      "resolved": "https://registry.npmjs.org/single-line-log/-/single-line-log-1.1.2.tgz",
      "integrity": "sha1-wvg/Jzo+GhbtsJlWYdoO1e8DM2Q=",
      "requires": {
        "string-width": "1.0.2"
      },
      "dependencies": {
        "string-width": {
          "version": "1.0.2",
          "resolved": "https://registry.npmjs.org/string-width/-/string-width-1.0.2.tgz",
          "integrity": "sha1-EYvfW4zcUaKn5w0hHgfisLmxB9M=",
          "requires": {
            "code-point-at": "1.1.0",
            "is-fullwidth-code-point": "1.0.0",
            "strip-ansi": "3.0.1"
          }
        }
      }
    },
    "slash": {
      "version": "1.0.0",
      "resolved": "https://registry.npmjs.org/slash/-/slash-1.0.0.tgz",
      "integrity": "sha1-xB8vbDn8FtHNF61LXYlhFK5HDVU="
    },
    "sntp": {
      "version": "1.0.9",
      "resolved": "https://registry.npmjs.org/sntp/-/sntp-1.0.9.tgz",
      "integrity": "sha1-ZUEYTMkK7qbG57NeJlkIJEPGYZg=",
      "requires": {
        "hoek": "2.16.3"
      }
    },
    "source-list-map": {
      "version": "2.0.0",
      "resolved": "https://registry.npmjs.org/source-list-map/-/source-list-map-2.0.0.tgz",
      "integrity": "sha512-I2UmuJSRr/T8jisiROLU3A3ltr+swpniSmNPI4Ml3ZCX6tVnDsuZzK7F2hl5jTqbZBWCEKlj5HRQiPExXLgE8A=="
    },
    "source-map": {
      "version": "0.5.7",
      "resolved": "https://registry.npmjs.org/source-map/-/source-map-0.5.7.tgz",
      "integrity": "sha1-igOdLRAh0i0eoUyA2OpGi6LvP8w="
    },
    "source-map-loader": {
      "version": "0.2.3",
      "resolved": "https://registry.npmjs.org/source-map-loader/-/source-map-loader-0.2.3.tgz",
      "integrity": "sha512-MYbFX9DYxmTQFfy2v8FC1XZwpwHKYxg3SK8Wb7VPBKuhDjz8gi9re2819MsG4p49HDyiOSUKlmZ+nQBArW5CGw==",
      "requires": {
        "async": "2.6.0",
        "loader-utils": "0.2.17",
        "source-map": "0.6.1"
      },
      "dependencies": {
        "async": {
          "version": "2.6.0",
          "resolved": "https://registry.npmjs.org/async/-/async-2.6.0.tgz",
          "integrity": "sha512-xAfGg1/NTLBBKlHFmnd7PlmUW9KhVQIUuSrYem9xzFUZy13ScvtyGGejaae9iAVRiRq9+Cx7DPFaAAhCpyxyPw==",
          "requires": {
            "lodash": "4.17.5"
          }
        },
        "loader-utils": {
          "version": "0.2.17",
          "resolved": "https://registry.npmjs.org/loader-utils/-/loader-utils-0.2.17.tgz",
          "integrity": "sha1-+G5jdNQyBabmxg6RlvF8Apm/s0g=",
          "requires": {
            "big.js": "3.2.0",
            "emojis-list": "2.1.0",
            "json5": "0.5.1",
            "object-assign": "4.1.1"
          }
        },
        "source-map": {
          "version": "0.6.1",
          "resolved": "https://registry.npmjs.org/source-map/-/source-map-0.6.1.tgz",
          "integrity": "sha512-UjgapumWlbMhkBgzT7Ykc5YXUT46F0iKu8SGXq0bcwP5dz/h0Plj6enJqjz1Zbq2l5WaqYnrVbwWOWMyF3F47g=="
        }
      }
    },
    "source-map-support": {
      "version": "0.5.3",
      "resolved": "https://registry.npmjs.org/source-map-support/-/source-map-support-0.5.3.tgz",
      "integrity": "sha512-eKkTgWYeBOQqFGXRfKabMFdnWepo51vWqEdoeikaEPFiJC7MCU5j2h4+6Q8npkZTeLGbSyecZvRxiSoWl3rh+w==",
      "requires": {
        "source-map": "0.6.1"
      },
      "dependencies": {
        "source-map": {
          "version": "0.6.1",
          "resolved": "https://registry.npmjs.org/source-map/-/source-map-0.6.1.tgz",
          "integrity": "sha512-UjgapumWlbMhkBgzT7Ykc5YXUT46F0iKu8SGXq0bcwP5dz/h0Plj6enJqjz1Zbq2l5WaqYnrVbwWOWMyF3F47g=="
        }
      }
    },
    "spawn-command": {
      "version": "0.0.2-1",
      "resolved": "https://registry.npmjs.org/spawn-command/-/spawn-command-0.0.2-1.tgz",
      "integrity": "sha1-YvXpRmmBwbeW3Fkpk34RycaSG9A="
    },
    "spdx-correct": {
      "version": "3.0.0",
      "resolved": "https://registry.npmjs.org/spdx-correct/-/spdx-correct-3.0.0.tgz",
      "integrity": "sha512-N19o9z5cEyc8yQQPukRCZ9EUmb4HUpnrmaL/fxS2pBo2jbfcFRVuFZ/oFC+vZz0MNNk0h80iMn5/S6qGZOL5+g==",
      "requires": {
        "spdx-expression-parse": "3.0.0",
        "spdx-license-ids": "3.0.0"
      }
    },
    "spdx-exceptions": {
      "version": "2.1.0",
      "resolved": "https://registry.npmjs.org/spdx-exceptions/-/spdx-exceptions-2.1.0.tgz",
      "integrity": "sha512-4K1NsmrlCU1JJgUrtgEeTVyfx8VaYea9J9LvARxhbHtVtohPs/gFGG5yy49beySjlIMhhXZ4QqujIZEfS4l6Cg=="
    },
    "spdx-expression-parse": {
      "version": "3.0.0",
      "resolved": "https://registry.npmjs.org/spdx-expression-parse/-/spdx-expression-parse-3.0.0.tgz",
      "integrity": "sha512-Yg6D3XpRD4kkOmTpdgbUiEJFKghJH03fiC1OPll5h/0sO6neh2jqRDVHOQ4o/LMea0tgCkbMgea5ip/e+MkWyg==",
      "requires": {
        "spdx-exceptions": "2.1.0",
        "spdx-license-ids": "3.0.0"
      }
    },
    "spdx-license-ids": {
      "version": "3.0.0",
      "resolved": "https://registry.npmjs.org/spdx-license-ids/-/spdx-license-ids-3.0.0.tgz",
      "integrity": "sha512-2+EPwgbnmOIl8HjGBXXMd9NAu02vLjOO1nWw4kmeRDFyHn+M/ETfHxQUK0oXg8ctgVnl9t3rosNVsZ1jG61nDA=="
    },
    "speedometer": {
      "version": "0.1.4",
      "resolved": "https://registry.npmjs.org/speedometer/-/speedometer-0.1.4.tgz",
      "integrity": "sha1-mHbb0qFp0xFUAtSObqYynIgWpQ0="
    },
    "split": {
      "version": "0.3.3",
      "resolved": "https://registry.npmjs.org/split/-/split-0.3.3.tgz",
      "integrity": "sha1-zQ7qXmOiEd//frDwkcQTPi0N0o8=",
      "requires": {
        "through": "2.3.8"
      }
    },
    "sprintf-js": {
      "version": "1.0.3",
      "resolved": "https://registry.npmjs.org/sprintf-js/-/sprintf-js-1.0.3.tgz",
      "integrity": "sha1-BOaSb2YolTVPPdAVIDYzuFcpfiw="
    },
    "sshpk": {
      "version": "1.13.1",
      "resolved": "https://registry.npmjs.org/sshpk/-/sshpk-1.13.1.tgz",
      "integrity": "sha1-US322mKHFEMW3EwY/hzx2UBzm+M=",
      "requires": {
        "asn1": "0.2.3",
        "assert-plus": "1.0.0",
        "dashdash": "1.14.1",
        "getpass": "0.1.7"
      },
      "dependencies": {
        "assert-plus": {
          "version": "1.0.0",
          "resolved": "https://registry.npmjs.org/assert-plus/-/assert-plus-1.0.0.tgz",
          "integrity": "sha1-8S4PPF13sLHN2RRpQuTpbB5N1SU="
        }
      }
    },
    "statuses": {
      "version": "1.4.0",
      "resolved": "https://registry.npmjs.org/statuses/-/statuses-1.4.0.tgz",
      "integrity": "sha512-zhSCtt8v2NDrRlPQpCNtw/heZLtfUDqxBM1udqikb/Hbk52LK4nQSwr10u77iopCW5LsyHpuXS0GnEc48mLeew=="
    },
    "stream-browserify": {
      "version": "2.0.1",
      "resolved": "https://registry.npmjs.org/stream-browserify/-/stream-browserify-2.0.1.tgz",
      "integrity": "sha1-ZiZu5fm9uZQKTkUUyvtDu3Hlyds=",
      "requires": {
        "inherits": "2.0.3",
        "readable-stream": "2.3.4"
      }
    },
    "stream-combiner": {
      "version": "0.0.4",
      "resolved": "https://registry.npmjs.org/stream-combiner/-/stream-combiner-0.0.4.tgz",
      "integrity": "sha1-TV5DPBhSYd3mI8o/RMWGvPXErRQ=",
      "requires": {
        "duplexer": "0.1.1"
      }
    },
    "stream-http": {
      "version": "2.8.0",
      "resolved": "https://registry.npmjs.org/stream-http/-/stream-http-2.8.0.tgz",
      "integrity": "sha512-sZOFxI/5xw058XIRHl4dU3dZ+TTOIGJR78Dvo0oEAejIt4ou27k+3ne1zYmCV+v7UucbxIFQuOgnkTVHh8YPnw==",
      "requires": {
        "builtin-status-codes": "3.0.0",
        "inherits": "2.0.3",
        "readable-stream": "2.3.4",
        "to-arraybuffer": "1.0.1",
        "xtend": "4.0.1"
      }
    },
    "stream-shift": {
      "version": "1.0.0",
      "resolved": "https://registry.npmjs.org/stream-shift/-/stream-shift-1.0.0.tgz",
      "integrity": "sha1-1cdSgl5TZ+eG944Y5EXqIjoVWVI="
    },
    "string-width": {
      "version": "2.1.1",
      "resolved": "https://registry.npmjs.org/string-width/-/string-width-2.1.1.tgz",
      "integrity": "sha512-nOqH59deCq9SRHlxq1Aw85Jnt4w6KvLKqWVik6oA9ZklXLNIOlqg4F2yrT1MVaTjAqvVwdfeZ7w7aCvJD7ugkw==",
      "requires": {
        "is-fullwidth-code-point": "2.0.0",
        "strip-ansi": "4.0.0"
      },
      "dependencies": {
        "ansi-regex": {
          "version": "3.0.0",
          "resolved": "https://registry.npmjs.org/ansi-regex/-/ansi-regex-3.0.0.tgz",
          "integrity": "sha1-7QMXwyIGT3lGbAKWa922Bas32Zg="
        },
        "is-fullwidth-code-point": {
          "version": "2.0.0",
          "resolved": "https://registry.npmjs.org/is-fullwidth-code-point/-/is-fullwidth-code-point-2.0.0.tgz",
          "integrity": "sha1-o7MKXE8ZkYMWeqq5O+764937ZU8="
        },
        "strip-ansi": {
          "version": "4.0.0",
          "resolved": "https://registry.npmjs.org/strip-ansi/-/strip-ansi-4.0.0.tgz",
          "integrity": "sha1-qEeQIusaw2iocTibY1JixQXuNo8=",
          "requires": {
            "ansi-regex": "3.0.0"
          }
        }
      }
    },
    "string_decoder": {
      "version": "1.0.3",
      "resolved": "https://registry.npmjs.org/string_decoder/-/string_decoder-1.0.3.tgz",
      "integrity": "sha512-4AH6Z5fzNNBcH+6XDMfA/BTt87skxqJlO0lAh3Dker5zThcAxG6mKz+iGu308UKoPPQ8Dcqx/4JhujzltRa+hQ==",
      "requires": {
        "safe-buffer": "5.1.1"
      }
    },
    "stringstream": {
      "version": "0.0.5",
      "resolved": "https://registry.npmjs.org/stringstream/-/stringstream-0.0.5.tgz",
      "integrity": "sha1-TkhM1N5aC7vuGORjB3EKioFiGHg="
    },
    "strip-ansi": {
      "version": "3.0.1",
      "resolved": "https://registry.npmjs.org/strip-ansi/-/strip-ansi-3.0.1.tgz",
      "integrity": "sha1-ajhfuIU9lS1f8F0Oiq+UJ43GPc8=",
      "requires": {
        "ansi-regex": "2.1.1"
      }
    },
    "strip-bom": {
      "version": "3.0.0",
      "resolved": "https://registry.npmjs.org/strip-bom/-/strip-bom-3.0.0.tgz",
      "integrity": "sha1-IzTBjpx1n3vdVv3vfprj1YjmjtM="
    },
    "strip-eof": {
      "version": "1.0.0",
      "resolved": "https://registry.npmjs.org/strip-eof/-/strip-eof-1.0.0.tgz",
      "integrity": "sha1-u0P/VZim6wXYm1n80SnJgzE2Br8="
    },
    "strip-indent": {
      "version": "1.0.1",
      "resolved": "https://registry.npmjs.org/strip-indent/-/strip-indent-1.0.1.tgz",
      "integrity": "sha1-DHlipq3vp7vUrDZkYKY4VSrhoKI=",
      "requires": {
        "get-stdin": "4.0.1"
      }
    },
    "strip-json-comments": {
      "version": "2.0.1",
      "resolved": "https://registry.npmjs.org/strip-json-comments/-/strip-json-comments-2.0.1.tgz",
      "integrity": "sha1-PFMZQukIwml8DsNEhYwobHygpgo="
    },
    "subarg": {
      "version": "1.0.0",
      "resolved": "https://registry.npmjs.org/subarg/-/subarg-1.0.0.tgz",
      "integrity": "sha1-9izxdYHplrSPyWVpn1TAauJouNI=",
      "requires": {
        "minimist": "1.2.0"
      },
      "dependencies": {
        "minimist": {
          "version": "1.2.0",
          "resolved": "https://registry.npmjs.org/minimist/-/minimist-1.2.0.tgz",
          "integrity": "sha1-o1AIsg9BOD7sH7kU9M1d95omQoQ="
        }
      }
    },
    "sumchecker": {
      "version": "1.3.1",
      "resolved": "https://registry.npmjs.org/sumchecker/-/sumchecker-1.3.1.tgz",
      "integrity": "sha1-ebs7RFbdBPGOvbwNcDodHa7FEF0=",
      "requires": {
        "debug": "2.6.9",
        "es6-promise": "4.2.4"
      }
    },
    "superagent": {
      "version": "3.8.2",
      "resolved": "https://registry.npmjs.org/superagent/-/superagent-3.8.2.tgz",
      "integrity": "sha512-gVH4QfYHcY3P0f/BZzavLreHW3T1v7hG9B+hpMQotGQqurOvhv87GcMCd6LWySmBuf+BDR44TQd0aISjVHLeNQ==",
      "requires": {
        "component-emitter": "1.2.1",
        "cookiejar": "2.1.1",
        "debug": "3.1.0",
        "extend": "3.0.1",
        "form-data": "2.3.2",
        "formidable": "1.1.1",
        "methods": "1.1.2",
        "mime": "1.6.0",
        "qs": "6.5.1",
        "readable-stream": "2.3.4"
      },
      "dependencies": {
        "debug": {
          "version": "3.1.0",
          "resolved": "https://registry.npmjs.org/debug/-/debug-3.1.0.tgz",
          "integrity": "sha512-OX8XqP7/1a9cqkxYw2yXss15f26NKWBpDXQd0/uK/KPqdQhxbPa994hnzjcE2VqQpDslf55723cKPUOGSmMY3g==",
          "requires": {
            "ms": "2.0.0"
          }
        },
        "extend": {
          "version": "3.0.1",
          "resolved": "https://registry.npmjs.org/extend/-/extend-3.0.1.tgz",
          "integrity": "sha1-p1Xqe8Gt/MWjHOfnYtuq3F5jZEQ="
        },
        "form-data": {
          "version": "2.3.2",
          "resolved": "https://registry.npmjs.org/form-data/-/form-data-2.3.2.tgz",
          "integrity": "sha1-SXBJi+YEwgwAXU9cI67NIda0kJk=",
          "requires": {
            "asynckit": "0.4.0",
            "combined-stream": "1.0.6",
            "mime-types": "2.1.18"
          }
        }
      }
    },
    "supports-color": {
      "version": "5.2.0",
      "resolved": "https://registry.npmjs.org/supports-color/-/supports-color-5.2.0.tgz",
      "integrity": "sha512-F39vS48la4YvTZUPVeTqsjsFNrvcMwrV3RLZINsmHo+7djCvuUzSIeXOnZ5hmjef4bajL1dNccN+tg5XAliO5Q==",
      "requires": {
        "has-flag": "3.0.0"
      }
    },
    "tapable": {
      "version": "0.2.8",
      "resolved": "https://registry.npmjs.org/tapable/-/tapable-0.2.8.tgz",
      "integrity": "sha1-mTcqXJmb8t8WCvwNdL7U9HlIzSI="
    },
    "throttleit": {
      "version": "0.0.2",
      "resolved": "https://registry.npmjs.org/throttleit/-/throttleit-0.0.2.tgz",
      "integrity": "sha1-z+34jmDADdlpe2H90qg0OptoDq8="
    },
    "through": {
      "version": "2.3.8",
      "resolved": "https://registry.npmjs.org/through/-/through-2.3.8.tgz",
      "integrity": "sha1-DdTJ/6q8NXlgsbckEV1+Doai4fU="
    },
    "through2": {
      "version": "2.0.3",
      "resolved": "https://registry.npmjs.org/through2/-/through2-2.0.3.tgz",
      "integrity": "sha1-AARWmzfHx0ujnEPzzteNGtlBQL4=",
      "requires": {
        "readable-stream": "2.3.4",
        "xtend": "4.0.1"
      }
    },
    "time-stamp": {
      "version": "1.1.0",
      "resolved": "https://registry.npmjs.org/time-stamp/-/time-stamp-1.1.0.tgz",
      "integrity": "sha1-dkpaEa9QVhkhsTPztE5hhofg9cM="
    },
    "timers-browserify": {
      "version": "2.0.6",
      "resolved": "https://registry.npmjs.org/timers-browserify/-/timers-browserify-2.0.6.tgz",
      "integrity": "sha512-HQ3nbYRAowdVd0ckGFvmJPPCOH/CHleFN/Y0YQCX1DVaB7t+KFvisuyN09fuP8Jtp1CpfSh8O8bMkHbdbPe6Pw==",
      "requires": {
        "setimmediate": "1.0.5"
      }
    },
    "timers-ext": {
      "version": "0.1.2",
      "resolved": "https://registry.npmjs.org/timers-ext/-/timers-ext-0.1.2.tgz",
      "integrity": "sha1-YcxHp2wavTGV8UUn+XjViulMUgQ=",
      "requires": {
        "es5-ext": "0.10.39",
        "next-tick": "1.0.0"
      }
    },
    "to-arraybuffer": {
      "version": "1.0.1",
      "resolved": "https://registry.npmjs.org/to-arraybuffer/-/to-arraybuffer-1.0.1.tgz",
      "integrity": "sha1-fSKbH8xjfkZsoIEYCDanqr/4P0M="
    },
    "to-fast-properties": {
      "version": "1.0.3",
      "resolved": "https://registry.npmjs.org/to-fast-properties/-/to-fast-properties-1.0.3.tgz",
      "integrity": "sha1-uDVx+k2MJbguIxsG46MFXeTKGkc="
    },
    "tough-cookie": {
      "version": "2.3.4",
      "resolved": "https://registry.npmjs.org/tough-cookie/-/tough-cookie-2.3.4.tgz",
      "integrity": "sha512-TZ6TTfI5NtZnuyy/Kecv+CnoROnyXn2DN97LontgQpCwsX2XyLYCC0ENhYkehSOwAp8rTQKc/NUIF7BkQ5rKLA==",
      "requires": {
        "punycode": "1.4.1"
      }
    },
    "tree-kill": {
      "version": "1.2.0",
      "resolved": "https://registry.npmjs.org/tree-kill/-/tree-kill-1.2.0.tgz",
      "integrity": "sha512-DlX6dR0lOIRDFxI0mjL9IYg6OTncLm/Zt+JiBhE5OlFcAR8yc9S7FFXU9so0oda47frdM/JFsk7UjNt9vscKcg=="
    },
    "trim-newlines": {
      "version": "1.0.0",
      "resolved": "https://registry.npmjs.org/trim-newlines/-/trim-newlines-1.0.0.tgz",
      "integrity": "sha1-WIeWa7WCpFA6QetST301ARgVphM="
    },
    "trim-right": {
      "version": "1.0.1",
      "resolved": "https://registry.npmjs.org/trim-right/-/trim-right-1.0.1.tgz",
      "integrity": "sha1-yy4SAwZ+DI3h9hQJS5/kVwTqYAM="
    },
    "ts-node": {
      "version": "3.3.0",
      "resolved": "https://registry.npmjs.org/ts-node/-/ts-node-3.3.0.tgz",
      "integrity": "sha1-wTxqMCTjC+EYDdUwOPwgkonUv2k=",
      "requires": {
        "arrify": "1.0.1",
        "chalk": "2.3.1",
        "diff": "3.4.0",
        "make-error": "1.3.4",
        "minimist": "1.2.0",
        "mkdirp": "0.5.1",
        "source-map-support": "0.4.18",
        "tsconfig": "6.0.0",
        "v8flags": "3.0.2",
        "yn": "2.0.0"
      },
      "dependencies": {
        "minimist": {
          "version": "1.2.0",
          "resolved": "https://registry.npmjs.org/minimist/-/minimist-1.2.0.tgz",
          "integrity": "sha1-o1AIsg9BOD7sH7kU9M1d95omQoQ="
        },
        "source-map-support": {
          "version": "0.4.18",
          "resolved": "https://registry.npmjs.org/source-map-support/-/source-map-support-0.4.18.tgz",
          "integrity": "sha512-try0/JqxPLF9nOjvSta7tVondkP5dwgyLDjVoyMDlmjugT2lRZ1OfsrYTkCd2hkDnJTKRbO/Rl3orm8vlsUzbA==",
          "requires": {
            "source-map": "0.5.7"
          }
        }
      }
    },
    "tsconfig": {
      "version": "6.0.0",
      "resolved": "https://registry.npmjs.org/tsconfig/-/tsconfig-6.0.0.tgz",
      "integrity": "sha1-aw6DdgA9evGGT434+J3QBZ/80DI=",
      "requires": {
        "strip-bom": "3.0.0",
        "strip-json-comments": "2.0.1"
      }
    },
    "tsconfig-paths": {
      "version": "2.7.3",
      "resolved": "https://registry.npmjs.org/tsconfig-paths/-/tsconfig-paths-2.7.3.tgz",
      "integrity": "sha512-PZWk7GDkXPGdnio/CzLJnaUdOBTIBdPuA77LK9u5XOpMk2RZnSk3k+wSefcbP7eSTJi4VZ0hXM+Vdf0YqR/qWg==",
      "requires": {
        "deepmerge": "2.0.1",
        "strip-bom": "3.0.0",
        "strip-json-comments": "2.0.1"
      }
    },
    "tslib": {
      "version": "1.9.0",
      "resolved": "https://registry.npmjs.org/tslib/-/tslib-1.9.0.tgz",
      "integrity": "sha512-f/qGG2tUkrISBlQZEjEqoZ3B2+npJjIf04H1wuAv9iA8i04Icp+61KRXxFdha22670NJopsZCIjhC3SnjPRKrQ=="
    },
    "tslint": {
      "version": "5.9.1",
      "resolved": "https://registry.npmjs.org/tslint/-/tslint-5.9.1.tgz",
      "integrity": "sha1-ElX4ej/1frCw4fDmEKi0dIBGya4=",
      "requires": {
        "babel-code-frame": "6.26.0",
        "builtin-modules": "1.1.1",
        "chalk": "2.3.1",
        "commander": "2.14.1",
        "diff": "3.4.0",
        "glob": "7.1.2",
        "js-yaml": "3.10.0",
        "minimatch": "3.0.4",
        "resolve": "1.5.0",
        "semver": "5.5.0",
        "tslib": "1.9.0",
        "tsutils": "2.21.2"
      }
    },
    "tsutils": {
      "version": "2.21.2",
      "resolved": "https://registry.npmjs.org/tsutils/-/tsutils-2.21.2.tgz",
      "integrity": "sha512-iaIuyjIUeFLdD39MYdzqBuY7Zv6+uGxSwRH4mf+HuzsnznjFz0R2tGrAe0/JvtNh91WrN8UN/DZRFTZNDuVekA==",
      "requires": {
        "tslib": "1.9.0"
      }
    },
    "tty-browserify": {
      "version": "0.0.0",
      "resolved": "https://registry.npmjs.org/tty-browserify/-/tty-browserify-0.0.0.tgz",
      "integrity": "sha1-oVe6QC2iTpv5V/mqadUk7tQpAaY="
    },
    "tunnel-agent": {
      "version": "0.6.0",
      "resolved": "https://registry.npmjs.org/tunnel-agent/-/tunnel-agent-0.6.0.tgz",
      "integrity": "sha1-J6XeoGs2sEoKmWZ3SykIaPD8QP0=",
      "requires": {
        "safe-buffer": "5.1.1"
      }
    },
    "type-detect": {
      "version": "4.0.8",
      "resolved": "https://registry.npmjs.org/type-detect/-/type-detect-4.0.8.tgz",
      "integrity": "sha512-0fr/mIH1dlO+x7TlcMy+bIDqKPsw/70tVyeHW787goQjhmqaZe10uwLujubK9q9Lg6Fiho1KUKDYz0Z7k7g5/g=="
    },
    "type-is": {
      "version": "1.6.16",
      "resolved": "https://registry.npmjs.org/type-is/-/type-is-1.6.16.tgz",
      "integrity": "sha512-HRkVv/5qY2G6I8iab9cI7v1bOIdhm94dVjQCPFElW9W+3GeDOSHmy2EBYe4VTApuzolPcmgFTN3ftVJRKR2J9Q==",
      "requires": {
        "media-typer": "0.3.0",
        "mime-types": "2.1.18"
      }
    },
    "typedarray": {
      "version": "0.0.6",
      "resolved": "https://registry.npmjs.org/typedarray/-/typedarray-0.0.6.tgz",
      "integrity": "sha1-hnrHTjhkGHsdPUfZlqeOxciDB3c="
    },
    "typedoc": {
      "version": "0.9.0",
      "resolved": "https://registry.npmjs.org/typedoc/-/typedoc-0.9.0.tgz",
      "integrity": "sha512-numP0CtcUK4I1Vssw6E1N/FjyJWpWqhLT4Zb7Gw3i7ca3ElnYh6z41Y/tcUhMsMYn6L8b67E/Fu4XYYKkNaLbA==",
      "requires": {
        "@types/fs-extra": "4.0.0",
        "@types/handlebars": "4.0.31",
        "@types/highlight.js": "9.1.8",
        "@types/lodash": "4.14.74",
        "@types/marked": "0.3.0",
        "@types/minimatch": "2.0.29",
        "@types/shelljs": "0.7.0",
        "fs-extra": "4.0.3",
        "handlebars": "4.0.11",
        "highlight.js": "9.12.0",
        "lodash": "4.17.5",
        "marked": "0.3.17",
        "minimatch": "3.0.4",
        "progress": "2.0.0",
        "shelljs": "0.7.8",
        "typedoc-default-themes": "0.5.0",
        "typescript": "2.4.1"
      },
      "dependencies": {
        "@types/fs-extra": {
          "version": "4.0.0",
          "resolved": "https://registry.npmjs.org/@types/fs-extra/-/fs-extra-4.0.0.tgz",
          "integrity": "sha512-PlKJw6ujJXLJjbvB3T0UCbY3jibKM6/Ya5cc9j1q+mYDeK3aR4Dp+20ZwxSuvJr9mIoPxp7+IL4aMOEvsscRTA==",
          "requires": {
            "@types/node": "9.4.6"
          }
        },
        "fs-extra": {
          "version": "4.0.3",
          "resolved": "https://registry.npmjs.org/fs-extra/-/fs-extra-4.0.3.tgz",
          "integrity": "sha512-q6rbdDd1o2mAnQreO7YADIxf/Whx4AHBiRf6d+/cVT8h44ss+lHgxf1FemcqDnQt9X3ct4McHr+JMGlYSsK7Cg==",
          "requires": {
            "graceful-fs": "4.1.11",
            "jsonfile": "4.0.0",
            "universalify": "0.1.1"
          }
        },
        "jsonfile": {
          "version": "4.0.0",
          "resolved": "https://registry.npmjs.org/jsonfile/-/jsonfile-4.0.0.tgz",
          "integrity": "sha1-h3Gq4HmbZAdrdmQPygWPnBDjPss=",
          "requires": {
            "graceful-fs": "4.1.11"
          }
        },
        "typescript": {
          "version": "2.4.1",
          "resolved": "https://registry.npmjs.org/typescript/-/typescript-2.4.1.tgz",
          "integrity": "sha1-w8yxbdqgsjFN4DHn5v7onlujRrw="
        }
      }
    },
    "typedoc-default-themes": {
      "version": "0.5.0",
      "resolved": "https://registry.npmjs.org/typedoc-default-themes/-/typedoc-default-themes-0.5.0.tgz",
      "integrity": "sha1-bcJDPnjti+qOiHo6zeLzF4W9Yic="
    },
    "typescript": {
      "version": "2.6.2",
      "resolved": "https://registry.npmjs.org/typescript/-/typescript-2.6.2.tgz",
      "integrity": "sha1-PFtv1/beCRQmkCfwPAlGdY92c6Q="
    },
    "uglify-js": {
      "version": "2.8.29",
      "resolved": "https://registry.npmjs.org/uglify-js/-/uglify-js-2.8.29.tgz",
      "integrity": "sha1-KcVzMUgFe7Th913zW3qcty5qWd0=",
      "requires": {
        "source-map": "0.5.7",
        "yargs": "3.10.0"
      },
      "dependencies": {
        "camelcase": {
          "version": "1.2.1",
          "resolved": "https://registry.npmjs.org/camelcase/-/camelcase-1.2.1.tgz",
          "integrity": "sha1-m7UwTS4LVmmLLHWLCKPqqdqlijk="
        },
        "cliui": {
          "version": "2.1.0",
          "resolved": "https://registry.npmjs.org/cliui/-/cliui-2.1.0.tgz",
          "integrity": "sha1-S0dXYP+AJkx2LDoXGQMukcf+oNE=",
          "requires": {
            "center-align": "0.1.3",
            "right-align": "0.1.3",
            "wordwrap": "0.0.2"
          }
        },
        "wordwrap": {
          "version": "0.0.2",
          "resolved": "https://registry.npmjs.org/wordwrap/-/wordwrap-0.0.2.tgz",
          "integrity": "sha1-t5Zpu0LstAn4PVg8rVLKF+qhZD8="
        },
        "yargs": {
          "version": "3.10.0",
          "resolved": "https://registry.npmjs.org/yargs/-/yargs-3.10.0.tgz",
          "integrity": "sha1-9+572FfdfB0tOMDnTvvWgdFDH9E=",
          "requires": {
            "camelcase": "1.2.1",
            "cliui": "2.1.0",
            "decamelize": "1.2.0",
            "window-size": "0.1.0"
          }
        }
      }
    },
    "uglifyjs-webpack-plugin": {
      "version": "0.4.6",
      "resolved": "https://registry.npmjs.org/uglifyjs-webpack-plugin/-/uglifyjs-webpack-plugin-0.4.6.tgz",
      "integrity": "sha1-uVH0q7a9YX5m9j64kUmOORdj4wk=",
      "requires": {
        "source-map": "0.5.7",
        "uglify-js": "2.8.29",
        "webpack-sources": "1.1.0"
      }
    },
    "underscore": {
      "version": "1.8.3",
      "resolved": "https://registry.npmjs.org/underscore/-/underscore-1.8.3.tgz",
      "integrity": "sha1-Tz+1OxBuYJf8+ctBCfKl6b36UCI="
    },
    "universalify": {
      "version": "0.1.1",
      "resolved": "https://registry.npmjs.org/universalify/-/universalify-0.1.1.tgz",
      "integrity": "sha1-+nG63UQ3r0wUiEHjs7Fl+enlkLc="
    },
    "unpipe": {
      "version": "1.0.0",
      "resolved": "https://registry.npmjs.org/unpipe/-/unpipe-1.0.0.tgz",
      "integrity": "sha1-sr9O6FFKrmFltIF4KdIbLvSZBOw="
    },
    "url": {
      "version": "0.11.0",
      "resolved": "https://registry.npmjs.org/url/-/url-0.11.0.tgz",
      "integrity": "sha1-ODjpfPxgUh63PFJajlW/3Z4uKPE=",
      "requires": {
        "punycode": "1.3.2",
        "querystring": "0.2.0"
      },
      "dependencies": {
        "punycode": {
          "version": "1.3.2",
          "resolved": "https://registry.npmjs.org/punycode/-/punycode-1.3.2.tgz",
          "integrity": "sha1-llOgNvt8HuQjQvIyXM7v6jkmxI0="
        }
      }
    },
    "util": {
      "version": "0.10.3",
      "resolved": "https://registry.npmjs.org/util/-/util-0.10.3.tgz",
      "integrity": "sha1-evsa/lCAUkZInj23/g7TeTNqwPk=",
      "requires": {
        "inherits": "2.0.1"
      },
      "dependencies": {
        "inherits": {
          "version": "2.0.1",
          "resolved": "https://registry.npmjs.org/inherits/-/inherits-2.0.1.tgz",
          "integrity": "sha1-sX0I0ya0Qj5Wjv9xn5GwscvfafE="
        }
      }
    },
    "util-deprecate": {
      "version": "1.0.2",
      "resolved": "https://registry.npmjs.org/util-deprecate/-/util-deprecate-1.0.2.tgz",
      "integrity": "sha1-RQ1Nyfpw3nMnYvvS1KKJgUGaDM8="
    },
    "utils-merge": {
      "version": "1.0.1",
      "resolved": "https://registry.npmjs.org/utils-merge/-/utils-merge-1.0.1.tgz",
      "integrity": "sha1-n5VxD1CiZ5R7LMwSR0HBAoQn5xM="
    },
    "uuid": {
      "version": "3.2.1",
      "resolved": "https://registry.npmjs.org/uuid/-/uuid-3.2.1.tgz",
      "integrity": "sha512-jZnMwlb9Iku/O3smGWvZhauCf6cvvpKi4BKRiliS3cxnI+Gz9j5MEpTz2UFuXiKPJocb7gnsLHwiS05ige5BEA=="
    },
    "v8flags": {
      "version": "3.0.2",
      "resolved": "https://registry.npmjs.org/v8flags/-/v8flags-3.0.2.tgz",
      "integrity": "sha512-6sgSKoFw1UpUPd3cFdF7QGnrH6tDeBgW1F3v9gy8gLY0mlbiBXq8soy8aQpY6xeeCjH5K+JvC62Acp7gtl7wWA==",
      "requires": {
        "homedir-polyfill": "1.0.1"
      }
    },
    "validate-npm-package-license": {
      "version": "3.0.3",
      "resolved": "https://registry.npmjs.org/validate-npm-package-license/-/validate-npm-package-license-3.0.3.tgz",
      "integrity": "sha512-63ZOUnL4SIXj4L0NixR3L1lcjO38crAbgrTpl28t8jjrfuiOBL5Iygm+60qPs/KsZGzPNg6Smnc/oY16QTjF0g==",
      "requires": {
        "spdx-correct": "3.0.0",
        "spdx-expression-parse": "3.0.0"
      }
    },
    "validator": {
      "version": "3.35.0",
      "resolved": "https://registry.npmjs.org/validator/-/validator-3.35.0.tgz",
      "integrity": "sha1-PwcklALB/I/Ak8MsbkPXKnnModw="
    },
    "vary": {
      "version": "1.1.2",
      "resolved": "https://registry.npmjs.org/vary/-/vary-1.1.2.tgz",
      "integrity": "sha1-IpnwLG3tMNSllhsLn3RSShj2NPw="
    },
    "verror": {
      "version": "1.10.0",
      "resolved": "https://registry.npmjs.org/verror/-/verror-1.10.0.tgz",
      "integrity": "sha1-OhBcoXBTr1XW4nDB+CiGguGNpAA=",
      "requires": {
        "assert-plus": "1.0.0",
        "core-util-is": "1.0.2",
        "extsprintf": "1.3.0"
      },
      "dependencies": {
        "assert-plus": {
          "version": "1.0.0",
          "resolved": "https://registry.npmjs.org/assert-plus/-/assert-plus-1.0.0.tgz",
          "integrity": "sha1-8S4PPF13sLHN2RRpQuTpbB5N1SU="
        }
      }
    },
    "vinyl": {
      "version": "2.1.0",
      "resolved": "https://registry.npmjs.org/vinyl/-/vinyl-2.1.0.tgz",
      "integrity": "sha1-Ah+cLPlR1rk5lDyJ617lrdT9kkw=",
      "requires": {
        "clone": "2.1.1",
        "clone-buffer": "1.0.0",
        "clone-stats": "1.0.0",
        "cloneable-readable": "1.0.0",
        "remove-trailing-separator": "1.1.0",
        "replace-ext": "1.0.0"
      }
    },
    "vm-browserify": {
      "version": "0.0.4",
      "resolved": "https://registry.npmjs.org/vm-browserify/-/vm-browserify-0.0.4.tgz",
      "integrity": "sha1-XX6kW7755Kb/ZflUOOCofDV9WnM=",
      "requires": {
        "indexof": "0.0.1"
      }
    },
    "watchpack": {
      "version": "1.4.0",
      "resolved": "https://registry.npmjs.org/watchpack/-/watchpack-1.4.0.tgz",
      "integrity": "sha1-ShRyvLuVK9Cpu0A2gB+VTfs5+qw=",
      "requires": {
        "async": "2.6.0",
        "chokidar": "1.7.0",
        "graceful-fs": "4.1.11"
      },
      "dependencies": {
        "async": {
          "version": "2.6.0",
          "resolved": "https://registry.npmjs.org/async/-/async-2.6.0.tgz",
          "integrity": "sha512-xAfGg1/NTLBBKlHFmnd7PlmUW9KhVQIUuSrYem9xzFUZy13ScvtyGGejaae9iAVRiRq9+Cx7DPFaAAhCpyxyPw==",
          "requires": {
            "lodash": "4.17.5"
          }
        }
      }
    },
    "webpack": {
      "version": "3.11.0",
      "resolved": "https://registry.npmjs.org/webpack/-/webpack-3.11.0.tgz",
      "integrity": "sha512-3kOFejWqj5ISpJk4Qj/V7w98h9Vl52wak3CLiw/cDOfbVTq7FeoZ0SdoHHY9PYlHr50ZS42OfvzE2vB4nncKQg==",
      "requires": {
        "acorn": "5.5.0",
        "acorn-dynamic-import": "2.0.2",
        "ajv": "6.2.0",
        "ajv-keywords": "3.1.0",
        "async": "2.6.0",
        "enhanced-resolve": "3.4.1",
        "escope": "3.6.0",
        "interpret": "1.1.0",
        "json-loader": "0.5.7",
        "json5": "0.5.1",
        "loader-runner": "2.3.0",
        "loader-utils": "1.1.0",
        "memory-fs": "0.4.1",
        "mkdirp": "0.5.1",
        "node-libs-browser": "2.1.0",
        "source-map": "0.5.7",
        "supports-color": "4.5.0",
        "tapable": "0.2.8",
        "uglifyjs-webpack-plugin": "0.4.6",
        "watchpack": "1.4.0",
        "webpack-sources": "1.1.0",
        "yargs": "8.0.2"
      },
      "dependencies": {
        "ajv": {
          "version": "6.2.0",
          "resolved": "https://registry.npmjs.org/ajv/-/ajv-6.2.0.tgz",
          "integrity": "sha1-r6wpW7qgFSRJ5SJ0LkVHwa6TKNI=",
          "requires": {
            "fast-deep-equal": "1.1.0",
            "fast-json-stable-stringify": "2.0.0",
            "json-schema-traverse": "0.3.1"
          }
        },
        "async": {
          "version": "2.6.0",
          "resolved": "https://registry.npmjs.org/async/-/async-2.6.0.tgz",
          "integrity": "sha512-xAfGg1/NTLBBKlHFmnd7PlmUW9KhVQIUuSrYem9xzFUZy13ScvtyGGejaae9iAVRiRq9+Cx7DPFaAAhCpyxyPw==",
          "requires": {
            "lodash": "4.17.5"
          }
        },
        "has-flag": {
          "version": "2.0.0",
          "resolved": "https://registry.npmjs.org/has-flag/-/has-flag-2.0.0.tgz",
          "integrity": "sha1-6CB68cx7MNRGzHC3NLXovhj4jVE="
        },
        "supports-color": {
          "version": "4.5.0",
          "resolved": "https://registry.npmjs.org/supports-color/-/supports-color-4.5.0.tgz",
          "integrity": "sha1-vnoN5ITexcXN34s9WRJQRJEvY1s=",
          "requires": {
            "has-flag": "2.0.0"
          }
        }
      }
    },
    "webpack-sources": {
      "version": "1.1.0",
      "resolved": "https://registry.npmjs.org/webpack-sources/-/webpack-sources-1.1.0.tgz",
      "integrity": "sha512-aqYp18kPphgoO5c/+NaUvEeACtZjMESmDChuD3NBciVpah3XpMEU9VAAtIaB1BsfJWWTSdv8Vv1m3T0aRk2dUw==",
      "requires": {
        "source-list-map": "2.0.0",
        "source-map": "0.6.1"
      },
      "dependencies": {
        "source-map": {
          "version": "0.6.1",
          "resolved": "https://registry.npmjs.org/source-map/-/source-map-0.6.1.tgz",
          "integrity": "sha512-UjgapumWlbMhkBgzT7Ykc5YXUT46F0iKu8SGXq0bcwP5dz/h0Plj6enJqjz1Zbq2l5WaqYnrVbwWOWMyF3F47g=="
        }
      }
    },
    "webpack-stream": {
      "version": "4.0.2",
      "resolved": "https://registry.npmjs.org/webpack-stream/-/webpack-stream-4.0.2.tgz",
      "integrity": "sha512-x9st6kLpPXaB7wPb7nKVtTgdIZx2TFV0+rTAzMQEPyA72qzYPKR5OItxP7e1vTtbX5T4Fm7rAlMPfAq1Ijq6gg==",
      "requires": {
        "fancy-log": "1.3.2",
        "lodash.clone": "4.5.0",
        "lodash.some": "4.6.0",
        "memory-fs": "0.4.1",
        "plugin-error": "1.0.1",
        "supports-color": "5.2.0",
        "through": "2.3.8",
        "vinyl": "2.1.0",
        "webpack": "3.11.0"
      }
    },
    "which": {
      "version": "1.3.0",
      "resolved": "https://registry.npmjs.org/which/-/which-1.3.0.tgz",
      "integrity": "sha512-xcJpopdamTuY5duC/KnTTNBraPK54YwpenP4lzxU8H91GudWpFv38u0CKjclE1Wi2EH2EDz5LRcHcKbCIzqGyg==",
      "requires": {
        "isexe": "2.0.0"
      }
    },
    "which-module": {
      "version": "2.0.0",
      "resolved": "https://registry.npmjs.org/which-module/-/which-module-2.0.0.tgz",
      "integrity": "sha1-2e8H3Od7mQK4o6j6SzHD4/fm6Ho="
    },
    "window-size": {
      "version": "0.1.0",
      "resolved": "https://registry.npmjs.org/window-size/-/window-size-0.1.0.tgz",
      "integrity": "sha1-VDjNLqk7IC76Ohn+iIeu58lPnJ0="
    },
    "wordwrap": {
      "version": "0.0.3",
      "resolved": "https://registry.npmjs.org/wordwrap/-/wordwrap-0.0.3.tgz",
      "integrity": "sha1-o9XabNXAvAAI03I0u68b7WMFkQc="
    },
    "wrap-ansi": {
      "version": "2.1.0",
      "resolved": "https://registry.npmjs.org/wrap-ansi/-/wrap-ansi-2.1.0.tgz",
      "integrity": "sha1-2Pw9KE3QV5T+hJc8rs3Rz4JP3YU=",
      "requires": {
        "string-width": "1.0.2",
        "strip-ansi": "3.0.1"
      },
      "dependencies": {
        "string-width": {
          "version": "1.0.2",
          "resolved": "https://registry.npmjs.org/string-width/-/string-width-1.0.2.tgz",
          "integrity": "sha1-EYvfW4zcUaKn5w0hHgfisLmxB9M=",
          "requires": {
            "code-point-at": "1.1.0",
            "is-fullwidth-code-point": "1.0.0",
            "strip-ansi": "3.0.1"
          }
        }
      }
    },
    "wrappy": {
      "version": "1.0.2",
      "resolved": "https://registry.npmjs.org/wrappy/-/wrappy-1.0.2.tgz",
      "integrity": "sha1-tSQ9jz7BqjXxNkYFvA0QNuMKtp8="
    },
    "xml": {
      "version": "1.0.1",
      "resolved": "https://registry.npmjs.org/xml/-/xml-1.0.1.tgz",
      "integrity": "sha1-eLpyAgApxbyHuKgaPPzXS0ovweU="
    },
    "xml2js": {
      "version": "0.2.8",
      "resolved": "https://registry.npmjs.org/xml2js/-/xml2js-0.2.8.tgz",
      "integrity": "sha1-m4FpCTFjH/CdGVdUn69U9PmAs8I=",
      "requires": {
        "sax": "0.5.8"
      }
    },
    "xmlbuilder": {
      "version": "0.4.3",
      "resolved": "https://registry.npmjs.org/xmlbuilder/-/xmlbuilder-0.4.3.tgz",
      "integrity": "sha1-xGFLp04K0ZbmCcknLNnh3bKKilg="
    },
    "xmldom": {
      "version": "0.1.27",
      "resolved": "https://registry.npmjs.org/xmldom/-/xmldom-0.1.27.tgz",
      "integrity": "sha1-1QH5ezvbQDr4757MIFcxh6rawOk="
    },
    "xpath": {
      "version": "0.0.24",
      "resolved": "https://registry.npmjs.org/xpath/-/xpath-0.0.24.tgz",
      "integrity": "sha1-Gt4WLhzFI8jTn8fQavwW6iFvKfs="
    },
    "xtend": {
      "version": "4.0.1",
      "resolved": "https://registry.npmjs.org/xtend/-/xtend-4.0.1.tgz",
      "integrity": "sha1-pcbVMr5lbiPbgg77lDofBJmNY68="
    },
    "y18n": {
      "version": "3.2.1",
      "resolved": "https://registry.npmjs.org/y18n/-/y18n-3.2.1.tgz",
      "integrity": "sha1-bRX7qITAhnnA136I53WegR4H+kE="
    },
    "yallist": {
      "version": "2.1.2",
      "resolved": "https://registry.npmjs.org/yallist/-/yallist-2.1.2.tgz",
      "integrity": "sha1-HBH5IY8HYImkfdUS+TxmmaaoHVI="
    },
    "yargs": {
      "version": "8.0.2",
      "resolved": "https://registry.npmjs.org/yargs/-/yargs-8.0.2.tgz",
      "integrity": "sha1-YpmpBVsc78lp/355wdkY3Osiw2A=",
      "requires": {
        "camelcase": "4.1.0",
        "cliui": "3.2.0",
        "decamelize": "1.2.0",
        "get-caller-file": "1.0.2",
        "os-locale": "2.1.0",
        "read-pkg-up": "2.0.0",
        "require-directory": "2.1.1",
        "require-main-filename": "1.0.1",
        "set-blocking": "2.0.0",
        "string-width": "2.1.1",
        "which-module": "2.0.0",
        "y18n": "3.2.1",
        "yargs-parser": "7.0.0"
      }
    },
    "yargs-parser": {
      "version": "7.0.0",
      "resolved": "https://registry.npmjs.org/yargs-parser/-/yargs-parser-7.0.0.tgz",
      "integrity": "sha1-jQrELxbqVd69MyyvTEA4s+P139k=",
      "requires": {
        "camelcase": "4.1.0"
      }
    },
    "yauzl": {
      "version": "2.4.1",
      "resolved": "https://registry.npmjs.org/yauzl/-/yauzl-2.4.1.tgz",
      "integrity": "sha1-lSj0QtqxsihOWLQ3m7GU4i4MQAU=",
      "requires": {
        "fd-slicer": "1.0.1"
      }
    },
    "yn": {
      "version": "2.0.0",
      "resolved": "https://registry.npmjs.org/yn/-/yn-2.0.0.tgz",
      "integrity": "sha1-5a2ryKz0CPY4X8dklWhMiOavaJo="
    }
  }
}<|MERGE_RESOLUTION|>--- conflicted
+++ resolved
@@ -144,18 +144,11 @@
     },
     "@rush-temp/imodeljs-backend": {
       "version": "file:projects/imodeljs-backend.tgz",
-<<<<<<< HEAD
-      "integrity": "sha1-8JCoKrggdWcwtfCzCNwC4kg993M=",
-      "requires": {
-        "@bentley/geometry-core": "4.3.1",
-        "@bentley/imodeljs-clients": "3.0.3",
-=======
       "integrity": "sha1-M9yBWDXshOajNvZ1gNg6hZiyxQA=",
       "requires": {
         "@bentley/geometry-core": "4.3.1",
         "@bentley/imodeljs-clients": "3.0.3",
         "@bentley/imodeljs-electronaddon": "10.0.0",
->>>>>>> e19d0965
         "@bentley/imodeljs-n_8_9-win32-x64": "10.0.0",
         "@bentley/imodeljs-nodeaddon": "10.0.0",
         "@bentley/imodeljs-nodeaddonapi": "10.0.0",
@@ -185,11 +178,7 @@
     },
     "@rush-temp/imodeljs-core": {
       "version": "file:projects/imodeljs-core.tgz",
-<<<<<<< HEAD
-      "integrity": "sha1-IjbLWZ7902q1aBt8GKZXj7tY308=",
-=======
       "integrity": "sha1-mXfWG5Arb6KeN713+GMB/77eNlA=",
->>>>>>> e19d0965
       "requires": {
         "@bentley/bentleyjs-tools": "2.2.1",
         "@types/body-parser": "1.16.8",
@@ -240,15 +229,6 @@
     },
     "@rush-temp/imodeljs-core-testbed": {
       "version": "file:projects/imodeljs-core-testbed.tgz",
-<<<<<<< HEAD
-      "integrity": "sha1-++ZB+EakoJoQAqGXkzAujEQqndU=",
-      "requires": {
-        "@bentley/bentleyjs-core": "7.0.1",
-        "@bentley/geometry-core": "4.3.1",
-        "@bentley/imodeljs-clients": "3.0.3",
-        "@bentley/imodeljs-e_1_6_11-win32-x64": "10.0.0",
-        "@bentley/imodeljs-electronaddon": "10.0.0",
-=======
       "integrity": "sha1-7gfPc1Xf+3NFUtuEF0r6LHNkdZI=",
       "requires": {
         "@bentley/bentleyjs-core": "7.0.1",
@@ -259,7 +239,6 @@
         "@bentley/imodeljs-e_1_6_11-win32-x64": "10.0.0",
         "@bentley/imodeljs-electronaddon": "10.0.0",
         "@bentley/imodeljs-frontend": "0.57.0",
->>>>>>> e19d0965
         "@bentley/imodeljs-nodeaddonapi": "10.0.0",
         "body-parser": "1.18.2",
         "chai": "4.1.2",
@@ -282,11 +261,7 @@
     },
     "@rush-temp/imodeljs-frontend": {
       "version": "file:projects/imodeljs-frontend.tgz",
-<<<<<<< HEAD
-      "integrity": "sha1-t8Akx6xzrwYCXeTe5vk6ItzK1ZM=",
-=======
       "integrity": "sha1-xMBHUJ7txjcIfEUIrILzsgf1804=",
->>>>>>> e19d0965
       "requires": {
         "@bentley/geometry-core": "4.3.1",
         "@bentley/imodeljs-clients": "3.0.3",
