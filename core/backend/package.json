{
  "name": "@bentley/imodeljs-backend",
  "version": "2.5.0-dev.15",
  "description": "iModel.js backend components",
  "main": "lib/imodeljs-backend.js",
  "typings": "lib/imodeljs-backend",
  "license": "MIT",
  "engines": {
    "node": ">=10.16.0 <13.0"
  },
  "scripts": {
    "build": "tsc 1>&2 && npm run copy:assets && npm run copy:test-assets",
    "clean": "rimraf lib .rush/temp/package-deps*.json",
    "docs": "betools docs --includes=../../generated-docs/extract --json=../../generated-docs/core/imodeljs-backend/file.json --tsIndexFile=./imodeljs-backend.ts --onlyJson",
    "copy:assets": "cpx \"./src/assets/**/*\" ./lib/assets",
    "copy:test-assets": "cpx \"./src/test/assets/**/*\" ./lib/test/assets",
    "cover": "nyc npm test",
    "cover:integration": "nyc npm run test:integration",
    "extract-api": "betools extract-api --entry=imodeljs-backend",
    "lint": "eslint ./src/**/*.ts 1>&2",
    "pretest": "cpx ./src/test/logging.config.json ./lib/test",
    "test": "betools test --offline=\"mock\" --grep=\"#integration|#WebGLPerformance\" --invert",
    "test:integration": "npm run pretest && betools test --testDir=\"./lib/test/integration\"",
    "perftest:pre": "npm run pretest && cpx \"./src/perftest/*.json\" ./lib/perftest",
    "perftest": "npm run perftest:crud && npm run perftest:cs && npm run perftest:elAspect && npm run perftest:schema",
    "perftest:crud": "npm run perftest:pre && betools test --testDir=\"./lib/perftest\" --timeout=999999999 --grep PerformanceElementsTests",
    "perftest:cs": "npm run perftest:pre && betools test --testDir=\"./lib/perftest\" --timeout=999999999 --grep ImodelChangesetPerformance",
    "perftest:elAspect": "npm run perftest:pre && betools test --testDir=\"./lib/perftest\" --timeout=999999999 --grep ElementAspectPerformance",
    "perftest:schema": "npm run perftest:pre && betools test --testDir=\"./lib/perftest\" --timeout=999999999 --grep SchemaDesignPerf",
    "copy:ios-test-assets": "cpx \"./src/test/assets/**/*\" ./lib/test/ios/webpack/assets && cpx \"./lib/assets/**/*\" ./lib/test/ios/webpack/assets",
    "build:imodeljs-backend-test-app": "xcrun xcodebuild build-for-testing -configuration Debug -sdk iphoneos -workspace ./src/test/ios/imodeljs-backend-test-app.xcworkspace -scheme imodeljs-backend-test-app -derivedDataPath ./lib/test/ios/DerivedData -allowProvisioningUpdates",
    "webpack:imodeljs-test": "npm run copy:ios-test-assets && cpx ./src/test/ios/config/ignoreTest.js ./lib/test && cpx ./src/test/ios/runMochaTestsDirectly.js ./lib/test && node ./src/test/ios/scripts/generateTestBarrel.js ./lib/test ./lib/test/ios-test-barrel.js && webpack --target=webworker --config=./src/test/ios/config/mobile.webpack.config.js",
    "install-ios-lib": "node ./src/test/ios/scripts/installIosNativeLib.js",
    "build:ios-test": "npm run install-ios-lib && npm run webpack:imodeljs-test && npm run build:imodeljs-backend-test-app"
  },
  "repository": {
    "type": "git",
    "url": "https://github.com/imodeljs/imodeljs/tree/master/core/backend"
  },
  "keywords": [
    "Bentley",
    "BIM",
    "iModel"
  ],
  "author": {
    "name": "Bentley Systems, Inc.",
    "url": "http://www.bentley.com"
  },
  "peerDependencies": {
    "@bentley/bentleyjs-core": "^2.5.0-dev.15",
    "@bentley/ecschema-metadata": "2.5.0-dev.15",
    "@bentley/frontend-authorization-client": "^2.5.0-dev.15",
    "@bentley/geometry-core": "^2.5.0-dev.15",
    "@bentley/imodelhub-client": "^2.5.0-dev.15",
    "@bentley/itwin-client": "^2.5.0-dev.15",
    "@bentley/backend-itwin-client": "^2.5.0-dev.15",
    "@bentley/imodeljs-common": "^2.5.0-dev.15",
    "@bentley/rbac-client": "^2.5.0-dev.15"
  },
  "//devDependencies": [
    "NOTE: All peerDependencies should also be listed as devDependencies since peerDependencies are not considered by npm install",
    "NOTE: All tools used by scripts in this package must be listed as devDependencies"
  ],
  "devDependencies": {
    "@bentley/bentleyjs-core": "2.5.0-dev.15",
    "@bentley/build-tools": "2.5.0-dev.15",
    "@bentley/config-loader": "2.5.0-dev.15",
    "@bentley/ecschema-metadata": "2.5.0-dev.15",
    "@bentley/frontend-authorization-client": "2.5.0-dev.15",
    "@bentley/geometry-core": "2.5.0-dev.15",
    "@bentley/imodelhub-client": "2.5.0-dev.15",
    "@bentley/itwin-client": "2.5.0-dev.15",
    "@bentley/backend-itwin-client": "2.5.0-dev.15",
    "@bentley/imodeljs-common": "2.5.0-dev.15",
    "@bentley/oidc-signin-tool": "2.5.0-dev.15",
    "@bentley/perf-tools": "2.5.0-dev.15",
    "@bentley/rbac-client": "2.5.0-dev.15",
    "@types/chai": "^4.1.4",
    "@types/chai-as-promised": "^7",
    "@types/deep-assign": "^0.1.0",
    "@types/formidable": "^1.0.31",
    "@types/fs-extra": "^4.0.7",
    "@types/glob": "^5.0.35",
    "@types/js-base64": "^2.3.1",
    "@types/lru-cache": "^5.1.0",
    "@types/mocha": "^5.2.5",
    "@types/multiparty": "^0.0.31",
    "@types/node": "10.14.1",
    "@types/semver": "^5.5.0",
    "@types/ws": "^6.0.4",
    "chai": "^4.1.2",
    "chai-as-promised": "^7",
    "cpx": "^1.5.0",
    "eslint": "^6.8.0",
    "event-stream": "~4.0.1",
    "mocha": "^5.2.0",
    "null-loader": "^0.1.1",
    "nyc": "^14.0.0",
    "rimraf": "^3.0.2",
    "source-map-loader": "^1.0.0",
    "source-map-support": "^0.5.6",
    "ts-node": "^7.0.1",
    "typescript": "~3.7.4",
    "webpack": "4.42.0"
  },
  "dependencies": {
<<<<<<< HEAD
    "@bentley/imodeljs-native": "2.5.5",
    "@bentley/context-registry-client": "2.5.0-dev.14",
=======
    "@bentley/imodeljs-native": "2.5.4",
    "@bentley/context-registry-client": "2.5.0-dev.15",
>>>>>>> 323d61a4
    "@azure/storage-blob": "10.4.0",
    "deep-assign": "^2.0.0",
    "form-data": "^2.3.2",
    "fs-extra": "^8.1.0",
    "glob": "^7.1.2",
    "js-base64": "^2.4.5",
    "multiparty": "^4.2.1",
    "semver": "^5.5.0",
    "ws": "^7.2.0",
    "@openid/appauth": "^1.2.6",
    "username": "^5.1.0",
    "open": "^7.0.0"
  },
  "nyc": {
    "nycrc-path": "./node_modules/@bentley/build-tools/.nycrc"
  },
  "eslintConfig": {
    "extends": "./node_modules/@bentley/build-tools/.eslintrc.js"
  }
}<|MERGE_RESOLUTION|>--- conflicted
+++ resolved
@@ -104,13 +104,8 @@
     "webpack": "4.42.0"
   },
   "dependencies": {
-<<<<<<< HEAD
     "@bentley/imodeljs-native": "2.5.5",
-    "@bentley/context-registry-client": "2.5.0-dev.14",
-=======
-    "@bentley/imodeljs-native": "2.5.4",
     "@bentley/context-registry-client": "2.5.0-dev.15",
->>>>>>> 323d61a4
     "@azure/storage-blob": "10.4.0",
     "deep-assign": "^2.0.0",
     "form-data": "^2.3.2",
