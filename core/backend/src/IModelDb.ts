/*---------------------------------------------------------------------------------------------
* Copyright (c) 2018 Bentley Systems, Incorporated. All rights reserved.
* Licensed under the MIT License. See LICENSE.md in the project root for license terms.
*--------------------------------------------------------------------------------------------*/
/** @module iModels */
import { ActivityLoggingContext, BeEvent, BentleyStatus, DbResult, GuidString, Id64, Id64Arg, Id64Set, Id64String, JsonUtils, Logger, OpenMode } from "@bentley/bentleyjs-core";
import { AccessToken } from "@bentley/imodeljs-clients";
import {
  AxisAlignedBox3d, CategorySelectorProps, Code, CodeSpec, CreateIModelProps, DisplayStyleProps, EcefLocation,
  ElementAspectProps, ElementLoadProps, ElementProps, EntityMetaData, EntityProps, EntityQueryParams,
  FilePropertyProps, FontMap, FontMapProps, FontProps, IModel, IModelError, IModelNotFoundResponse, IModelProps,
  IModelStatus, IModelToken, IModelVersion, ModelProps, ModelSelectorProps, PropertyCallback, SheetProps,
  SnapRequestProps, SnapResponseProps, ThumbnailProps, TileTreeProps, ViewDefinitionProps, ViewQueryParams,
  ViewStateData,
} from "@bentley/imodeljs-common";
import * as path from "path";
import { BriefcaseEntry, BriefcaseId, BriefcaseManager, KeepBriefcase } from "./BriefcaseManager";
import { ClassRegistry, MetaDataRegistry } from "./ClassRegistry";
import { CodeSpecs } from "./CodeSpecs";
import { ConcurrencyControl } from "./ConcurrencyControl";
import { ECSqlStatement, ECSqlStatementCache } from "./ECSqlStatement";
import { Element, Subject } from "./Element";
import { ElementAspect } from "./ElementAspect";
import { Entity } from "./Entity";
import { ErrorStatusOrResult, NativeDgnDb, SnapRequest, TxnIdString } from "./imodeljs-native-platform-api";
import { IModelJsFs } from "./IModelJsFs";
import { Relationships, Relationship, RelationshipProps } from "./Relationship";
import { Model } from "./Model";
import { NativePlatformRegistry } from "./NativePlatformRegistry";
import { KnownLocations } from "./Platform";
import { CachedSqliteStatement, SqliteStatement, SqliteStatementCache } from "./SqliteStatement";
import { SheetViewDefinition, ViewDefinition } from "./ViewDefinition";

/** @hidden */
const loggingCategory = "imodeljs-backend.IModelDb";

/** The signature of a function that can supply a description of local Txns in the specified briefcase up to and including the specified endTxnId. */
export type ChangeSetDescriber = (endTxnId: TxnIdString) => string;

/** Operations allowed when synchronizing changes between the IModelDb and the iModel Hub */
export enum SyncMode { FixedVersion = 1, PullOnly = 2, PullAndPush = 3 }

/** Mode to access the IModelDb */
export enum AccessMode { Shared = 1, Exclusive = 2 }

/** Additional options for exclusive access to IModelDb  */
export enum ExclusiveAccessOption {
  /** Create or acquire a new briefcase every time the open call is made */
  CreateNewBriefcase = 1,

  /** Try and reuse an previously open briefcase every time the open call is made */
  TryReuseOpenBriefcase = 2,
}

/** Parameters to open an IModelDb */
export class OpenParams {
  // Constructor
  public constructor(
    /** Mode to Open the IModelDb */
    public readonly openMode: OpenMode,

    /** Mode to access the IModelDb */
    public readonly accessMode?: AccessMode,

    /** Operations allowed when synchronizing changes between the IModelDb and IModelHub */
    public readonly syncMode?: SyncMode,

    /** Additional hint for exclusive access to either create a new briefcase or try and reuse a previously opened briefcase */
    public readonly exclusiveAccessOption?: ExclusiveAccessOption,

  ) {
    this.validate();
  }

  /** Returns true if the open params open a standalone Db */
  public get isStandalone(): boolean { return this.accessMode === undefined || this.syncMode === undefined; }

  private validate() {
    if (this.isStandalone && !(this.accessMode === undefined && this.syncMode === undefined))
      throw new IModelError(BentleyStatus.ERROR, "Invalid parameters - only openMode can be defined if opening a standalone Db");

    if (this.openMode === OpenMode.Readonly && this.syncMode && this.syncMode !== SyncMode.FixedVersion) {
      throw new IModelError(BentleyStatus.ERROR, "Cannot pull changes into a ReadOnly IModel");
    }

    if (this.syncMode === SyncMode.PullAndPush && this.accessMode === AccessMode.Shared) {
      throw new IModelError(BentleyStatus.ERROR, "Pushing changes from a shared IModelDb is not supported");
    }

    if (this.accessMode === AccessMode.Shared && this.exclusiveAccessOption === ExclusiveAccessOption.CreateNewBriefcase) {
      throw new IModelError(BentleyStatus.ERROR, "Accessing a shared IModelDb (i.e., setting AccessMode.Shared) implies that the briefcase would be reused if possible (i.e., need to pass BriefcaseOption.TryReuse)");
    }
  }

  /** Create parameters to open the Db as of a fixed version in a readonly mode */
  public static fixedVersion(accessMode: AccessMode = AccessMode.Shared, exclusiveAccessOption: ExclusiveAccessOption = ExclusiveAccessOption.TryReuseOpenBriefcase): OpenParams { return new OpenParams(OpenMode.Readonly, accessMode, SyncMode.FixedVersion, exclusiveAccessOption); }

  /** Create parameters to open the Db to allow only pulls from the Hub */
  public static pullOnly(accessMode: AccessMode = AccessMode.Exclusive, exclusiveAccessOption: ExclusiveAccessOption = ExclusiveAccessOption.TryReuseOpenBriefcase): OpenParams { return new OpenParams(OpenMode.ReadWrite, accessMode, SyncMode.PullOnly, exclusiveAccessOption); }

  /** Create parameters to open the Db to make edits and push changes to the Hub */
  public static pullAndPush(exclusiveAccessOption: ExclusiveAccessOption = ExclusiveAccessOption.TryReuseOpenBriefcase): OpenParams { return new OpenParams(OpenMode.ReadWrite, AccessMode.Exclusive, SyncMode.PullAndPush, exclusiveAccessOption); }

  /** Create parameters to open a standalone Db */
  public static standalone(openMode: OpenMode) { return new OpenParams(openMode); }

  /** Returns true if equal and false otherwise */
  public equals(other: OpenParams) {
    return other.accessMode === this.accessMode && other.openMode === this.openMode && other.syncMode === this.syncMode && other.exclusiveAccessOption === this.exclusiveAccessOption;
  }
}

/**
 * Represents a physical copy (a briefcase) of an iModel that can be accessed as a file on the local computer.
 *
 * IModelDb raises a set of events to allow apps and subsystems to track IModelDb object life cycle, including [[onOpen]] and [[onOpened]].
 * @see [learning about IModelDb]($docs/learning/backend/IModelDb.md)
 */
export class IModelDb extends IModel {
  public static readonly defaultLimit = 1000; // default limit for batching queries
  public static readonly maxLimit = 10000; // maximum limit for batching queries
  private static _accessTokens?: Map<string, AccessToken>;
  /** Event called after a changeset is applied to this IModelDb. */
  public readonly onChangesetApplied = new BeEvent<() => void>();
  public readonly models = new IModelDb.Models(this);
  public readonly elements = new IModelDb.Elements(this);
  public readonly views = new IModelDb.Views(this);
  public readonly tiles = new IModelDb.Tiles(this);
  public readonly txns = new TxnManager(this);
  private _linkTableRelationships?: Relationships;
  private readonly _statementCache = new ECSqlStatementCache();
  private readonly _sqliteStatementCache = new SqliteStatementCache();
  private _codeSpecs?: CodeSpecs;
  private _classMetaDataRegistry?: MetaDataRegistry;
  private _concurrency?: ConcurrencyControl;
  protected _fontMap?: FontMap;
  private readonly _snaps = new Map<string, SnapRequest>();

  public readFontJson(): string { return this.nativeDb.readFontMap(); }
  public get fontMap(): FontMap { return this._fontMap || (this._fontMap = new FontMap(JSON.parse(this.readFontJson()) as FontMapProps)); }
  public embedFont(prop: FontProps): FontProps { this._fontMap = undefined; return JSON.parse(this.nativeDb.embedFont(JSON.stringify(prop))) as FontProps; }

  /** Get the parameters used to open this iModel */
  public readonly openParams: OpenParams;

  /** Event raised just before an IModelDb is opened.
   *
   * **Example:**
   * ``` ts
   * [[include:IModelDb.onOpen]]
   * ```
   */
  public static readonly onOpen = new BeEvent<(_accessToken: AccessToken, _contextId: string, _iModelId: string, _openParams: OpenParams, _version: IModelVersion, _activityId: ActivityLoggingContext) => void>();

  /** Event raised just after an IModelDb is opened.
   * @note This event is *not* raised for standalone IModelDbs.
   *
   * **Example:**
   * ``` ts
   * [[include:IModelDb.onOpened]]
   * ```
   */
  public static readonly onOpened = new BeEvent<(_imodelDb: IModelDb, _activityId: ActivityLoggingContext) => void>();
  /** Event raised just before an IModelDb is created in iModelHub. This event is raised only for iModel access initiated by this app only. This event is not raised for standalone IModelDbs. */
  public static readonly onCreate = new BeEvent<(_accessToken: AccessToken, _contextId: string, _args: CreateIModelProps) => void>();
  /** Event raised just after an IModelDb is created in iModelHub. This event is raised only for iModel access initiated by this app only. This event is not raised for standalone IModelDbs. */
  public static readonly onCreated = new BeEvent<(_imodelDb: IModelDb) => void>();

  private _briefcase?: BriefcaseEntry;

  /** @hidden */
  public get briefcase(): BriefcaseEntry { return this._briefcase!; }

  /** Check if this iModel has been opened read-only or not. */
  public get isReadonly(): boolean { return this.openParams.openMode === OpenMode.Readonly; }

  private constructor(briefcaseEntry: BriefcaseEntry, iModelToken: IModelToken, openParams: OpenParams) {
    super(iModelToken);
    this.openParams = openParams;
    this.setupBriefcaseEntry(briefcaseEntry);
    this.initializeIModelDb();
  }

  private initializeIModelDb() {
    const props = JSON.parse(this.nativeDb.getIModelProps()) as IModelProps;
    const name = props.rootSubject ? props.rootSubject.name : path.basename(this.briefcase.pathname);
    super.initialize(name, props);
  }

  private static constructIModelDb(briefcaseEntry: BriefcaseEntry, openParams: OpenParams, contextId?: string): IModelDb {
    if (briefcaseEntry.iModelDb)
      return briefcaseEntry.iModelDb; // If there's an IModelDb already associated with the briefcase, that should be reused.
    const iModelToken = new IModelToken(briefcaseEntry.getKey(), contextId, briefcaseEntry.iModelId, briefcaseEntry.currentChangeSetId, openParams.openMode);
    return new IModelDb(briefcaseEntry, iModelToken, openParams);
  }

  /**
   * Get the AccessToken that is considered to be the owner of a local IModelDb.
   * Note: Call this only for IModels that are known to have been opened during the current session using [[IModelDb.open]].
   * @param iModelId The IModelID of an open IModelDb
   * @throws [[IModelError]] with [[IModelStatus.NotFound]] if no AccessToken is registered for the specified IModel. That could happen if the IModel is not currently open.
   */
  public static getAccessToken(iModelId: string): AccessToken {
    if (IModelDb._accessTokens === undefined)
      throw new IModelError(IModelStatus.NotFound, "Undefined", Logger.logWarning, loggingCategory);
    const token: AccessToken | undefined = IModelDb._accessTokens.get(iModelId);
    if (token === undefined)
      throw new IModelError(IModelStatus.NotFound, "AccessToken not found", Logger.logWarning, loggingCategory);
    return token;
  }

  private static setFirstAccessToken(iModelId: string, accessToken: AccessToken) {
    if (IModelDb._accessTokens === undefined)
      IModelDb._accessTokens = new Map<string, AccessToken>();
    if (IModelDb._accessTokens.get(iModelId) === undefined)
      IModelDb._accessTokens.set(iModelId, accessToken);
  }

  /**
   * Change the AccessToken that should be considered the owner of the local IModelDb.
   * @param iModelId iModelId The IModelID of an open IModelDb
   * @param accessToken The AccessToken that should be considered the owner of the local IModelDb.
   */
  public static updateAccessToken(iModelId: string, accessToken: AccessToken) {
    if (IModelDb._accessTokens !== undefined)
      IModelDb._accessTokens.delete(iModelId);
    IModelDb.setFirstAccessToken(iModelId, accessToken);
  }

  /**
   * Create a standalone local Db.
   * @param fileName The name for the iModel
   * @param args The parameters that define the new iModel
   */
  public static createStandalone(fileName: string, args: CreateIModelProps): IModelDb {
    const briefcaseEntry: BriefcaseEntry = BriefcaseManager.createStandalone(fileName, args);
    // Logger.logTrace(loggingCategory, "IModelDb.createStandalone", loggingCategory, () => ({ pathname }));
    return IModelDb.constructIModelDb(briefcaseEntry, OpenParams.standalone(briefcaseEntry.openParams!.openMode!));
  }

  /** Create an iModel on iModelHub */
  public static async create(activity: ActivityLoggingContext, accessToken: AccessToken, contextId: string, fileName: string, args: CreateIModelProps): Promise<IModelDb> {
    activity.enter();
    IModelDb.onCreate.raiseEvent(accessToken, contextId, args);
    const iModelId: string = await BriefcaseManager.create(activity, accessToken, contextId, fileName, args);
    return IModelDb.open(activity, accessToken, contextId, iModelId);
  }

  /** Open an iModel from a local file.
   * @param pathname The pathname of the iModel
   * @param openMode Open mode for database
   * @param enableTransactions Enable tracking of transactions in this standalone iModel
   * @throws [[IModelError]]
   */
  public static openStandalone(pathname: string, openMode: OpenMode = OpenMode.ReadWrite, enableTransactions: boolean = false): IModelDb {
    const briefcaseEntry: BriefcaseEntry = BriefcaseManager.openStandalone(pathname, openMode, enableTransactions);
    return IModelDb.constructIModelDb(briefcaseEntry, OpenParams.standalone(openMode));
  }

  /**
   * Open an iModel from iModelHub. IModelDb files are cached locally. The requested version may be downloaded from iModelHub to the
   * cache, or a previously downloaded version re-used from the cache - this behavior can optionally be configured through OpenParams.
   * Every open call must be matched with a call to close the IModelDb.
   * @param accessToken Delegation token of the authorized user.
   * @param contextId Id of the Connect Project or Asset containing the iModel
   * @param iModelId Id of the iModel
   * @param version Version of the iModel to open
   * @param openParams Parameters to open the iModel
   */
  public static async open(activity: ActivityLoggingContext, accessToken: AccessToken, contextId: string, iModelId: string, openParams: OpenParams = OpenParams.pullAndPush(), version: IModelVersion = IModelVersion.latest()): Promise<IModelDb> {
    activity.enter();
    IModelDb.onOpen.raiseEvent(accessToken, contextId, iModelId, openParams, version, activity);
    const briefcaseEntry: BriefcaseEntry = await BriefcaseManager.open(activity, accessToken, contextId, iModelId, openParams, version);
    activity.enter();
    const imodelDb = IModelDb.constructIModelDb(briefcaseEntry, openParams, contextId);
    IModelDb.setFirstAccessToken(imodelDb.briefcase.iModelId, accessToken);
    IModelDb.onOpened.raiseEvent(imodelDb, activity);
    Logger.logTrace(loggingCategory, "IModelDb.open", () => ({ ...imodelDb._token, ...openParams }));
    return imodelDb;
  }

  /**
   * Close this standalone iModel, if it is currently open
   * @throws IModelError if the iModel is not open, or is not standalone
   */
  public closeStandalone(): void {
    if (!this.briefcase)
      throw this.newNotOpenError();
    if (!this.briefcase.isStandalone)
      throw new IModelError(BentleyStatus.ERROR, "Cannot use IModelDb.closeStandalone() to close a non-standalone iModel. Use IModelDb.close() instead");

    try {
      BriefcaseManager.closeStandalone(this.briefcase);
    } catch (error) {
      throw error;
    } finally {
      this.clearBriefcaseEntry();
    }
  }

  /**
   * Close this iModel, if it is currently open.
   * @param accessToken Delegation token of the authorized user.
   * @param keepBriefcase Hint to discard or keep the briefcase for potential future use.
   * @throws IModelError if the iModel is not open, or is really a standalone iModel
   */
  public async close(activity: ActivityLoggingContext, accessToken: AccessToken, keepBriefcase: KeepBriefcase = KeepBriefcase.Yes): Promise<void> {
    if (!this.briefcase)
      throw this.newNotOpenError();
    if (this.briefcase.isStandalone)
      throw new IModelError(BentleyStatus.ERROR, "Cannot use IModelDb.close() to close a standalone iModel. Use IModelDb.closeStandalone() instead");

    try {
      await BriefcaseManager.close(activity, accessToken, this.briefcase, keepBriefcase);
    } catch (error) {
      throw error;
    } finally {
      activity.enter();
      this.clearBriefcaseEntry();
    }
  }

  private forwardChangesetApplied() { this.onChangesetApplied.raiseEvent(); }

  private setupBriefcaseEntry(briefcaseEntry: BriefcaseEntry) {
    briefcaseEntry.iModelDb = this;
    briefcaseEntry.onBeforeClose.addListener(this.onBriefcaseCloseHandler, this);
    briefcaseEntry.onBeforeVersionUpdate.addListener(this.onBriefcaseVersionUpdatedHandler, this);
    briefcaseEntry.onChangesetApplied.addListener(this.forwardChangesetApplied, this);
    this._briefcase = briefcaseEntry;
  }

  private clearBriefcaseEntry(): void {
    const briefcaseEntry = this.briefcase;
    briefcaseEntry.onBeforeClose.removeListener(this.onBriefcaseCloseHandler, this);
    briefcaseEntry.onBeforeVersionUpdate.removeListener(this.onBriefcaseVersionUpdatedHandler, this);
    briefcaseEntry.onChangesetApplied.removeListener(this.forwardChangesetApplied, this);
    briefcaseEntry.iModelDb = undefined;
    this._briefcase = undefined;
  }

  private onBriefcaseCloseHandler() {
    this.onBeforeClose.raiseEvent();
    this.clearStatementCache();
    this.clearSqliteStatementCache();
  }

  private onBriefcaseVersionUpdatedHandler() { this.iModelToken.changeSetId = this.briefcase.changeSetId; }

  /** Event called when the iModel is about to be closed */
  public readonly onBeforeClose = new BeEvent<() => void>();

  /** Get the in-memory handle of the native Db */
  public get nativeDb(): NativeDgnDb { return this.briefcase.nativeDb; }

  /** Get the briefcase Id of this iModel */
  public getBriefcaseId(): BriefcaseId { return new BriefcaseId(this.briefcase === undefined ? BriefcaseId.Illegal : this.briefcase.briefcaseId); }

  /** Returns a new IModelError with errorNumber, message, and meta-data set properly for a *not open* error.
   * @hidden
   */
  public newNotOpenError() {
    return new IModelError(IModelStatus.NotOpen, "IModelDb not open" + this.name, Logger.logError, loggingCategory, () => ({ iModelId: this.iModelToken.iModelId }));
  }

  /** Get a prepared ECSQL statement - may require preparing the statement, if not found in the cache.
   * @param ecsql The ECSQL statement to prepare
   * @returns the prepared statement
   * @throws IModelError if the statement cannot be prepared. Normally, prepare fails due to ECSQL syntax errors or references to tables or properties that do not exist. The error.message property will describe the property.
   */
  private getPreparedStatement(ecsql: string): ECSqlStatement {
    const cachedStatement = this._statementCache.find(ecsql);
    if (cachedStatement !== undefined && cachedStatement.useCount === 0) {  // we can only recycle a previously cached statement if nobody is currently using it.
      cachedStatement.useCount++;
      return cachedStatement.statement;
    }

    this._statementCache.removeUnusedStatementsIfNecessary();
    const stmt = this.prepareStatement(ecsql);
    this._statementCache.add(ecsql, stmt);
    return stmt;
  }

  /** Use a prepared ECSQL statement. This function takes care of preparing the statement and then releasing it.
   *
   * As preparing statements can be costly, they get cached. When calling this method again with the same ECSQL,
   * the already prepared statement from the cache will be reused.
   *
   * See also:
   * - [ECSQL Overview]($docs/learning/backend/ExecutingECSQL)
   * - [Code Examples]($docs/learning/backend/ECSQLCodeExamples)
   *
   * @param ecsql The ECSQL statement to execute
   * @param callback the callback to invoke on the prepared statement
   * @returns the value returned by cb
   */
  public withPreparedStatement<T>(ecsql: string, callback: (stmt: ECSqlStatement) => T): T {
    const stmt = this.getPreparedStatement(ecsql);
    try {
      const val = callback(stmt);
      this._statementCache.release(stmt);
      return val;
    } catch (err) {
      this._statementCache.release(stmt); // always release statement
      Logger.logError(loggingCategory, err.toString());
      throw err;
    }
  }

  /** Execute a query against this IModelDb.
   * The result of the query is returned as an array of JavaScript objects where every array element represents an
   * [ECSQL row]($docs/learning/ECSQLRowFormat).
   *
   * See also:
   * - [ECSQL Overview]($docs/learning/backend/ExecutingECSQL)
   * - [Code Examples]($docs/learning/backend/ECSQLCodeExamples)
   *
   * @param ecsql The ECSQL SELECT statement to execute
   * @param bindings The values to bind to the parameters (if the ECSQL has any).
   * Pass an *array* of values if the parameters are *positional*.
   * Pass an *object of the values keyed on the parameter name* for *named parameters*.
   * The values in either the array or object must match the respective types of the parameters.
   * See "[iModel.js Types used in ECSQL Parameter Bindings]($docs/learning/ECSQLParameterTypes)" for details.
   * @returns Returns the query result as an array of the resulting rows or an empty array if the query has returned no rows.
   * See [ECSQL row format]($docs/learning/ECSQLRowFormat) for details about the format of the returned rows.
   * @throws [IModelError]($common) If the statement is invalid
   */
  public executeQuery(ecsql: string, bindings?: any[] | object): any[] {
    return this.withPreparedStatement(ecsql, (stmt: ECSqlStatement) => {
      if (bindings)
        stmt.bindValues(bindings);
      const rows: any[] = [];
      while (DbResult.BE_SQLITE_ROW === stmt.step()) {
        rows.push(stmt.getRow());
        if (rows.length >= IModelDb.maxLimit)
          break; // don't let a "rogue" query consume too many resources
      }
      return rows;
    });
  }

  /** Use a prepared SQLite SQL statement. This function takes care of preparing the statement and then releasing it.
   *
   * As preparing statements can be costly, they get cached. When calling this method again with the same ECSQL,
   * the already prepared statement from the cache will be reused.
   *
   * @param sql The SQLite SQL statement to execute
   * @param callback the callback to invoke on the prepared statement
   * @returns the value returned by cb
   */
  public withPreparedSqliteStatement<T>(sql: string, callback: (stmt: SqliteStatement) => T): T {
    const stmt = this.getPreparedSqlStatement(sql);
    try {
      const val = callback(stmt);
      this._sqliteStatementCache.release(stmt);
      return val;
    } catch (err) {
      this._sqliteStatementCache.release(stmt); // always release statement
      Logger.logError(loggingCategory, err.toString());
      throw err;
    }
  }

  /** Prepare an SQLite SQL statement.
   * @param sql The SQLite SQL statement to prepare
   * @throws [[IModelError]] if there is a problem preparing the statement.
   */
  public prepareSqliteStatement(sql: string): SqliteStatement {
    const stmt = new SqliteStatement();
    stmt.prepare(this.briefcase.nativeDb, sql);
    return stmt;
  }

  /** Get a prepared SQLite SQL statement - may require preparing the statement, if not found in the cache.
   * @param sql The SQLite SQL statement to prepare
   * @returns the prepared statement
   * @throws IModelError if the statement cannot be prepared. Normally, prepare fails due to SQL syntax errors or references to tables or properties that do not exist. The error.message property will describe the property.
   */
  private getPreparedSqlStatement(sql: string): SqliteStatement {
    const cachedStatement: CachedSqliteStatement | undefined = this._sqliteStatementCache.find(sql);
    if (cachedStatement !== undefined && cachedStatement.useCount === 0) {  // we can only recycle a previously cached statement if nobody is currently using it.
      cachedStatement.useCount++;
      return cachedStatement.statement;
    }

    this._statementCache.removeUnusedStatementsIfNecessary();
    const stmt: SqliteStatement = this.prepareSqliteStatement(sql);
    this._sqliteStatementCache.add(sql, stmt);
    return stmt;
  }

  /**
   * Query for a set of entity ids, given an EntityQueryParams
   * @param params the EntityQueryParams for query
   * @returns an Id64Set with results of query
   *
   * *Example:*
   * ``` ts
   * [[include:ECSQL-backend-queries.select-element-by-code-value-using-queryEntityIds]]
   * ```
   */
  public queryEntityIds(params: EntityQueryParams): Id64Set {
    let sql = "SELECT ECInstanceId FROM ";
    if (params.only)
      sql += "ONLY ";
    sql += params.from;
    if (params.where) sql += " WHERE " + params.where;
    if (typeof params.limit === "number" && params.limit > 0) sql += " LIMIT " + params.limit;
    if (typeof params.offset === "number" && params.offset > 0) sql += " OFFSET " + params.offset;
    if (params.orderBy) sql += " ORDER BY " + params.orderBy;

    const ids = new Set<string>();
    this.withPreparedStatement(sql, (stmt) => {
      for (const row of stmt) {
        if (row.id !== undefined)
          ids.add(row.id);
      }
    });
    return ids;
  }

  /** Empty the [ECSqlStatementCache]($backend) for this iModel. */
  public clearStatementCache(): void { this._statementCache.clear(); }

  /** Empty the [SqliteStatementCache]($backend) for this iModel. */
  public clearSqliteStatementCache(): void { this._sqliteStatementCache.clear(); }

  /** Get the GUID of this iModel.  */
  public getGuid(): GuidString { return this.nativeDb.getDbGuid(); }

  /** Set the GUID of this iModel. */
  public setGuid(guid: GuidString): DbResult { return this.nativeDb.setDbGuid(guid); }

  /** Update the project extents for this iModel.
   * <p><em>Example:</em>
   * ``` ts
   * [[include:IModelDb.updateProjectExtents]]
   * ```
   */
  public updateProjectExtents(newExtents: AxisAlignedBox3d) {
    this.projectExtents = newExtents;
    this.updateIModelProps();
  }

  /** Update the [EcefLocation]($docs/learning/glossary#eceflocation) of this iModel.  */
  public updateEcefLocation(ecef: EcefLocation) {
    this.setEcefLocation(ecef);
    this.updateIModelProps();
  }

  /** Update the IModelProps of this iModel in the database. */
  public updateIModelProps() { this.nativeDb.updateIModelProps(JSON.stringify(this.toJSON())); }

  /**
   * Commit pending changes to this iModel.
   * @note If this IModelDb is connected to an iModel, then you must call [[ConcurrencyControl.request]] before attempting to save changes.
   * @param _description Optional description of the changes
   * @throws [[IModelError]] if there is a problem saving changes or if there are pending, un-processed lock or code requests.
   */
  public saveChanges(description?: string) {
    if (this.openParams.openMode === OpenMode.Readonly)
      throw new IModelError(IModelStatus.ReadOnly, "IModelDb was opened read-only", Logger.logError);

    // TODO: this.Txns.onSaveChanges => validation, rules, indirect changes, etc.
    this.concurrencyControl.onSaveChanges();

    const stat = this.nativeDb.saveChanges(description);
    if (DbResult.BE_SQLITE_OK !== stat)
      throw new IModelError(stat, "Problem saving changes", Logger.logError);

    this.concurrencyControl.onSavedChanges();
  }

  /** Abandon pending changes in this iModel */
  public abandonChanges() {
    this.concurrencyControl.abandonRequest();
    this.nativeDb.abandonChanges();
  }

  /**
   * Pull and Merge changes from iModelHub
   * @param accessToken Delegation token of the authorized user.
   * @param version Version to pull and merge to.
   * @throws [[IModelError]] If the pull and merge fails.
   */
  public async pullAndMergeChanges(activity: ActivityLoggingContext, accessToken: AccessToken, version: IModelVersion = IModelVersion.latest()): Promise<void> {
    activity.enter();
    this.concurrencyControl.onMergeChanges();
    await BriefcaseManager.pullAndMergeChanges(activity, accessToken, this.briefcase, version);
    activity.enter();
    this.concurrencyControl.onMergedChanges();
    this._token.changeSetId = this.briefcase.changeSetId;
    this.initializeIModelDb();
  }

  /**
   * Push changes to iModelHub
   * @param accessToken Delegation token of the authorized user.
   * @param describer A function that returns a description of the changeset. Defaults to the combination of the descriptions of all local Txns.
   * @throws [[IModelError]] If the pull and merge fails.
   */
  public async pushChanges(activity: ActivityLoggingContext, accessToken: AccessToken, describer?: ChangeSetDescriber): Promise<void> {
    activity.enter();
    const description = describer ? describer(this.txns.getCurrentTxnId()) : this.txns.describeChangeSet();
    await BriefcaseManager.pushChanges(activity, accessToken, this.briefcase, description);
    activity.enter();
    this._token.changeSetId = this.briefcase.changeSetId;
    this.initializeIModelDb();
  }

  /**
   * Reverse a previously merged set of changes
   * @param accessToken Delegation token of the authorized user.
   * @param version Version to reverse changes to.
   * @throws [[IModelError]] If the reversal fails.
   */
  public async reverseChanges(activity: ActivityLoggingContext, accessToken: AccessToken, version: IModelVersion = IModelVersion.latest()): Promise<void> {
    await BriefcaseManager.reverseChanges(activity, accessToken, this.briefcase, version);
    activity.enter();
    this.initializeIModelDb();
  }

  /**
   * Reinstate a previously reversed set of changes
   * @param accessToken Delegation token of the authorized user.
   * @param version Version to reinstate changes to.
   * @throws [[IModelError]] If the reinstate fails.
   */
  public async reinstateChanges(activity: ActivityLoggingContext, accessToken: AccessToken, version: IModelVersion = IModelVersion.latest()): Promise<void> {
    await BriefcaseManager.reinstateChanges(activity, accessToken, this.briefcase, version);
    activity.enter();
    this.initializeIModelDb();
  }

  /** Set iModel as Master copy.
   * @param guid Optionally provide db guid. If its not provided the method would generate one.
   */
  public setAsMaster(guid?: GuidString): void {
    if (guid === undefined) {
      if (DbResult.BE_SQLITE_OK !== this.nativeDb.setAsMaster())
        throw new IModelError(IModelStatus.SQLiteError, "", Logger.logWarning, loggingCategory);
    } else {
      if (DbResult.BE_SQLITE_OK !== this.nativeDb.setAsMaster(guid!))
        throw new IModelError(IModelStatus.SQLiteError, "", Logger.logWarning, loggingCategory);
    }
  }

  /** Import an ECSchema. On success, the schema definition is stored in the iModel.
   * This method is asynchronous (must be awaited) because, in the case where this IModelId is a briefcase,
   * this method must first obtain the schema lock from the IModel server.
   * You must import a schema into an iModel before you can insert instances of the classes in that schema. See [[Element]]
   * @param schemaFileName  Full path to an ECSchema.xml file that is to be imported.
   * @throws IModelError if the schema lock cannot be obtained.
   * @see containsClass
   */
  public async importSchema(activity: ActivityLoggingContext, schemaFileName: string): Promise<void> {
    activity.enter();

    if (!this.briefcase)
      throw this.newNotOpenError();

    if (!this.briefcase.isStandalone) {
      await this.concurrencyControl.lockSchema(activity, IModelDb.getAccessToken(this.iModelToken.iModelId!));
      activity.enter();
    }
    const stat = this.briefcase.nativeDb.importSchema(schemaFileName);
    if (DbResult.BE_SQLITE_OK !== stat) {
      throw new IModelError(stat, "Error importing schema", Logger.logError, loggingCategory, () => ({ schemaFileName }));
    }
    if (!this.briefcase.isStandalone) {
      try {
        // The schema import logic and/or imported Domains may have created new elements and models.
        // Make sure we have the supporting locks and codes.
        await this.concurrencyControl.request(activity, IModelDb.getAccessToken(this.iModelToken.iModelId!));
      } catch (err) {
        activity.enter();
        this.abandonChanges();
        throw err;
      }
    }
  }

  /** Find an already open IModelDb. Used by the remoting logic.
   * @throws [[IModelError]] if an open IModelDb matching the token is not found.
   */
  public static find(iModelToken: IModelToken): IModelDb {
    // Logger.logTrace(loggingCategory, "Finding IModelDb", () => ({ iModelId: iModelToken.iModelId, changeSetId: iModelToken.changeSetId, key: iModelToken.key }));
    const briefcaseEntry = BriefcaseManager.findBriefcaseByToken(iModelToken);
    if (!briefcaseEntry || !briefcaseEntry.iModelDb) {
      Logger.logError(loggingCategory, "IModelDb not found", () => ({ iModelId: iModelToken.iModelId, changeSetId: iModelToken.changeSetId, key: iModelToken.key }));
      throw new IModelNotFoundResponse();
    }
    // Logger.logTrace(loggingCategory, "Found IModelDb", () => ({ iModelId: iModelToken.iModelId, changeSetId: iModelToken.changeSetId, key: iModelToken.key }));
    return briefcaseEntry.iModelDb;
  }

  /** Get the ClassMetaDataRegistry for this iModel. */
  public get classMetaDataRegistry(): MetaDataRegistry {
    if (this._classMetaDataRegistry === undefined) this._classMetaDataRegistry = new MetaDataRegistry();
    return this._classMetaDataRegistry;
  }

  /** Get the linkTableRelationships for this IModel */
  public get relationships(): Relationships { return this._linkTableRelationships || (this._linkTableRelationships = new Relationships(this)); }

  /** Get the ConcurrencyControl for this IModel. */
  public get concurrencyControl(): ConcurrencyControl { return (this._concurrency !== undefined) ? this._concurrency : (this._concurrency = new ConcurrencyControl(this)); }

  /** Get the CodeSpecs in this IModel. */
  public get codeSpecs(): CodeSpecs { return (this._codeSpecs !== undefined) ? this._codeSpecs : (this._codeSpecs = new CodeSpecs(this)); }

  /** @hidden */
  public insertCodeSpec(codeSpec: CodeSpec): Id64String {
    if (!this.briefcase) throw this.newNotOpenError();
    const { error, result } = this.nativeDb.insertCodeSpec(codeSpec.name, codeSpec.specScopeType, codeSpec.scopeReq);
    if (error) throw new IModelError(error.status, "inserting CodeSpec" + codeSpec, Logger.logWarning, loggingCategory);
    return Id64.fromJSON(result);
  }

  /** @hidden */
  public getElementPropertiesForDisplay(elementId: string): string {
    if (!this.briefcase)
      throw this.newNotOpenError();

    const { error, result: idHexStr } = this.nativeDb.getElementPropertiesForDisplay(elementId);
    if (error)
      throw new IModelError(error.status, error.message, Logger.logError, loggingCategory, () => ({ iModelId: this._token.iModelId, elementId }));

    return idHexStr!;
  }

  /** Prepare an ECSQL statement.
   * @param sql The ECSQL statement to prepare
   * @throws [[IModelError]] if there is a problem preparing the statement.
   */
  public prepareStatement(sql: string): ECSqlStatement {
    if (!this.briefcase)
      throw this.newNotOpenError();
    const stmt = new ECSqlStatement();
    stmt.prepare(this.nativeDb, sql);
    return stmt;
  }

  /** Construct an entity (Element or Model) from an iModel.
   * @throws [[IModelError]] if the entity cannot be constructed.
   */
  public constructEntity(props: EntityProps): Entity {
    const jsClass = this.getJsClass(props.classFullName);
    return new jsClass(props, this);
  }

  /** Get the JavaScript class that handles a given entity class.  */
  public getJsClass(classFullName: string): typeof Entity {
    try {
      return ClassRegistry.getClass(classFullName, this);
    } catch (err) {
      if (!ClassRegistry.isNotFoundError(err)) {
        Logger.logError(loggingCategory, err.toString());
        throw err;
      }

      this.loadMetaData(classFullName);
      return ClassRegistry.getClass(classFullName, this);
    }
  }

  /** Get metadata for a class. This method will load the metadata from the iModel into the cache as a side-effect, if necessary.
   * @throws [IModelError]($common) if the metadata cannot be found nor loaded.
   */
  public getMetaData(classFullName: string): EntityMetaData {
    let metadata = this.classMetaDataRegistry.find(classFullName);
    if (metadata === undefined) {
      this.loadMetaData(classFullName);
      metadata = this.classMetaDataRegistry.find(classFullName);
      if (metadata === undefined)
        throw ClassRegistry.makeMetaDataNotFoundError(classFullName); // do not log
    }
    return metadata;
  }

  /**
   * Invoke a callback on each property of the specified class, optionally including superclass properties.
   * @param iModel  The IModel that contains the schema
   * @param classFullName The full class name to load the metadata, if necessary
   * @param wantSuper If true, superclass properties will also be processed
   * @param func The callback to be invoked on each property
   * @param includeCustom If true, include custom-handled properties in the iteration. Otherwise, skip custom-handled properties.
   */
  public static forEachMetaData(iModel: IModelDb, classFullName: string, wantSuper: boolean, func: PropertyCallback, includeCustom: boolean) {
    const meta = iModel.getMetaData(classFullName); // will load if necessary
    for (const propName in meta.properties) {
      if (propName) {
        const propMeta = meta.properties[propName];
        if (includeCustom || !propMeta.isCustomHandled || propMeta.isCustomHandledOrphan)
          func(propName, propMeta);
      }
    }

    if (wantSuper && meta.baseClasses && meta.baseClasses.length > 0)
      meta.baseClasses.forEach((baseClass) => this.forEachMetaData(iModel, baseClass, true, func, includeCustom));
  }

  /*** @hidden */
  private loadMetaData(classFullName: string) {
    if (this.classMetaDataRegistry.find(classFullName))
      return;

    const className = classFullName.split(":");
    if (className.length !== 2)
      throw new IModelError(IModelStatus.BadArg, "Invalid classFullName", Logger.logError, loggingCategory, () => ({ iModelId: this._token.iModelId, classFullName }));

    const val = this.nativeDb.getECClassMetaData(className[0], className[1]);
    if (val.error)
      throw new IModelError(val.error.status, "Error getting class meta data", Logger.logError, loggingCategory, () => ({ iModelId: this._token.iModelId, classFullName }));

    const metaData = new EntityMetaData(JSON.parse(val.result!));
    this.classMetaDataRegistry.add(classFullName, metaData);

    // Recursive, to make sure that base classes are cached.
    if (metaData.baseClasses !== undefined && metaData.baseClasses.length > 0)
      metaData.baseClasses.forEach((baseClassName: string) => this.loadMetaData(baseClassName));
  }

  /** Query if this iModel contains the definition of the specified class.
   * @param classFullName The full name of the class, for example, SomeSchema:SomeClass
   * @returns true if the iModel contains the class definition or false if not.
   * @see importSchema
   */
  public containsClass(classFullName: string): boolean {
    const className = classFullName.split(":");
    return className.length === 2 && this.nativeDb.getECClassMetaData(className[0], className[1]).error === undefined;
  }

  /** Query a "file property" from this iModel, as a string.
   * @returns the property string or undefined if the property is not present.
   */
  public queryFilePropertyString(prop: FilePropertyProps): string | undefined { return this.nativeDb.queryFileProperty(JSON.stringify(prop), true) as string | undefined; }

  /** Query a "file property" from this iModel, as a blob.
   * @returns the property blob or undefined if the property is not present.
   */
  public queryFilePropertyBlob(prop: FilePropertyProps): Uint8Array | undefined { return this.nativeDb.queryFileProperty(JSON.stringify(prop), false) as Uint8Array | undefined; }

  /** Save a "file property" to this iModel
   * @param prop the FilePropertyProps that describes the new property
   * @param value either a string or a blob to save as the file property
   * @returns 0 if successful, status otherwise
   */
  public saveFileProperty(prop: FilePropertyProps, strValue: string | undefined, blobVal?: Uint8Array): DbResult { return this.nativeDb.saveFileProperty(JSON.stringify(prop), strValue, blobVal); }

  /** delete a "file property" from this iModel
   * @param prop the FilePropertyProps that describes the property
   * @returns 0 if successful, status otherwise
   */
  public deleteFileProperty(prop: FilePropertyProps): DbResult { return this.nativeDb.saveFileProperty(JSON.stringify(prop), undefined, undefined); }

  /** Query for the next available major id for a "file property" from this iModel.
   * @param prop the FilePropertyProps that describes the property
   * @returns the next available (that is, an unused) id for prop. If none are present, will return 0.
   */
  public queryNextAvailableFileProperty(prop: FilePropertyProps) { return this.nativeDb.queryNextAvailableFileProperty(JSON.stringify(prop)); }

<<<<<<< HEAD
  public requestSnap(activity: ActivityLoggingContext, connectionId: string, props: SnapRequestProps): Promise<SnapResponseProps> {
    activity.enter();
=======
  public async requestSnap(actx: ActivityLoggingContext, connectionId: string, props: SnapRequestProps): Promise<SnapResponseProps> {
    actx.enter();
>>>>>>> 925b4f9b
    let request = this._snaps.get(connectionId);
    if (undefined === request) {
      request = (new (NativePlatformRegistry.getNativePlatform()).SnapRequest()) as SnapRequest;
      this._snaps.set(connectionId, request);
    } else
      request.cancelSnap();

    return new Promise<SnapResponseProps>((resolve, reject) => {
      request!.doSnap(this.nativeDb, JsonUtils.toObject(props), (ret: ErrorStatusOrResult<IModelStatus, SnapResponseProps>) => {
        this._snaps.delete(connectionId);
        if (ret.error !== undefined)
          reject(new Error(ret.error.message));
        else
          resolve(ret.result);
      });
    });
  }

  /** Cancel a previously requested snap. */
  public cancelSnap(connectionId: string): void {
    const request = this._snaps.get(connectionId);
    if (undefined !== request) {
      request.cancelSnap();
      this._snaps.delete(connectionId);
    }
  }

  /** Load a file from the *Assets* directory of imodeljs-native
   * @param assetName The asset file name with path relative to the *Assets* directory.
   */
  public static loadNativeAsset(assetName: string): Uint8Array {
    const fileName = path.join(KnownLocations.nativeAssetsDir, assetName);
    return IModelJsFs.readFileSync(fileName) as Buffer;
  }

  /** Execute a test from native code
   * @param testName The name of the test
   * @param params parameters for the test
   * @hidden
   */
  public executeTest(testName: string, params: any): any { return JSON.parse(this.nativeDb.executeTest(testName, JSON.stringify(params))); }
}

export namespace IModelDb {

  /** The collection of models in an [[IModelDb]]. */
  export class Models {
    /** @hidden */
    public constructor(private _iModel: IModelDb) { }

    /** Get the Model with the specified identifier.
     * @param modelId The Model identifier.
     * @throws [[IModelError]]
     */
    public getModelProps(modelId: Id64String): ModelProps {
      const json = this.getModelJson(JSON.stringify({ id: modelId.toString() }));
      return JSON.parse(json) as ModelProps;
    }

    /** Get the Model with the specified identifier.
     * @param modelId The Model identifier.
     * @throws [[IModelError]]
     */
    public getModel<T extends Model>(modelId: Id64String): T { return this._iModel.constructEntity(this.getModelProps(modelId)) as T; }

    /**
     * Read the properties for a Model as a json string.
     * @param modelIdArg a json string with the identity of the model to load. Must have either "id" or "code".
     * @return a json string with the properties of the model.
     */
    public getModelJson(modelIdArg: string): string {
      if (!this._iModel.briefcase) throw this._iModel.newNotOpenError();
      const val = this._iModel.nativeDb.getModel(modelIdArg);
      if (val.error)
        throw new IModelError(val.error.status, "Model=" + modelIdArg);
      return val.result!;
    }

    /** Get the sub-model of the specified Element.
     * See [[IModelDb.Elements.queryElementIdByCode]] for more on how to find an element by Code.
     * @param modeledElementId Identifies the modeled element.
     * @throws [[IModelError]]
     */
    public getSubModel(modeledElementId: Id64String | GuidString | Code): Model {
      const modeledElement = this._iModel.elements.getElement(modeledElementId);
      if (modeledElement.id === IModel.rootSubjectId)
        throw new IModelError(IModelStatus.NotFound, "Root subject does not have a sub-model", Logger.logWarning, loggingCategory);

      return this.getModel(modeledElement.id);
    }

    /** Create a new model in memory.
     * See the example in [[InformationPartitionElement]].
     * @param modelProps The properties to use when creating the model.
     * @throws [[IModelError]] if there is a problem creating the model.
     */
    public createModel(modelProps: ModelProps): Model { return this._iModel.constructEntity(modelProps) as Model; }

    /** Insert a new model.
     * @param props The data for the new model.
     * @returns The newly inserted model's Id.
     * @throws [[IModelError]] if unable to insert the model.
     */
    public insertModel(props: ModelProps): Id64String {
      const jsClass = this._iModel.getJsClass(props.classFullName) as unknown as typeof Model;
      if (IModelStatus.Success !== jsClass.onInsert(props))
        return Id64.invalid;

      const val = this._iModel.nativeDb.insertModel(JSON.stringify(props));
      if (val.error)
        throw new IModelError(val.error.status, "inserting model", Logger.logWarning, loggingCategory);

      props.id = Id64.fromJSON(JSON.parse(val.result!).id);
      jsClass.onInserted(props.id);
      return props.id;
    }

    /** Update an existing model.
     * @param props the properties of the model to change
     * @throws [[IModelError]] if unable to update the model.
     */
    public updateModel(props: ModelProps): void {
      const jsClass = this._iModel.getJsClass(props.classFullName) as unknown as typeof Model;
      if (IModelStatus.Success !== jsClass.onUpdate(props))
        return;

      const error = this._iModel.nativeDb.updateModel(JSON.stringify(props));
      if (error !== IModelStatus.Success)
        throw new IModelError(error, "updating model id=" + props.id, Logger.logWarning, loggingCategory);

      jsClass.onUpdated(props);
    }

    /** Delete one or more existing models.
     * @param ids The Ids of the models to be deleted
     * @throws [[IModelError]]
     */
    public deleteModel(ids: Id64Arg): void {
      Id64.toIdSet(ids).forEach((id) => {
        const props = this.getModelProps(id);
        const jsClass = this._iModel.getJsClass(props.classFullName) as unknown as typeof Model;
        if (IModelStatus.Success !== jsClass.onDelete(props))
          return;

        const error = this._iModel.nativeDb.deleteModel(id);
        if (error !== IModelStatus.Success)
          throw new IModelError(error, "", Logger.logWarning, loggingCategory);

        jsClass.onDeleted(props);
      });
    }
  }

  /** The collection of elements in an [[IModelDb]]. */
  export class Elements {
    /** @hidden */
    public constructor(private _iModel: IModelDb) { }

    /**
     * Read element data from iModel as a json string
     * @param elementIdArg a json string with the identity of the element to load. Must have one of "id", "federationGuid", or "code".
     * @return a json string with the properties of the element.
     */
    public getElementJson(elementIdArg: string): any {
      const val = this._iModel.nativeDb.getElement(elementIdArg);
      if (val.error)
        throw new IModelError(val.error.status, "reading element=" + elementIdArg, Logger.logWarning, loggingCategory);
      return val.result!;
    }

    /** Private implementation details of getElement */
    private _doGetElement(opts: ElementLoadProps): Element {
      const props = this.getElementJson(JSON.stringify(opts)) as ElementProps;
      return this._iModel.constructEntity(props) as Element;
    }

    /**
     * Get properties of an Element by Id, FederationGuid, or Code
     * @throws [[IModelError]] if the element is not found.
     */
    public getElementProps(elementId: Id64String | GuidString | Code | ElementLoadProps): ElementProps {
      if (typeof elementId === "string")
        elementId = Id64.isId64(elementId) ? { id: elementId } : { federationGuid: elementId };
      else if (elementId instanceof Code)
        elementId = { code: elementId };

      return this.getElementJson(JSON.stringify(elementId)) as ElementProps;
    }

    /**
     * Get an element by Id, FederationGuid, or Code
     * @param elementId either the element's Id, Code, or FederationGuid, or an ElementLoadProps
     * @throws [[IModelError]] if the element is not found.
     */
    public getElement(elementId: Id64String | GuidString | Code | ElementLoadProps): Element {
      if (typeof elementId === "string")
        elementId = Id64.isId64(elementId) ? { id: elementId } : { federationGuid: elementId };
      else if (elementId instanceof Code)
        elementId = { code: elementId };

      return this._doGetElement(elementId);
    }

    /**
     * Query for the Id of the element that has a specified code.
     * This method is for the case where you know the element's Code.
     * If you only know the code *value*, then in the simplest case, you can query on that
     * and filter the results.
     * In the simple case, call [[IModelDb.queryEntityIds]], specifying the code value in the where clause of the query params.
     * Or, you can execute an ECSQL select statement. See
     * [frequently used ECSQL queries]($docs/learning/backend/ECSQL-queries.md) for an example.
     * @param code The code to look for
     * @returns The element that uses the code or undefined if the code is not used.
     * @throws IModelError if the code is invalid
     */
    public queryElementIdByCode(code: Code): Id64String | undefined {
      if (Id64.isInvalid(code.spec))
        throw new IModelError(IModelStatus.InvalidCodeSpec, "Invalid CodeSpec", Logger.logWarning, loggingCategory);

      if (code.value === undefined)
        throw new IModelError(IModelStatus.InvalidCode, "Invalid Code", Logger.logWarning, loggingCategory);

      return this._iModel.withPreparedStatement(`SELECT ECInstanceId FROM ${Element.classFullName} WHERE CodeSpec.Id=? AND CodeScope.Id=? AND CodeValue=?`, (stmt: ECSqlStatement) => {
        stmt.bindId(1, code.spec);
        stmt.bindId(2, Id64.fromString(code.scope));
        stmt.bindString(3, code.value!);
        if (DbResult.BE_SQLITE_ROW !== stmt.step())
          return undefined;

        return Id64.fromJSON(stmt.getRow().id);
      });
    }

    /**
     * Create a new instance of an element.
     * @param elProps The properties of the new element.
     * @throws [[IModelError]] if there is a problem creating the element.
     */
    public createElement(elProps: ElementProps): Element { return this._iModel.constructEntity(elProps) as Element; }

    /**
     * Insert a new element into the iModel.
     * @param elProps The properties of the new element.
     * @returns The newly inserted element's Id.
     * @throws [[IModelError]] if unable to insert the element.
     */
    public insertElement(elProps: ElementProps): Id64String {
      const jsClass = this._iModel.getJsClass(elProps.classFullName) as unknown as typeof Element;
      if (IModelStatus.Success !== jsClass.onInsert(elProps))
        return Id64.invalid;

      const val = this._iModel.nativeDb.insertElement(JSON.stringify(elProps));
      if (val.error)
        throw new IModelError(val.error.status, "Problem inserting element", Logger.logWarning, loggingCategory);

      elProps.id = Id64.fromJSON(JSON.parse(val.result!).id);
      jsClass.onInserted(elProps);
      return elProps.id;
    }

    /** Update some properties of an existing element.
     * @param el the properties of the element to update.
     * @throws [[IModelError]] if unable to update the element.
     */
    public updateElement(elProps: ElementProps): void {
      const jsClass = this._iModel.getJsClass(elProps.classFullName) as unknown as typeof Element;
      if (IModelStatus.Success !== jsClass.onUpdate(elProps))
        return;

      const error = this._iModel.nativeDb.updateElement(JSON.stringify(elProps));
      if (error !== IModelStatus.Success)
        throw new IModelError(error, "", Logger.logWarning, loggingCategory);

      jsClass.onUpdated(elProps);
    }

    /**
     * Delete one or more elements from this iModel.
     * @param ids The set of Ids of the element(s) to be deleted
     * @throws [[IModelError]]
     */
    public deleteElement(ids: Id64Arg): void {
      Id64.toIdSet(ids).forEach((id) => {
        const props = this.getElementProps(id);
        const jsClass = this._iModel.getJsClass(props.classFullName) as unknown as typeof Element;
        if (IModelStatus.Success !== jsClass.onDelete(props))
          return;

        const error = this._iModel.nativeDb.deleteElement(id);
        if (error !== IModelStatus.Success)
          throw new IModelError(error, "", Logger.logWarning, loggingCategory);

        jsClass.onDeleted(props);
      });
    }

    /** Query for the child elements of the specified element.
     * @returns Returns an array of child element identifiers.
     * @throws [[IModelError]]
     */
    public queryChildren(elementId: Id64String): Id64String[] {
      const rows: any[] = this._iModel.executeQuery(`SELECT ECInstanceId FROM ${Element.classFullName} WHERE Parent.Id=?`, [elementId]);
      const childIds: Id64String[] = [];
      for (const row of rows) {
        childIds.push(Id64.fromJSON(row.id));
      }
      return childIds;
    }

    /** Get the root subject element. */
    public getRootSubject(): Subject { return this.getElement(IModel.rootSubjectId); }

    /** Query for aspects rows (by aspect class name) associated with this element.
     * @throws [[IModelError]]
     */
    private _queryAspects(elementId: Id64String, aspectClassName: string): ElementAspect[] {
      const rows = this._iModel.executeQuery(`SELECT * FROM ${aspectClassName} WHERE Element.Id=?`, [elementId]);
      if (rows.length === 0)
        throw new IModelError(IModelStatus.NotFound, "ElementAspect class not found", Logger.logWarning, loggingCategory, () => ({ aspectClassName }));

      const aspects: ElementAspect[] = [];
      for (const row of rows) {
        const aspectProps: ElementAspectProps = row; // start with everything that SELECT * returned
        aspectProps.classFullName = aspectClassName; // add in property required by EntityProps
        aspectProps.className = undefined; // clear property from SELECT * that we don't want in the final instance

        const entity = this._iModel.constructEntity(aspectProps);
        const aspect = entity as ElementAspect;
        aspects.push(aspect);
      }
      return aspects;
    }

    /**
     * Get the ElementAspect instances (by class name) that are related to the specified element.
     * @throws [[IModelError]]
     */
    public getAspects(elementId: Id64String, aspectClassName: string): ElementAspect[] {
      const aspects: ElementAspect[] = this._queryAspects(elementId, aspectClassName);
      return aspects;
    }

    /**
     * Insert a new ElementAspect into the iModel.
     * @param aspectProps The properties of the new ElementAspect.
     * @throws [[IModelError]] if unable to insert the ElementAspect.
     */
    public insertAspect(aspectProps: ElementAspectProps): void {
      if (!this._iModel.briefcase)
        throw this._iModel.newNotOpenError();

      const status = this._iModel.nativeDb.insertElementAspect(JSON.stringify(aspectProps));
      if (status !== IModelStatus.Success)
        throw new IModelError(status, "Error inserting ElementAspect", Logger.logWarning, loggingCategory);
    }

    /**
     * Delete one or more ElementAspects from this iModel.
     * @param ids The set of Ids of the element(s) to be deleted
     * @throws [[IModelError]]
     */
    public deleteAspect(ids: Id64Arg): void {
      Id64.toIdSet(ids).forEach((id) => {
        const status = this._iModel.nativeDb.deleteElementAspect(id);
        if (status !== IModelStatus.Success)
          throw new IModelError(status, "Error deleting ElementAspect", Logger.logWarning, loggingCategory);
      });
    }
  }

  /** The collection of views in an [[IModelDb]]. */
  export class Views {
    /** @hidden */
    public constructor(private _iModel: IModelDb) { }

    /** Query for the array of ViewDefinitionProps of the specified class and matching the specified IsPrivate setting.
     * @param className Query for view definitions of this class.
     * @param wantPrivate If true, include private view definitions.
     */
    public queryViewDefinitionProps(className: string = "BisCore.ViewDefinition", limit = IModelDb.defaultLimit, offset = 0, wantPrivate: boolean = false): ViewDefinitionProps[] {
      const where: string = (wantPrivate === false) ? "IsPrivate=FALSE" : "";
      const ids = this._iModel.queryEntityIds({ from: className, limit, offset, where });

      const props: ViewDefinitionProps[] = [];
      const imodel = this._iModel;
      ids.forEach((id) => {
        try {
          props.push(imodel.elements.getElementProps(id) as ViewDefinitionProps);
        } catch (err) { }
      });

      return props;
    }

    /** Default parameters for iterating/querying ViewDefinitions. Includes all subclasses of ViewDefinition, excluding only those marked 'private'. */
    public static readonly defaultQueryParams: ViewQueryParams = { from: "BisCore.ViewDefinition", where: "IsPrivate=FALSE" };

    /** Iterate all ViewDefinitions matching the supplied query.
     * @param params Specifies the query by which views are selected.
     * @param callback Function invoked for each ViewDefinition matching the query. Return false to terminate iteration, true to continue.
     * @return true if all views were iterated, false if iteration was terminated early due to callback returning false.
     *
     * **Example: Finding all views of a specific DrawingModel**
     * ``` ts
     * [[include:IModelDb.Views.iterateViews]]
     * ```
     */
    public iterateViews(params: ViewQueryParams, callback: (view: ViewDefinition) => boolean): boolean {
      const ids = this._iModel.queryEntityIds(params);
      let finished = true;
      for (const id of ids) {
        try {
          const view = this._iModel.elements.getElement(id);
          if (undefined !== view && view instanceof ViewDefinition) {
            finished = callback(view);
            if (!finished)
              break;
          }
        } catch (err) { }
      }

      return finished;
    }

    public getViewStateData(viewDefinitionId: string): ViewStateData {
      const viewStateData: ViewStateData = {} as any;
      const elements = this._iModel.elements;
      const viewDefinitionElement = elements.getElement(viewDefinitionId) as ViewDefinition;
      viewStateData.viewDefinitionProps = viewDefinitionElement.toJSON();
      viewStateData.categorySelectorProps = elements.getElementProps(viewStateData.viewDefinitionProps.categorySelectorId) as CategorySelectorProps;
      viewStateData.displayStyleProps = elements.getElementProps(viewStateData.viewDefinitionProps.displayStyleId) as DisplayStyleProps;
      if (viewStateData.viewDefinitionProps.modelSelectorId !== undefined)
        viewStateData.modelSelectorProps = elements.getElementProps(viewStateData.viewDefinitionProps.modelSelectorId) as ModelSelectorProps;
      else if (viewDefinitionElement instanceof SheetViewDefinition) {
        viewStateData.sheetProps = elements.getElementProps(viewDefinitionElement.baseModelId) as SheetProps;
        viewStateData.sheetAttachments = Array.from(this._iModel.queryEntityIds({
          from: "BisCore.ViewAttachment",
          where: "Model.Id=" + viewDefinitionElement.baseModelId,
        }));
      }
      return viewStateData;
    }

    private getViewThumbnailArg(viewDefinitionId: Id64String): string {
      const viewProps: FilePropertyProps = { namespace: "dgn_View", name: "Thumbnail", id: viewDefinitionId };
      return JSON.stringify(viewProps);
    }

    /** Get the thumbnail for a view.
     * @param viewDefinitionId The Id of the view for thumbnail
     * @return the ThumbnailProps, or undefined if no thumbnail exists.
     */
    public getThumbnail(viewDefinitionId: Id64String): ThumbnailProps | undefined {
      const viewArg = this.getViewThumbnailArg(viewDefinitionId);
      const sizeProps = this._iModel.nativeDb.queryFileProperty(viewArg, true) as string;
      if (undefined === sizeProps)
        return undefined;

      const out = JSON.parse(sizeProps) as ThumbnailProps;
      out.image = this._iModel.nativeDb.queryFileProperty(viewArg, false) as Uint8Array;
      return out;
    }

    /** Save a thumbnail for a view.
     * @param viewDefinitionId The Id of the view for thumbnail
     * @param thumbnail The thumbnail data.
     * @returns 0 if successful
     */
    public saveThumbnail(viewDefinitionId: Id64String, thumbnail: ThumbnailProps): number {
      const viewArg = this.getViewThumbnailArg(viewDefinitionId);
      const props = { format: thumbnail.format, height: thumbnail.height, width: thumbnail.width };
      return this._iModel.nativeDb.saveFileProperty(viewArg, JSON.stringify(props), thumbnail.image);
    }

    /** Set the default view property the iModel
     * @param viewId The Id of the ViewDefinition to use as the default
     */
    public setDefaultViewId(viewId: Id64String): void {
      const spec = { namespace: "dgn_View", name: "DefaultView" };
      const blob32 = new Uint32Array(2);
      blob32[0] = Id64.getLowerUint32(viewId);
      blob32[1] = Id64.getUpperUint32(viewId);
      const blob8 = new Uint8Array(blob32.buffer);
      this._iModel.saveFileProperty(spec, undefined, blob8);
    }
  }

  /** @hidden */
  export class Tiles {
    /** @hidden */
    public constructor(private _iModel: IModelDb) { }

    /** @hidden */
<<<<<<< HEAD
    public requestTileTreeProps(activity: ActivityLoggingContext, id: string): Promise<TileTreeProps> {
      activity.enter();
=======
    public async requestTileTreeProps(actx: ActivityLoggingContext, id: string): Promise<TileTreeProps> {
      actx.enter();
>>>>>>> 925b4f9b
      if (!this._iModel.briefcase)
        throw this._iModel.newNotOpenError();

      return new Promise<TileTreeProps>((resolve, reject) => {
        activity.enter();
        this._iModel.nativeDb.getTileTree(id, (ret: ErrorStatusOrResult<IModelStatus, any>) => {
          if (undefined !== ret.error)
            reject(new IModelError(ret.error.status, "TreeId=" + id));
          else
            resolve(ret.result! as TileTreeProps);
        });
      });
    }

    /** @hidden */
<<<<<<< HEAD
    public requestTileContent(activity: ActivityLoggingContext, treeId: string, tileId: string): Promise<Uint8Array> {
      activity.enter();
=======
    public async requestTileContent(actx: ActivityLoggingContext, treeId: string, tileId: string): Promise<Uint8Array> {
      actx.enter();
>>>>>>> 925b4f9b
      if (!this._iModel.briefcase)
        throw this._iModel.newNotOpenError();

      return new Promise<Uint8Array>((resolve, reject) => {
        activity.enter();
        this._iModel.nativeDb.getTileContent(treeId, tileId, (ret: ErrorStatusOrResult<IModelStatus, Uint8Array>) => {
          if (undefined !== ret.error)
            reject(new IModelError(ret.error.status, "TreeId=" + treeId + " TileId=" + tileId));
          else
            resolve(ret.result!);
        });
      });
    }
  }
}

export const enum TxnAction { None = 0, Commit = 1, Abandon = 2, Reverse = 3, Reinstate = 4, Merge = 5 }

/** An error generated during dependency validation. */
export interface ValidationError {
  /** If true, txn is aborted. */
  fatal: boolean;
  /** The type of error. */
  errorType: string;
  /** Optional description of what went wrong. */
  message?: string;
}

/**
 * Local Txns in an IModelDb. Local Txns persist only until [[IModelDb.pushChanges]] is called.
 */
export class TxnManager {
  constructor(private _iModel: IModelDb) { }
  /** Array of errors from dependency propagation */
  public readonly validationErrors: ValidationError[] = [];

  private get _nativeDb() { return this._iModel.nativeDb!; }
  private _getElementClass(elClassName: string): typeof Element { return this._iModel.getJsClass(elClassName) as unknown as typeof Element; }
  private _getRelationshipClass(relClassName: string): typeof Relationship { return this._iModel.getJsClass(relClassName) as unknown as typeof Relationship; }

  /** @hidden */
  protected _onBeforeOutputsHandled(elClassName: string, elId: Id64String): void { this._getElementClass(elClassName).onBeforeOutputsHandled(elId); }
  /** @hidden */
  protected _onAllInputsHandled(elClassName: string, elId: Id64String): void { this._getElementClass(elClassName).onAllInputsHandled(elId); }

  /** @hidden */
  protected _onRootChanged(props: RelationshipProps): void { this._getRelationshipClass(props.classFullName).onRootChanged(props); }
  /** @hidden */
  protected _onValidateOutput(props: RelationshipProps): void { this._getRelationshipClass(props.classFullName).onValidateOutput(props); }
  /** @hidden */
  protected _onDeletedDependency(props: RelationshipProps): void { this._getRelationshipClass(props.classFullName).onDeletedDependency(props); }

  /** @hidden */
  protected _onBeginValidate() { this.validationErrors.length = 0; }
  /** @hidden */
  protected _onEndValidate() { }

  /** Dependency handlers may call method this to report a validation error.
   * @param error The error. If error.fatal === true, the transaction will cancel rather than commit.
   */
  public reportError(error: ValidationError) { this.validationErrors.push(error); this._nativeDb.logTxnError(error.fatal); }

  /** Determine whether any fatal validation errors have occurred during dependency propagation.  */
  public get hasFatalError(): boolean { return this._nativeDb.hasFatalTxnError(); }

  /** Event raised before a commit operation is performed. Initiated by a call to [[IModelDb.saveChanges]] */
  public readonly onCommit = new BeEvent<() => void>();
  /** Event raised after a commit operation has been performed. Initiated by a call to [[IModelDb.saveChanges]] */
  public readonly onCommitted = new BeEvent<() => void>();
  /** Event raised after a ChangeSet has been applied to this briefcase */
  public readonly onChangesApplied = new BeEvent<() => void>();
  /** Event raised before an undo/redo operation is performed. */
  public readonly onBeforeUndoRedo = new BeEvent<() => void>();
  /** Event raised after an undo/redo operation has been performed.
   * @param _action The action that was performed.
   */
  public readonly onAfterUndoRedo = new BeEvent<(_action: TxnAction) => void>();

  /** Determine if there are currently any reversible (undoable) changes to this IModelDb. */
  public get isUndoPossible(): boolean { return this._nativeDb.isUndoPossible(); }

  /** Determine if there are currently any reinstatable (redoable) changes to this IModelDb */
  public get isRedoPossible(): boolean { return this._nativeDb.isRedoPossible(); }

  /** Get the description of the operation that would be reversed by calling reverseTxns(1).
   * This is useful for showing the operation that would be undone, for example in a menu.
   */
  public getUndoString(): string { return this._nativeDb.getUndoString(); }

  /** Get a description of the operation that would be reinstated by calling reinstateTxn.
   * This is useful for showing the operation that would be redone, in a pull-down menu for example.
   */
  public getRedoString(): string { return this._nativeDb.getRedoString(); }

  /** Begin a new multi-Txn operation. This can be used to cause a series of Txns, that would normally
   * be considered separate actions for undo, to be grouped into a single undoable operation. This means that when reverseTxns(1) is called,
   * the entire group of changes are undone together. Multi-Txn operations can be nested, and until the outermost operation is closed,
   * all changes constitute a single operation.
   * @note This method must always be paired with a call to endMultiTxnAction.
   */
  public beginMultiTxnOperation(): DbResult { return this._nativeDb.beginMultiTxnOperation(); }

  /** End a multi-Txn operation */
  public endMultiTxnOperation(): DbResult { return this._nativeDb.endMultiTxnOperation(); }

  /** Return the depth of the multi-Txn stack. Generally for diagnostic use only. */
  public getMultiTxnOperationDepth(): number { return this._nativeDb.getMultiTxnOperationDepth(); }

  /** Reverse (undo) the most recent operation(s) to this IModelDb.
   * @param numOperations the number of operations to reverse. If this is greater than 1, the entire set of operations will
   *  be reinstated together when/if ReinstateTxn is called.
   * @note If there are any outstanding uncommitted changes, they are reversed.
   * @note The term "operation" is used rather than Txn, since multiple Txns can be grouped together via [[beginMultiTxnOperation]]. So,
   * even if numOperations is 1, multiple Txns may be reversed if they were grouped together when they were made.
   * @note If numOperations is too large only the operations are reversible are reversed.
   */
  public reverseTxns(numOperations: number): IModelStatus { return this._nativeDb.reverseTxns(numOperations); }

  /** Reverse the most recent operation. */
  public reverseSingleTxn(): IModelStatus { return this.reverseTxns(1); }

  /** Reverse all changes back to the beginning of the session. */
  public reverseAll(): IModelStatus { return this._nativeDb.reverseAll(); }

  /** Reverse all changes back to a previously saved TxnId.
   * @param txnId a TxnId obtained from a previous call to GetCurrentTxnId.
   * @returns Success if the transactions were reversed, error status otherwise.
   * @see  [[getCurrentTxnId]] [[cancelTo]]
   */
  public reverseTo(txnId: TxnIdString) { return this._nativeDb.reverseTo(txnId); }

  /** Reverse and then cancel (make non-reinstatable) all changes back to a previous TxnId.
   * @param txnId a TxnId obtained from a previous call to [[getCurrentTxnId]]
   * @returns Success if the transactions were reversed and cleared, error status otherwise.
   */
  public cancelTo(txnId: TxnIdString) { return this._nativeDb.cancelTo(txnId); }

  /** Reinstate the most recently reversed transaction. Since at any time multiple transactions can be reversed, it
   * may take multiple calls to this method to reinstate all reversed operations.
   * @returns Success if a reversed transaction was reinstated, error status otherwise.
   * @note If there are any outstanding uncommitted changes, they are reversed before the Txn is reinstated.
   */
  public reinstateTxn(): IModelStatus { return this._nativeDb.reinstateTxn(); }

  /** Get the Id of the first transaction, if any. */
  public queryFirstTxnId(): TxnIdString { return this._nativeDb.queryFirstTxnId(); }

  /** Get the successor of the specified TxnId */
  public queryNextTxnId(txnId: TxnIdString): TxnIdString { return this._nativeDb.queryNextTxnId(txnId); }

  /** Get the predecessor of the specified TxnId */
  public queryPreviousTxnId(txnId: TxnIdString): TxnIdString { return this._nativeDb.queryPreviousTxnId(txnId); }

  /** Get the Id of the current (tip) transaction.  */
  public getCurrentTxnId(): TxnIdString { return this._nativeDb.getCurrentTxnId(); }

  /** Get the description that was supplied when the specified transaction was saved. */
  public getTxnDescription(txnId: TxnIdString): string { return this._nativeDb.getTxnDescription(txnId); }

  /** Test if a TxnId is valid */
  public isTxnIdValid(txnId: TxnIdString): boolean { return this._nativeDb.isTxnIdValid(txnId); }

  /** Query if there are any pending Txns in this IModelDb that are waiting to be pushed.  */
  public get hasPendingTxns(): boolean { return this.isTxnIdValid(this.queryFirstTxnId()); }

  /** Query if there are any changes in memory that have yet to be saved to the IModelDb. */
  public get hasUnsavedChanges(): boolean { return this._nativeDb.hasUnsavedChanges(); }

  /** Query if there are un-saved or un-pushed local changes. */
  public get hasLocalChanges(): boolean { return this.hasUnsavedChanges || this.hasPendingTxns; }

  /** Make a description of the changeset by combining all local txn comments. */
  public describeChangeSet(endTxnId?: TxnIdString): string {
    if (endTxnId === undefined)
      endTxnId = this.getCurrentTxnId();

    const changes = [];
    const seen = new Set<string>();
    let txnId = this.queryFirstTxnId();

    while (this.isTxnIdValid(txnId)) {
      const txnDesc = this.getTxnDescription(txnId);
      if ((txnDesc.length === 0) || seen.has(txnDesc)) {
        txnId = this.queryNextTxnId(txnId);
        continue;
      }

      changes.push(txnDesc);
      seen.add(txnDesc);
      txnId = this.queryNextTxnId(txnId);
    }
    return JSON.stringify(changes);
  }
}<|MERGE_RESOLUTION|>--- conflicted
+++ resolved
@@ -860,13 +860,8 @@
    */
   public queryNextAvailableFileProperty(prop: FilePropertyProps) { return this.nativeDb.queryNextAvailableFileProperty(JSON.stringify(prop)); }
 
-<<<<<<< HEAD
-  public requestSnap(activity: ActivityLoggingContext, connectionId: string, props: SnapRequestProps): Promise<SnapResponseProps> {
+  public async requestSnap(activity: ActivityLoggingContext, connectionId: string, props: SnapRequestProps): Promise<SnapResponseProps> {
     activity.enter();
-=======
-  public async requestSnap(actx: ActivityLoggingContext, connectionId: string, props: SnapRequestProps): Promise<SnapResponseProps> {
-    actx.enter();
->>>>>>> 925b4f9b
     let request = this._snaps.get(connectionId);
     if (undefined === request) {
       request = (new (NativePlatformRegistry.getNativePlatform()).SnapRequest()) as SnapRequest;
@@ -1360,13 +1355,8 @@
     public constructor(private _iModel: IModelDb) { }
 
     /** @hidden */
-<<<<<<< HEAD
-    public requestTileTreeProps(activity: ActivityLoggingContext, id: string): Promise<TileTreeProps> {
+    public async requestTileTreeProps(activity: ActivityLoggingContext, id: string): Promise<TileTreeProps> {
       activity.enter();
-=======
-    public async requestTileTreeProps(actx: ActivityLoggingContext, id: string): Promise<TileTreeProps> {
-      actx.enter();
->>>>>>> 925b4f9b
       if (!this._iModel.briefcase)
         throw this._iModel.newNotOpenError();
 
@@ -1382,13 +1372,8 @@
     }
 
     /** @hidden */
-<<<<<<< HEAD
-    public requestTileContent(activity: ActivityLoggingContext, treeId: string, tileId: string): Promise<Uint8Array> {
+    public async requestTileContent(activity: ActivityLoggingContext, treeId: string, tileId: string): Promise<Uint8Array> {
       activity.enter();
-=======
-    public async requestTileContent(actx: ActivityLoggingContext, treeId: string, tileId: string): Promise<Uint8Array> {
-      actx.enter();
->>>>>>> 925b4f9b
       if (!this._iModel.briefcase)
         throw this._iModel.newNotOpenError();
 
