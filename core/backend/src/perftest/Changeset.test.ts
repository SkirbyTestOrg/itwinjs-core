/*---------------------------------------------------------------------------------------------
* Copyright (c) Bentley Systems, Incorporated. All rights reserved.
* See LICENSE.md in the project root for license terms and full copyright notice.
*--------------------------------------------------------------------------------------------*/

import { assert } from "chai";
import * as fs from "fs-extra";
import * as path from "path";
<<<<<<< HEAD
import { AccessToken, ChangeSetApplyOption, GuidString, Id64, Id64String, Logger, LogLevel, OpenMode } from "@bentley/bentleyjs-core";
=======
import { GuidString, Id64, Id64String, Logger, LogLevel, OpenMode } from "@bentley/bentleyjs-core";
>>>>>>> 2e875216
import { Arc3d, IModelJson as GeomJson, Point3d } from "@bentley/geometry-core";
import { ChangeSet, ChangeSetQuery, ChangesType, CheckpointQuery, IModelHubClient, IModelQuery, VersionQuery } from "@bentley/imodelhub-client";
import { Code, ColorDef, GeometryStreamProps, IModel, IModelVersion, SubCategoryAppearance } from "@bentley/imodeljs-common";
import { TestUsers, TestUtility } from "@bentley/oidc-signin-tool";
import { Reporter } from "@bentley/perf-tools/lib/Reporter";
import { IModelHubBackend } from "../IModelHubBackend";
import { BriefcaseManager, DictionaryModel, Element, IModelDb, IModelHost, IModelJsNative, SpatialCategory, StandaloneDb } from "../imodeljs-backend";
import { IModelTestUtils } from "../test/IModelTestUtils";
import { HubUtility } from "../test/integration/HubUtility";
import { KnownTestLocations } from "../test/KnownTestLocations";
import { RevisionUtility } from "../test/RevisionUtility";
import { PerfTestUtility } from "./PerfTestUtils";

/* eslint-disable @typescript-eslint/naming-convention */

async function getIModelAfterApplyingCS(user: AccessToken, reporter: Reporter, iTwinId: GuidString, imodelId: string, client: IModelHubClient) {
  const changeSets = await client.changeSets.get(user, imodelId);
  const firstChangeSetId = changeSets[0].wsgId;
  const secondChangeSetId = changeSets[1].wsgId;

  const args = { user, iTwinId, iModelId: imodelId };
  // open imodel first time from imodel-hub with first revision
  const startTime = new Date().getTime();
  const iModelDb = await IModelTestUtils.downloadAndOpenCheckpoint({ ...args, asOf: IModelVersion.asOfChangeSet(firstChangeSetId).toJSON() });
  const endTime = new Date().getTime();
  assert.exists(iModelDb);
  const elapsedTime = (endTime - startTime) / 1000.0;
  assert.strictEqual(iModelDb.changeset.id, firstChangeSetId);
  assert.strictEqual(iModelDb.changeset.index, parseInt(changeSets[0].index!, 10));
  iModelDb.close();
  reporter.addEntry("ImodelChangesetPerformance", "GetImodel", "Execution time(s)", elapsedTime, { Description: "from hub first CS", Operation: "Open" });

  // open imodel from local cache with second revision
  const startTime1 = new Date().getTime();
  const iModelDb1 = await IModelTestUtils.downloadAndOpenCheckpoint({ ...args, asOf: IModelVersion.asOfChangeSet(secondChangeSetId).toJSON() });
  const endTime1 = new Date().getTime();
  assert.exists(iModelDb1);
  const elapsedTime1 = (endTime1 - startTime1) / 1000.0;
  assert.strictEqual(iModelDb1.changeset.id, secondChangeSetId);
  assert.strictEqual(iModelDb.changeset.index, parseInt(changeSets[1].index!, 10));
  iModelDb1.close();
  reporter.addEntry("ImodelChangesetPerformance", "GetImodel", "Execution time(s)", elapsedTime1, { Description: "from cache second CS", Operation: "Open" });

  // open imodel from local cache with first revision
  const startTime2 = new Date().getTime();
  const iModelDb2 = await IModelTestUtils.downloadAndOpenCheckpoint({ ...args, asOf: IModelVersion.first().toJSON() });
  const endTime2 = new Date().getTime();
  assert.exists(iModelDb2);
  const elapsedTime2 = (endTime2 - startTime2) / 1000.0;
  iModelDb2.close();
  reporter.addEntry("ImodelChangesetPerformance", "GetImodel", "Execution time(s)", elapsedTime2, { Description: "from cache first CS", Operation: "Open" });

  // open imodel from local cache with latest revision
  const startTime3 = new Date().getTime();
  const iModelDb3 = await IModelTestUtils.downloadAndOpenCheckpoint({ ...args, asOf: IModelVersion.named("latest").toJSON() });
  const endTime3 = new Date().getTime();
  assert.exists(iModelDb3);
  const elapsedTime3 = (endTime3 - startTime3) / 1000.0;
  iModelDb3.close();
  reporter.addEntry("ImodelChangesetPerformance", "GetImodel", "Execution time(s)", elapsedTime3, { Description: "from cache latest CS", Operation: "Open" });
}

async function pushIModelAfterMetaChanges(user: AccessToken, reporter: Reporter, iTwinId: GuidString, imodelPushId: string) {
  const iModelPullAndPush = await IModelTestUtils.downloadAndOpenBriefcase({ user, iTwinId, iModelId: imodelPushId });
  assert.exists(iModelPullAndPush);

  // get the time of applying a meta data change on an imodel
  const startTime = new Date().getTime();
  const rootEl: Element = iModelPullAndPush.elements.getRootSubject();
  rootEl.userLabel = `${rootEl.userLabel}changed`;
  iModelPullAndPush.elements.updateElement(rootEl);
  iModelPullAndPush.saveChanges("user changes root subject of the imodel");
  const endTime = new Date().getTime();
  const elapsedTime = (endTime - startTime) / 1000.0;
  reporter.addEntry("ImodelChangesetPerformance", "PushMetaChangeToHub", "Execution time(s)", elapsedTime, { Description: "make meta changes", Operation: "Update" });

  try {
    // get the time to push a meta data change of an imodel to imodel hub
    const startTime1 = new Date().getTime();
    await iModelPullAndPush.pushChanges({ user, description: "test change" });
    const endTime1 = new Date().getTime();
    const elapsedTime1 = (endTime1 - startTime1) / 1000.0;
    reporter.addEntry("ImodelChangesetPerformance", "PushMetaChangeToHub", "Execution time(s)", elapsedTime1, { Description: "meta changes to hub", Operation: "Push" });
  } catch (error) { }

  await IModelTestUtils.closeAndDeleteBriefcaseDb(user, iModelPullAndPush);
}

async function createNewModelAndCategory(rwIModel: IModelDb) {
  // Create a new physical model.
  const [, modelId] = IModelTestUtils.createAndInsertPhysicalPartitionAndModel(rwIModel, IModelTestUtils.getUniqueModelCode(rwIModel, "newPhysicalModel"), true);

  // Find or create a SpatialCategory.
  const dictionary: DictionaryModel = rwIModel.models.getModel(IModel.dictionaryId);
  const newCategoryCode = IModelTestUtils.getUniqueSpatialCategoryCode(dictionary, "ThisTestSpatialCategory");
  const spatialCategoryId: Id64String = SpatialCategory.insert(rwIModel, IModel.dictionaryId, newCategoryCode.value, new SubCategoryAppearance({ color: 0xff0000 }));

  return { modelId, spatialCategoryId };
}

async function pushIModelAfterDataChanges(user: AccessToken, reporter: Reporter, iTwinId: GuidString) {
  const iModelName = "CodesPushTest";
  // delete any existing imodel with given name
  const iModels = await IModelHubBackend.iModelClient.iModels.get(user, iTwinId, new IModelQuery().byName(iModelName));
  for (const iModelTemp of iModels) {
    await IModelHost.hubAccess.deleteIModel({ user, iTwinId, iModelId: iModelTemp.id! });
  }
  // create new imodel with given name
  const rwIModelId = await IModelHost.hubAccess.createNewIModel({ user, iTwinId, iModelName, description: "TestSubject" });
  assert.isNotEmpty(rwIModelId);
  const rwIModel = await IModelTestUtils.downloadAndOpenBriefcase({ user, iTwinId, iModelId: rwIModelId });

  // create new model, category and physical element, and insert in imodel
  const r: { modelId: Id64String, spatialCategoryId: Id64String } = await createNewModelAndCategory(rwIModel);
  rwIModel.elements.insertElement(IModelTestUtils.createPhysicalObject(rwIModel, r.modelId, r.spatialCategoryId));
  rwIModel.saveChanges("User created model, category and one physical element");

  // get the time to push a data change of an imodel to imodel hub
  const startTime1 = new Date().getTime();
  await rwIModel.pushChanges({ user, description: "test change" }).catch(() => { });
  const endTime1 = new Date().getTime();
  const elapsedTime1 = (endTime1 - startTime1) / 1000.0;
  reporter.addEntry("ImodelChangesetPerformance", "PushDataChangeToHub", "Execution time(s)", elapsedTime1, { Description: "data changes to hub", Operation: "Push" });
  await IModelTestUtils.closeAndDeleteBriefcaseDb(user, rwIModel);
}

async function pushIModelAfterSchemaChanges(user: AccessToken, reporter: Reporter, iTwinId: GuidString) {
  const iModelName = "SchemaPushTest";
  // delete any existing imodel with given name
  const iModels = await IModelHubBackend.iModelClient.iModels.get(user, iTwinId, new IModelQuery().byName(iModelName));
  for (const iModelTemp of iModels) {
    await IModelHost.hubAccess.deleteIModel({ user, iTwinId, iModelId: iModelTemp.id! });
  }
  // create new imodel with given name
  const rwIModelId = await IModelHost.hubAccess.createNewIModel({ user, iTwinId, iModelName, description: "TestSubject" });
  assert.isNotEmpty(rwIModelId);
  const rwIModel = await IModelTestUtils.downloadAndOpenBriefcase({ user, iTwinId, iModelId: rwIModelId });

  assert.isNotEmpty(rwIModelId);
  // import schema and push change to hub
  const schemaPathname = path.join(KnownTestLocations.assetsDir, "PerfTestDomain.ecschema.xml");
  await rwIModel.importSchemas([schemaPathname]).catch(() => { });
  assert.isDefined(rwIModel.getMetaData("PerfTestDomain:" + "PerfElement"), "PerfElement" + "is present in iModel.");
  rwIModel.saveChanges("schema change pushed");
  await rwIModel.pullChanges({ user });
  const startTime1 = new Date().getTime();
  await rwIModel.pushChanges({ user, description: "test change" });
  const endTime1 = new Date().getTime();
  const elapsedTime1 = (endTime1 - startTime1) / 1000.0;
  reporter.addEntry("ImodelChangesetPerformance", "PushSchemaChangeToHub", "Execution time(s)", elapsedTime1, { Description: "schema changes to hub", Operation: "Push" });
  await IModelTestUtils.closeAndDeleteBriefcaseDb(user, rwIModel);
}

const getElementCount = (iModel: IModelDb): number => {
  const rows: any[] = IModelTestUtils.executeQuery(iModel, "SELECT COUNT(*) AS cnt FROM bis.Element");
  const count = + rows[0].cnt;
  return count;
};

async function executeQueryTime(user: AccessToken, reporter: Reporter, iTwinId: GuidString, imodelId: string) {
  const iModelDb = await IModelTestUtils.downloadAndOpenBriefcase({ user, iTwinId, iModelId: imodelId, asOf: IModelVersion.named("latest").toJSON() });
  assert.exists(iModelDb);
  const startTime = new Date().getTime();
  const stat = IModelTestUtils.executeQuery(iModelDb, "SELECT * FROM BisCore.LineStyle");
  const endTime = new Date().getTime();
  const elapsedTime1 = (endTime - startTime) / 1000.0;
  assert.equal(7, stat.length);
  reporter.addEntry("ImodelChangesetPerformance", "ExecuteQuery", "Execution time(s)", elapsedTime1, { Description: "execute a simple ECSQL query", Operation: "ExecuteQuery" });
  iModelDb.close();
}

async function reverseChanges(user: AccessToken, reporter: Reporter, iTwinId: GuidString) {
  const iModelName = "reverseChangeTest";
  // delete any existing imodel with given name
  const iModels = await IModelHubBackend.iModelClient.iModels.get(user, iTwinId, new IModelQuery().byName(iModelName));
  for (const iModelTemp of iModels)
    await IModelHost.hubAccess.deleteIModel({ user, iTwinId, iModelId: iModelTemp.id! });

  // create new imodel with given name
  const rwIModelId = await IModelHost.hubAccess.createNewIModel({ user, iTwinId, iModelName, description: "TestSubject" });
  assert.isNotEmpty(rwIModelId);
  const rwIModel = await IModelTestUtils.downloadAndOpenBriefcase({ user, iTwinId, iModelId: rwIModelId });

  // create new model, category and physical element, and insert in imodel, and push these changes
  const r: { modelId: Id64String, spatialCategoryId: Id64String } = await createNewModelAndCategory(rwIModel);
  rwIModel.elements.insertElement(IModelTestUtils.createPhysicalObject(rwIModel, r.modelId, r.spatialCategoryId));
  rwIModel.saveChanges("User created model, category and one physical element");
  await rwIModel.pushChanges({ user, description: "test change" }).catch(() => { });
  const firstCount = getElementCount(rwIModel);
  assert.equal(firstCount, 7);

  let i = 0;
  while (i < 4) {
    rwIModel.elements.insertElement(IModelTestUtils.createPhysicalObject(rwIModel, r.modelId, r.spatialCategoryId));
    i = i + 1;
  }
  rwIModel.saveChanges("added more elements to imodel");
  await rwIModel.pushChanges({ user, description: "test change" }).catch(() => { });
  const secondCount = getElementCount(rwIModel);
  assert.equal(secondCount, 11);

  const startTime = new Date().getTime();
  await rwIModel.pullChanges({ user, toIndex: 0 }); // reverses changes.
  const endTime = new Date().getTime();
  const elapsedTime1 = (endTime - startTime) / 1000.0;

  const reverseCount = getElementCount(rwIModel);
  assert.equal(reverseCount, firstCount);

  reporter.addEntry("ImodelChangesetPerformance", "ReverseChanges", "Execution time(s)", elapsedTime1, { Description: "reverse the imodel to first CS from latest", Operation: "ReverseChanges" });
  rwIModel.close();
}

async function reinstateChanges(user: AccessToken, reporter: Reporter, iTwinId: GuidString) {
  const iModelName = "reinstateChangeTest";
  // delete any existing imodel with given name
  const iModels = await IModelHubBackend.iModelClient.iModels.get(user, iTwinId, new IModelQuery().byName(iModelName));
  for (const iModelTemp of iModels)
    await IModelHost.hubAccess.deleteIModel({ user, iTwinId, iModelId: iModelTemp.id! });

  // create new imodel with given name
  const rwIModelId = await IModelHost.hubAccess.createNewIModel({ user, iTwinId, iModelName, description: "TestSubject" });
  assert.isNotEmpty(rwIModelId);
  const rwIModel = await IModelTestUtils.downloadAndOpenBriefcase({ user, iTwinId, iModelId: rwIModelId });

  // create new model, category and physical element, and insert in imodel, and push these changes
  const r: { modelId: Id64String, spatialCategoryId: Id64String } = await createNewModelAndCategory(rwIModel);
  rwIModel.elements.insertElement(IModelTestUtils.createPhysicalObject(rwIModel, r.modelId, r.spatialCategoryId));
  rwIModel.saveChanges("User created model, category and one physical element");
  await rwIModel.pushChanges({ user, description: "test change" }).catch(() => { });
  const firstCount = getElementCount(rwIModel);
  assert.equal(firstCount, 7);

  let i = 0;
  while (i < 4) {
    rwIModel.elements.insertElement(IModelTestUtils.createPhysicalObject(rwIModel, r.modelId, r.spatialCategoryId));
    i = i + 1;
  }
  rwIModel.saveChanges("added more elements to imodel");
  await rwIModel.pushChanges({ user, description: "test change" }).catch(() => { });
  const secondCount = getElementCount(rwIModel);
  assert.equal(secondCount, 11);

  await rwIModel.pullChanges({ user, toIndex: 0 });
  const reverseCount = getElementCount(rwIModel);
  assert.equal(reverseCount, firstCount);

  const startTime = new Date().getTime();
  await rwIModel.pullChanges({ user });
  const endTime = new Date().getTime();
  const elapsedTime1 = (endTime - startTime) / 1000.0;
  const reinstateCount = getElementCount(rwIModel);
  assert.equal(reinstateCount, secondCount);

  reporter.addEntry("ImodelChangesetPerformance", "ReinstateChanges", "Execution time(s)", elapsedTime1, { Description: "reinstate the imodel to latest CS from first", Operation: "ReinstateChanges" });
  rwIModel.close();
}

describe("ImodelChangesetPerformance", () => {
  const reporter = new Reporter();
  let iTwinId: GuidString;
  let imodelId: string;
  let imodelPushId: string;
  let client: IModelHubClient;
  let requestContext: AccessToken;

  before(async () => {
    if (!fs.existsSync(KnownTestLocations.outputDir))
      fs.mkdirSync(KnownTestLocations.outputDir);
    const configData = require(path.join(__dirname, "CSPerfConfig.json")); // eslint-disable-line @typescript-eslint/no-var-requires
    iTwinId = configData.basicTest.projectId;
    imodelId = configData.basicTest.imodelId;
    imodelPushId = configData.basicTest.imodelPushId;

    client = new IModelHubClient();

    requestContext = await TestUtility.getAccessToken(TestUsers.regular);
  });

  after(() => {
    const csvPath1 = path.join(KnownTestLocations.outputDir, "BackendOnlyPerfTest.csv");
    reporter.exportCSV(csvPath1);
  });

  it("GetImodel", async () => {
    await getIModelAfterApplyingCS(requestContext, reporter, iTwinId, imodelId, client).catch(() => { });
  });

  it("PushMetaChangeToHub", async () => {
    await pushIModelAfterMetaChanges(requestContext, reporter, iTwinId, imodelPushId).catch(() => { });
  });

  it("PushDataChangeToHub", async () => {
    await pushIModelAfterDataChanges(requestContext, reporter, iTwinId).catch(() => { });
  });

  it("PushSchemaChangeToHub", async () => {
    await pushIModelAfterSchemaChanges(requestContext, reporter, iTwinId).catch(() => { });
  });

  it("ExecuteQuery", async () => {
    await executeQueryTime(requestContext, reporter, iTwinId, imodelId).catch(() => { });
  });

  it("ReverseChanges", async () => {
    await reverseChanges(requestContext, reporter, iTwinId).catch(() => { });
  });

  it("ReinstateChanges", async () => {
    await reinstateChanges(requestContext, reporter, iTwinId).catch(() => { });
  });

});

describe("ImodelChangesetPerformance big datasets", () => {
  let iModelRootDir: string;
  const configData = require(path.join(__dirname, "CSPerfConfig.json")); // eslint-disable-line @typescript-eslint/no-var-requires
  const csvPath = path.join(KnownTestLocations.outputDir, "ApplyCSLocalPerf.csv");

  before(async () => {
    iModelRootDir = configData.rootDir;
    if (!fs.existsSync(KnownTestLocations.outputDir))
      fs.mkdirSync(KnownTestLocations.outputDir);
  });
  function getChangesetSummary(changeSets: ChangeSet[]): {} {
    const schemaChanges = changeSets.filter((obj) => obj.changesType === ChangesType.Schema);
    const dataChanges = changeSets.filter((obj) => obj.changesType !== ChangesType.Schema);
    const csSummary = {
      count: changeSets.length,
      fileSizeKB: Math.round(changeSets.reduce((prev, cs) => prev + Number(cs.fileSize), 0) / 1024),
      schemaChanges: {
        count: schemaChanges.length,
        fileSizeKB: Math.round(schemaChanges.reduce((prev, cs) => prev + Number(cs.fileSize), 0) / 1024),
      },
      nonSchemaChanges: {
        count: dataChanges.length,
        fileSizeKB: Math.round(dataChanges.reduce((prev, cs) => prev + Number(cs.fileSize), 0) / 1024),
      },
    };
    return csSummary;
  }

  async function downloadChangesets(requestContext: AccessToken, imodelId: string, changeSets: ChangeSet[], downloadDir: string) {
    if (fs.existsSync(downloadDir))
      fs.removeSync(downloadDir);
    // get first changeset as betweenChangeSets skips the first entry
    const csQuery1 = new ChangeSetQuery();
    csQuery1.byId(changeSets[0].id!);
    await IModelHubBackend.iModelClient.changeSets.download(requestContext, imodelId, csQuery1, downloadDir);
    const incr: number = 100;
    for (let j = 0; j <= changeSets.length; j = j + incr) {
      const csQuery = new ChangeSetQuery();
      if ((j + incr) < changeSets.length)
        csQuery.betweenChangeSets(changeSets[j].id!, changeSets[j + incr].id);
      else
        csQuery.betweenChangeSets(changeSets[j].id!, changeSets[changeSets.length - 1].id);
      csQuery.selectDownloadUrl();

      await IModelHubBackend.iModelClient.changeSets.download(requestContext, imodelId, csQuery, downloadDir);
    }
  }
  async function setupIModel(modelInfo: any) {
    const downloadDir: string = path.join(iModelRootDir, modelInfo.modelName);
    // if folder exists, we'll just use the local copy
    if (!fs.existsSync(downloadDir)) {
      fs.mkdirSync(downloadDir);
    }
    const requestContext = await TestUtility.getAccessToken(TestUsers.regular);

    // first get all info and save it
    const iModel = await HubUtility.queryIModelByName(requestContext, modelInfo.projId, modelInfo.modelName);
    if (!iModel)
      throw new Error(`IModel with id ${modelInfo.modelId} not found`);

    fs.writeFileSync(path.join(downloadDir, "imodel.json"), JSON.stringify(iModel, undefined, 4));

    const changeSets = await IModelHubBackend.iModelClient.changeSets.get(requestContext, modelInfo.modelId);
    fs.writeFileSync(path.join(downloadDir, "changeSets.json"), JSON.stringify(changeSets, undefined, 4));

    const query = new VersionQuery();
    query.orderBy("createdDate");
    const namedVers = await IModelHubBackend.iModelClient.versions.get(requestContext, modelInfo.modelId, query);
    fs.writeFileSync(path.join(downloadDir, "namedVersions.json"), JSON.stringify(namedVers, undefined, 4));

    const query2 = new CheckpointQuery();
    const checkpoints = await IModelHubBackend.iModelClient.checkpoints.get(requestContext, modelInfo.modelId, query2);
    fs.writeFileSync(path.join(downloadDir, "checkPoints.json"), JSON.stringify(checkpoints, undefined, 4));

    const modelSummary = {
      iModelInfo: modelInfo,
      changesetSummary: getChangesetSummary(changeSets),
      namedVersions: {
        count: namedVers.length,
        latest: namedVers[0],
      },
      checkPoints: {
        count: checkpoints.length,
        latest: checkpoints[0],
      },
    };
    fs.writeFileSync(path.join(downloadDir, "summary.json"), JSON.stringify(modelSummary, undefined, 4));

    // now download the seed file, if not there
    const seedPathname = path.join(downloadDir, "seed", modelInfo.modelName!.concat(".bim"));
    if (!fs.existsSync(seedPathname))
      await IModelHubBackend.iModelClient.iModels.download(requestContext, modelInfo.modelId, seedPathname);

    // now download changesets. first check if there are some, then download only newer ones
    const csDir = path.join(downloadDir, "changeSets");
    if (!fs.existsSync(csDir)) {
      await downloadChangesets(requestContext, modelInfo.modelId, changeSets, csDir);
    } else {
      // delete the temp files
      const tempFiles = fs.readdirSync(csDir).filter((fileName) => !fileName.endsWith(".cs"));
      for (const tempFile of tempFiles) {
        fs.removeSync(path.join(csDir, tempFile));
      }

      const csFiles = fs.readdirSync(csDir).filter((fileName) => fileName.endsWith(".cs"));
      // if more than 80% files are there, download the missing ones
      if ((csFiles.length / changeSets.length) > 0.8) {
        // download missing changeset files
        const missingChangesets = changeSets.filter((el) => {
          return !csFiles.find((obj) => obj === el.fileName);
        });
        for (const cs of missingChangesets) {
          const csQuery = new ChangeSetQuery();
          csQuery.byId(cs.id!);
          await IModelHubBackend.iModelClient.changeSets.download(requestContext, modelInfo.modelId, csQuery, csDir);
        }
      } else {
        // download all again
        await downloadChangesets(requestContext, modelInfo.modelId, changeSets, csDir);
      }
    }
  }

  function getStats(changesetFilePath: string) {
    const stats = RevisionUtility.computeStatistics(changesetFilePath, true);
    const details = {
      rowsDeleted: stats.statistics.byOp.rowDeleted,
      rowsInserted: stats.statistics.byOp.rowInserted,
      rowsUpdated: stats.statistics.byOp.rowsUpdated,
      rowsChanged: stats.statistics.rowsChanged,
      tablesChanged: stats.statistics.tablesChanged,
      schemaChangesTable: 0,
      schemaChangesIndex: 0,
    };
    if (stats.hasSchemaChanges) {
      const parts: string[] = stats.schemaChanges.toString().split(";");
      const indexParts = parts.filter((obj) => obj.includes("INDEX"));
      const tableParts = parts.filter((obj) => obj.includes("TABLE"));

      details.schemaChangesTable = tableParts.length;
      details.schemaChangesIndex = indexParts.length;
    }
    return details;
  }

  it.skip("ApplyChangeset Get from iModelHub", async () => {
    const csvPath1 = path.join(KnownTestLocations.outputDir, "ApplyCSPerf.csv");
    const reporter = new Reporter();
    const batchSize: number = 50;
    for (const ds of configData.bigDatasets) {
      const iTwinId: GuidString = ds.projId;
      const imodelId: string = ds.modelId;

      const client: IModelHubClient = new IModelHubClient();
      let user = await TestUtility.getAccessToken(TestUsers.regular);
      const changeSets = await client.changeSets.get(user, imodelId);
      const startNum: number = ds.csStart ? ds.csStart : 0;
      const endNum: number = ds.csEnd ? ds.csEnd : changeSets.length;
      const modelInfo = {
        projId: iTwinId,
        projName: ds.projName,
        modelId: imodelId,
        modelName: ds.modelName,
      };

      const firstChangeSetId = changeSets[startNum].wsgId;
      const iModelDb = await IModelTestUtils.downloadAndOpenBriefcase({ user, iTwinId, iModelId: imodelId, asOf: IModelVersion.asOfChangeSet(firstChangeSetId).toJSON() });

      for (let j = startNum; j < endNum; ++j) {
        const cs: ChangeSet = changeSets[j];
        let apply: boolean = false;
        if (ds.csType === "All") {
          apply = true;
        } else {
          if (ds.csType === cs.changesType) {
            apply = true;
          }
        }
        if (apply) {
          // eslint-disable-next-line no-console
          console.log(`For iModel: ${ds.modelName}: Applying changeset: ${(j + 1).toString()} / ${endNum.toString()}`);
          user = await TestUtility.getAccessToken(TestUsers.regular);
          const startTime = new Date().getTime();
          await iModelDb.pullChanges({ user }); // needs work - get index IModelVersion.asOfChangeSet(cs.wsgId));
          const endTime = new Date().getTime();
          const elapsedTime = (endTime - startTime) / 1000.0;

          const csInfo = {
            GUID: cs.wsgId,
            fileSize: cs.fileSize,
            type: cs.changesType,
            desc: cs.description,
          };
          reporter.addEntry("ImodelChangesetPerformance", "ApplyChangeset", "Time(s)", elapsedTime, { csNum: j, csDetail: csInfo, modelDetail: modelInfo });
        }
        if (j % batchSize === 0) { // After few runs write results in case test fails
          reporter.exportCSV(csvPath1);
          reporter.clearEntries();
        }
      }
      iModelDb.close();
      reporter.exportCSV(csvPath1);
      reporter.clearEntries();
    }
  });

  it("ApplyChangeset Local", async () => {
    Logger.initializeToConsole();
    Logger.setLevelDefault(LogLevel.Error);
    Logger.setLevel("HubUtility", LogLevel.Info);
    Logger.setLevel("Performance", LogLevel.Info);

    for (const ds of configData.bigDatasets) {
      const modelInfo = {
        projId: ds.projId,
        projName: ds.projName,
        modelId: ds.modelId,
        modelName: ds.modelName,
      };
      const csStart = ds.csStart;
      const csEnd = ds.csEnd;
      const iModelDir: string = path.join(iModelRootDir, modelInfo.modelName);
      if (ds.setup)
        await setupIModel(modelInfo);
      const results = HubUtility.getApplyChangeSetTime(iModelDir, csStart, csEnd);

      const changeSetJsonPathname = path.join(iModelDir, "changeSets.json");
      const jsonStr = fs.readFileSync(changeSetJsonPathname).toString();
      const changeSetsJson = JSON.parse(jsonStr);

      const changesetsInfo = [];
      for (const changeSetJson of changeSetsJson) {
        changesetsInfo.push(changeSetJson);
      }

      const reporter = new Reporter();
      for (const result of results) {
        const csDetail = changesetsInfo.filter((obj) => obj.id === result.csId);
        const csInfo = {
          GUID: result.csId,
          fileSize: csDetail[0].fileSize,
          type: ChangesType[csDetail[0].changesType],
          desc: csDetail[0].description,
        };
        const stats = getStats(path.join(iModelDir, "changeSets", `${result.csId}.cs`));
        reporter.addEntry("ImodelChangesetPerformance", "ApplyChangesetLocal", "Time(s)", result.time, { csNum: result.csNum, csDetail: csInfo, csStats: stats, modelDetail: modelInfo });
      }
      reporter.exportCSV(csvPath);
    }
  });
});

describe("ImodelChangesetPerformance own data", () => {
  const seedVersionName: string = "Seed data";
  let user: AccessToken;
  const outDir: string = path.join(KnownTestLocations.outputDir, "ChangesetPerfOwn");
  const csvPath = path.join(KnownTestLocations.outputDir, "ApplyCSPerfOwnData.csv");
  const reporter = new Reporter();
  const configData = require(path.join(__dirname, "CSPerfConfig.json")); // eslint-disable-line @typescript-eslint/no-var-requires
  const dbSize: number = configData.ownDataTest.dbSize;
  const iModelNameBase: string = `CS_Lg3d_PElSub3_${dbSize}_`;
  const opSizes: number[] = configData.ownDataTest.opSizes;
  const baseNames: string[] = configData.ownDataTest.baseNames;
  const iTwinId: GuidString = configData.ownDataTest.projectId;
  const schemaDetail = configData.ownDataTest.schema;
  const schemaName: string = schemaDetail.name;
  const baseClassName: string = schemaDetail.baseName;
  const hier: number = schemaDetail.hierarchy;
  const className: string = `${baseClassName}Sub${(hier - 1).toString()}`;

  async function setupLocalIModel(projId: string, modelId: string, localPath: string) {
    user = await TestUtility.getAccessToken(TestUsers.regular);
    const iModelDb = await IModelTestUtils.downloadAndOpenCheckpoint({ user, iTwinId: projId, iModelId: modelId, asOf: IModelVersion.named(seedVersionName).toJSON() });
    const pathName = iModelDb.pathName;
    iModelDb.close();
    if (fs.existsSync(localPath))
      fs.copySync(pathName, localPath);

    const nativeDb = new IModelHost.platform.DgnDb();
    nativeDb.openIModel(localPath, OpenMode.ReadWrite);
    nativeDb.saveLocalValue("StandaloneEdit", "");
    nativeDb.saveChanges();
    nativeDb.closeIModel();
  }

  async function lastChangesetToken(modelId: string): Promise<IModelJsNative.ChangesetFileProps> {
    user = await TestUtility.getAccessToken(TestUsers.regular);
    const changeSets = await IModelHubBackend.iModelClient.changeSets.get(user, modelId);
    const changeSet = changeSets[changeSets.length - 1];
    const query = new ChangeSetQuery();
    query.byId(changeSet.wsgId);
    const downloadDir = BriefcaseManager.getChangeSetsPath(modelId);
    await IModelHubBackend.iModelClient.changeSets.download(user, modelId, query, downloadDir);
    const pathname = path.join(downloadDir, changeSet.fileName!);
    return { id: changeSet.id!, parentId: changeSet.parentId!, pathname, changesType: changeSet.changesType!, index: +changeSet.index!, pushDate: "", userCreated: "", briefcaseId: 0, description: "" };
  }

  before(async () => {
    Logger.initializeToConsole();
    // Logger.setLevelDefault(LogLevel.Error);
    Logger.setLevel("HubUtility", LogLevel.Info);
    // Logger.setLevel("Performance", LogLevel.Info);

    if (!fs.existsSync(KnownTestLocations.outputDir))
      fs.mkdirSync(KnownTestLocations.outputDir);
    if (!fs.existsSync(outDir))
      fs.mkdirSync(outDir);

    user = await TestUtility.getAccessToken(TestUsers.regular);
    for (const opSize of opSizes) {
      for (const baseName of baseNames) {
        const iModelName = `${iModelNameBase + baseName}_${opSize.toString()}`;
        const iModels = await IModelHubBackend.iModelClient.iModels.get(user, iTwinId, new IModelQuery().byName(iModelName));
        if (iModels.length === 0) {
          // create iModel and push changesets 1) with schema 2) with 1M records of PerfElementSub3 3) insert of opSize for actual testing
          // eslint-disable-next-line no-console
          console.log(`iModel ${iModelName} does not exist on iModelHub. Creating with changesets...`);
          const iModelId = await IModelHost.hubAccess.createNewIModel({ user, iTwinId, iModelName, description: "TestSubject" });
          const iModelDb = await IModelTestUtils.downloadAndOpenBriefcase({ user, iTwinId, iModelId });

          const schemaPathname = path.join(outDir, `${schemaName}.01.00.00.ecschema.xml`);
          const sxml = PerfTestUtility.genSchemaXML(schemaName, baseClassName, hier, true, true, []);
          fs.writeFileSync(schemaPathname, sxml);

          await iModelDb.importSchemas([schemaPathname]).catch(() => { });
          assert.isDefined(iModelDb.getMetaData(`${schemaName}:${baseClassName}`), `${baseClassName} is not present in iModel.`);
          iModelDb.saveChanges("schema changes");
          await iModelDb.pullChanges({ user });
          await iModelDb.pushChanges({ user, description: "perf schema import" });

          // seed with existing elements
          const [, newModelId] = IModelTestUtils.createAndInsertPhysicalPartitionAndModel(iModelDb, Code.createEmpty(), true);
          let spatialCategoryId = SpatialCategory.queryCategoryIdByName(iModelDb, IModel.dictionaryId, "MySpatialCategory");
          if (undefined === spatialCategoryId)
            spatialCategoryId = SpatialCategory.insert(iModelDb, IModel.dictionaryId, "MySpatialCategory", new SubCategoryAppearance({ color: ColorDef.fromString("rgb(255,0,0)").toJSON() }));

          for (let m = 0; m < dbSize; ++m) {
            const elementProps = PerfTestUtility.initElemProps(`${schemaName}:${className}`, iModelDb, newModelId, spatialCategoryId);
            const geomElement = iModelDb.elements.createElement(elementProps);
            const id = iModelDb.elements.insertElement(geomElement);
            assert.isTrue(Id64.isValidId64(id), "insert failed");
          }
          user = await TestUtility.getAccessToken(TestUsers.regular);
          iModelDb.saveChanges();
          await iModelDb.pushChanges({ user, description: `Seed data for ${className}` });

          // create named version here
          const changeSets = await IModelHubBackend.iModelClient.changeSets.get(user, iModelId);
          const lastCSId = changeSets[changeSets.length - 1].wsgId;
          const seedData = await IModelHubBackend.iModelClient.versions.create(user, iModelId, lastCSId, seedVersionName);
          assert.equal(seedData.name, seedVersionName);

          const minId: number = PerfTestUtility.getMinId(iModelDb, "bis.PhysicalElement");
          const elementIdIncrement = Math.floor(dbSize / opSize);

          switch (baseName) {
            case "I": // create changeset with insert operation
              for (let m = 0; m < opSize; ++m) {
                const elementProps = PerfTestUtility.initElemProps(`${schemaName}:${className}`, iModelDb, newModelId, spatialCategoryId);
                const geomElement = iModelDb.elements.createElement(elementProps);
                const id = iModelDb.elements.insertElement(geomElement);
                assert.isTrue(Id64.isValidId64(id), "insert failed");
              }
              iModelDb.saveChanges();
              await iModelDb.pushChanges({ user, description: `${className} inserts: ${opSize}` });
              break;
            case "D": // create changeset with Delete operation
              for (let i = 0; i < opSize; ++i) {
                try {
                  const elId = minId + elementIdIncrement * i;
                  iModelDb.elements.deleteElement(Id64.fromLocalAndBriefcaseIds(elId, 0));
                } catch (err) {
                  assert.isTrue(false);
                }
              }
              iModelDb.saveChanges();
              await iModelDb.pushChanges({ user, description: `${className} deletes: ${opSize}` });
              break;
            case "U": // create changeset with Update operation
              const geomArray: Arc3d[] = [
                Arc3d.createXY(Point3d.create(0, 0), 2),
                Arc3d.createXY(Point3d.create(5, 5), 5),
                Arc3d.createXY(Point3d.create(-5, -5), 10),
              ];

              const geometryStream: GeometryStreamProps = [];
              for (const geom of geomArray) {
                const arcData = GeomJson.Writer.toIModelJson(geom);
                geometryStream.push(arcData);
              }
              for (let i = 0; i < opSize; ++i) {
                const elId = minId + elementIdIncrement * i;
                const editElem: Element = iModelDb.elements.getElement(Id64.fromLocalAndBriefcaseIds(elId, 0));
                (editElem as any).baseStr = "PerfElement - UpdatedValue";
                editElem.setUserProperties("geom", geometryStream);
                try {
                  iModelDb.elements.updateElement(editElem);
                } catch (_err) {
                  assert.fail("Element.update failed");
                }
              }
              iModelDb.saveChanges();
              await iModelDb.pushChanges({ user, description: `${className} updates: ${opSize}` });
              break;
            default:
              break;
          }

          iModelDb.close();
        } else {
          // eslint-disable-next-line no-console
          console.log(`iModel ${iModelName} exists on iModelHub`);
        }
      }
    }
  });
  it("InsertChangeset", async () => {
    for (const opSize of opSizes) {
      const iModelName = `${iModelNameBase}I_${opSize.toString()}`;
      const iModels = await IModelHubBackend.iModelClient.iModels.get(user, iTwinId, new IModelQuery().byName(iModelName));
      const iModel = iModels.find((im) => im.name === iModelName);
      if (iModel) {
        // eslint-disable-next-line no-console
        console.log(`Downloading iModel ${iModelName} from iModelHub.`);
        const iModelPathname = path.join(BriefcaseManager.cacheDir, iModel.id!, `${iModelName}_insert.bim`);
        await setupLocalIModel(iTwinId, iModel.id!, iModelPathname);
        const saIModel: StandaloneDb = StandaloneDb.openFile(iModelPathname, OpenMode.ReadWrite);
        // download last changeset file
        const csToken = await lastChangesetToken(iModel.id!);
        // eslint-disable-next-line no-console
        console.log(`Applying Insert changeset to iModel ${iModelName}.`);
        user = await TestUtility.getAccessToken(TestUsers.regular);
        try {
          const startTime = new Date().getTime();
          saIModel.nativeDb.applyChangeset(csToken);
          const endTime = new Date().getTime();
          const elapsedTime = (endTime - startTime) / 1000.0;
          reporter.addEntry("ImodelChangesetPerformance", "ChangesetInsert", "Time(s)", elapsedTime, { ElementClassName: "PerfElementSub3", InitialCount: dbSize, opCount: opSize });
        } catch (error) {
          assert.isTrue(false, "Apply changeset failed");
        }
        saIModel.saveChanges();
        saIModel.close();
      }
    }
    reporter.exportCSV(csvPath);
  });
  it("DeleteChangeset", async () => {
    for (const opSize of opSizes) {
      const iModelName = `${iModelNameBase}D_${opSize.toString()}`;
      const iModels = await IModelHubBackend.iModelClient.iModels.get(user, iTwinId, new IModelQuery().byName(iModelName));
      const iModel = iModels.find((im) => im.name === iModelName);
      if (iModel) {
        // eslint-disable-next-line no-console
        console.log(`Downloading iModel ${iModelName} from iModelHub.`);
        const iModelPathname = path.join(BriefcaseManager.cacheDir, iModel.id!, `${iModelName}_delete.bim`);
        await setupLocalIModel(iTwinId, iModel.id!, iModelPathname);
        const saIModel: StandaloneDb = StandaloneDb.openFile(iModelPathname, OpenMode.ReadWrite);
        // download last changeset file
        const csToken = await lastChangesetToken(iModel.id!);
        // eslint-disable-next-line no-console
        console.log(`Applying Delete changeset to iModel ${iModelName}.`);
        try {
          const startTime = new Date().getTime();
          saIModel.nativeDb.applyChangeset(csToken);
          const endTime = new Date().getTime();
          const elapsedTime = (endTime - startTime) / 1000.0;
          reporter.addEntry("ImodelChangesetPerformance", "ChangesetDelete", "Time(s)", elapsedTime, { ElementClassName: "PerfElementSub3", InitialCount: dbSize, opCount: opSize });
        } catch (err) {
          assert.isTrue(false, "Apply changeset failed");
        }
        saIModel.saveChanges();
        saIModel.close();
      }
    }
    reporter.exportCSV(csvPath);
  });
  it("UpdateChangeset", async () => {
    for (const opSize of opSizes) {
      const iModelName = `${iModelNameBase}U_${opSize.toString()}`;
      const iModels = await IModelHubBackend.iModelClient.iModels.get(user, iTwinId, new IModelQuery().byName(iModelName));
      const iModel = iModels.find((im) => im.name === iModelName);
      if (iModel) {
        // eslint-disable-next-line no-console
        console.log(`Downloading iModel ${iModelName} from iModelHub.`);
        const iModelPathname = path.join(BriefcaseManager.cacheDir, iModel.id!, `${iModelName}_update.bim`);
        await setupLocalIModel(iTwinId, iModel.id!, iModelPathname);
        const saIModel: StandaloneDb = StandaloneDb.openFile(iModelPathname, OpenMode.ReadWrite);
        // download last changeset file
        const csToken = await lastChangesetToken(iModel.id!);
        // eslint-disable-next-line no-console
        console.log(`Applying Update changeset to iModel ${iModelName}.`);
        try {
          const startTime = new Date().getTime();
          saIModel.nativeDb.applyChangeset(csToken);
          const endTime = new Date().getTime();
          const elapsedTime = (endTime - startTime) / 1000.0;
          reporter.addEntry("ImodelChangesetPerformance", "ChangesetUpdate", "Time(s)", elapsedTime, { ElementClassName: "PerfElementSub3", InitialCount: dbSize, opCount: opSize });
        } catch (err) {
          assert.isTrue(false, "Apply changeset failed");
        }
        saIModel.saveChanges();
        saIModel.close();
      }
    }
    reporter.exportCSV(csvPath);
  });
});
<|MERGE_RESOLUTION|>--- conflicted
+++ resolved
@@ -1,835 +1,831 @@
-/*---------------------------------------------------------------------------------------------
-* Copyright (c) Bentley Systems, Incorporated. All rights reserved.
-* See LICENSE.md in the project root for license terms and full copyright notice.
-*--------------------------------------------------------------------------------------------*/
-
-import { assert } from "chai";
-import * as fs from "fs-extra";
-import * as path from "path";
-<<<<<<< HEAD
-import { AccessToken, ChangeSetApplyOption, GuidString, Id64, Id64String, Logger, LogLevel, OpenMode } from "@bentley/bentleyjs-core";
-=======
-import { GuidString, Id64, Id64String, Logger, LogLevel, OpenMode } from "@bentley/bentleyjs-core";
->>>>>>> 2e875216
-import { Arc3d, IModelJson as GeomJson, Point3d } from "@bentley/geometry-core";
-import { ChangeSet, ChangeSetQuery, ChangesType, CheckpointQuery, IModelHubClient, IModelQuery, VersionQuery } from "@bentley/imodelhub-client";
-import { Code, ColorDef, GeometryStreamProps, IModel, IModelVersion, SubCategoryAppearance } from "@bentley/imodeljs-common";
-import { TestUsers, TestUtility } from "@bentley/oidc-signin-tool";
-import { Reporter } from "@bentley/perf-tools/lib/Reporter";
-import { IModelHubBackend } from "../IModelHubBackend";
-import { BriefcaseManager, DictionaryModel, Element, IModelDb, IModelHost, IModelJsNative, SpatialCategory, StandaloneDb } from "../imodeljs-backend";
-import { IModelTestUtils } from "../test/IModelTestUtils";
-import { HubUtility } from "../test/integration/HubUtility";
-import { KnownTestLocations } from "../test/KnownTestLocations";
-import { RevisionUtility } from "../test/RevisionUtility";
-import { PerfTestUtility } from "./PerfTestUtils";
-
-/* eslint-disable @typescript-eslint/naming-convention */
-
-async function getIModelAfterApplyingCS(user: AccessToken, reporter: Reporter, iTwinId: GuidString, imodelId: string, client: IModelHubClient) {
-  const changeSets = await client.changeSets.get(user, imodelId);
-  const firstChangeSetId = changeSets[0].wsgId;
-  const secondChangeSetId = changeSets[1].wsgId;
-
-  const args = { user, iTwinId, iModelId: imodelId };
-  // open imodel first time from imodel-hub with first revision
-  const startTime = new Date().getTime();
-  const iModelDb = await IModelTestUtils.downloadAndOpenCheckpoint({ ...args, asOf: IModelVersion.asOfChangeSet(firstChangeSetId).toJSON() });
-  const endTime = new Date().getTime();
-  assert.exists(iModelDb);
-  const elapsedTime = (endTime - startTime) / 1000.0;
-  assert.strictEqual(iModelDb.changeset.id, firstChangeSetId);
-  assert.strictEqual(iModelDb.changeset.index, parseInt(changeSets[0].index!, 10));
-  iModelDb.close();
-  reporter.addEntry("ImodelChangesetPerformance", "GetImodel", "Execution time(s)", elapsedTime, { Description: "from hub first CS", Operation: "Open" });
-
-  // open imodel from local cache with second revision
-  const startTime1 = new Date().getTime();
-  const iModelDb1 = await IModelTestUtils.downloadAndOpenCheckpoint({ ...args, asOf: IModelVersion.asOfChangeSet(secondChangeSetId).toJSON() });
-  const endTime1 = new Date().getTime();
-  assert.exists(iModelDb1);
-  const elapsedTime1 = (endTime1 - startTime1) / 1000.0;
-  assert.strictEqual(iModelDb1.changeset.id, secondChangeSetId);
-  assert.strictEqual(iModelDb.changeset.index, parseInt(changeSets[1].index!, 10));
-  iModelDb1.close();
-  reporter.addEntry("ImodelChangesetPerformance", "GetImodel", "Execution time(s)", elapsedTime1, { Description: "from cache second CS", Operation: "Open" });
-
-  // open imodel from local cache with first revision
-  const startTime2 = new Date().getTime();
-  const iModelDb2 = await IModelTestUtils.downloadAndOpenCheckpoint({ ...args, asOf: IModelVersion.first().toJSON() });
-  const endTime2 = new Date().getTime();
-  assert.exists(iModelDb2);
-  const elapsedTime2 = (endTime2 - startTime2) / 1000.0;
-  iModelDb2.close();
-  reporter.addEntry("ImodelChangesetPerformance", "GetImodel", "Execution time(s)", elapsedTime2, { Description: "from cache first CS", Operation: "Open" });
-
-  // open imodel from local cache with latest revision
-  const startTime3 = new Date().getTime();
-  const iModelDb3 = await IModelTestUtils.downloadAndOpenCheckpoint({ ...args, asOf: IModelVersion.named("latest").toJSON() });
-  const endTime3 = new Date().getTime();
-  assert.exists(iModelDb3);
-  const elapsedTime3 = (endTime3 - startTime3) / 1000.0;
-  iModelDb3.close();
-  reporter.addEntry("ImodelChangesetPerformance", "GetImodel", "Execution time(s)", elapsedTime3, { Description: "from cache latest CS", Operation: "Open" });
-}
-
-async function pushIModelAfterMetaChanges(user: AccessToken, reporter: Reporter, iTwinId: GuidString, imodelPushId: string) {
-  const iModelPullAndPush = await IModelTestUtils.downloadAndOpenBriefcase({ user, iTwinId, iModelId: imodelPushId });
-  assert.exists(iModelPullAndPush);
-
-  // get the time of applying a meta data change on an imodel
-  const startTime = new Date().getTime();
-  const rootEl: Element = iModelPullAndPush.elements.getRootSubject();
-  rootEl.userLabel = `${rootEl.userLabel}changed`;
-  iModelPullAndPush.elements.updateElement(rootEl);
-  iModelPullAndPush.saveChanges("user changes root subject of the imodel");
-  const endTime = new Date().getTime();
-  const elapsedTime = (endTime - startTime) / 1000.0;
-  reporter.addEntry("ImodelChangesetPerformance", "PushMetaChangeToHub", "Execution time(s)", elapsedTime, { Description: "make meta changes", Operation: "Update" });
-
-  try {
-    // get the time to push a meta data change of an imodel to imodel hub
-    const startTime1 = new Date().getTime();
-    await iModelPullAndPush.pushChanges({ user, description: "test change" });
-    const endTime1 = new Date().getTime();
-    const elapsedTime1 = (endTime1 - startTime1) / 1000.0;
-    reporter.addEntry("ImodelChangesetPerformance", "PushMetaChangeToHub", "Execution time(s)", elapsedTime1, { Description: "meta changes to hub", Operation: "Push" });
-  } catch (error) { }
-
-  await IModelTestUtils.closeAndDeleteBriefcaseDb(user, iModelPullAndPush);
-}
-
-async function createNewModelAndCategory(rwIModel: IModelDb) {
-  // Create a new physical model.
-  const [, modelId] = IModelTestUtils.createAndInsertPhysicalPartitionAndModel(rwIModel, IModelTestUtils.getUniqueModelCode(rwIModel, "newPhysicalModel"), true);
-
-  // Find or create a SpatialCategory.
-  const dictionary: DictionaryModel = rwIModel.models.getModel(IModel.dictionaryId);
-  const newCategoryCode = IModelTestUtils.getUniqueSpatialCategoryCode(dictionary, "ThisTestSpatialCategory");
-  const spatialCategoryId: Id64String = SpatialCategory.insert(rwIModel, IModel.dictionaryId, newCategoryCode.value, new SubCategoryAppearance({ color: 0xff0000 }));
-
-  return { modelId, spatialCategoryId };
-}
-
-async function pushIModelAfterDataChanges(user: AccessToken, reporter: Reporter, iTwinId: GuidString) {
-  const iModelName = "CodesPushTest";
-  // delete any existing imodel with given name
-  const iModels = await IModelHubBackend.iModelClient.iModels.get(user, iTwinId, new IModelQuery().byName(iModelName));
-  for (const iModelTemp of iModels) {
-    await IModelHost.hubAccess.deleteIModel({ user, iTwinId, iModelId: iModelTemp.id! });
-  }
-  // create new imodel with given name
-  const rwIModelId = await IModelHost.hubAccess.createNewIModel({ user, iTwinId, iModelName, description: "TestSubject" });
-  assert.isNotEmpty(rwIModelId);
-  const rwIModel = await IModelTestUtils.downloadAndOpenBriefcase({ user, iTwinId, iModelId: rwIModelId });
-
-  // create new model, category and physical element, and insert in imodel
-  const r: { modelId: Id64String, spatialCategoryId: Id64String } = await createNewModelAndCategory(rwIModel);
-  rwIModel.elements.insertElement(IModelTestUtils.createPhysicalObject(rwIModel, r.modelId, r.spatialCategoryId));
-  rwIModel.saveChanges("User created model, category and one physical element");
-
-  // get the time to push a data change of an imodel to imodel hub
-  const startTime1 = new Date().getTime();
-  await rwIModel.pushChanges({ user, description: "test change" }).catch(() => { });
-  const endTime1 = new Date().getTime();
-  const elapsedTime1 = (endTime1 - startTime1) / 1000.0;
-  reporter.addEntry("ImodelChangesetPerformance", "PushDataChangeToHub", "Execution time(s)", elapsedTime1, { Description: "data changes to hub", Operation: "Push" });
-  await IModelTestUtils.closeAndDeleteBriefcaseDb(user, rwIModel);
-}
-
-async function pushIModelAfterSchemaChanges(user: AccessToken, reporter: Reporter, iTwinId: GuidString) {
-  const iModelName = "SchemaPushTest";
-  // delete any existing imodel with given name
-  const iModels = await IModelHubBackend.iModelClient.iModels.get(user, iTwinId, new IModelQuery().byName(iModelName));
-  for (const iModelTemp of iModels) {
-    await IModelHost.hubAccess.deleteIModel({ user, iTwinId, iModelId: iModelTemp.id! });
-  }
-  // create new imodel with given name
-  const rwIModelId = await IModelHost.hubAccess.createNewIModel({ user, iTwinId, iModelName, description: "TestSubject" });
-  assert.isNotEmpty(rwIModelId);
-  const rwIModel = await IModelTestUtils.downloadAndOpenBriefcase({ user, iTwinId, iModelId: rwIModelId });
-
-  assert.isNotEmpty(rwIModelId);
-  // import schema and push change to hub
-  const schemaPathname = path.join(KnownTestLocations.assetsDir, "PerfTestDomain.ecschema.xml");
-  await rwIModel.importSchemas([schemaPathname]).catch(() => { });
-  assert.isDefined(rwIModel.getMetaData("PerfTestDomain:" + "PerfElement"), "PerfElement" + "is present in iModel.");
-  rwIModel.saveChanges("schema change pushed");
-  await rwIModel.pullChanges({ user });
-  const startTime1 = new Date().getTime();
-  await rwIModel.pushChanges({ user, description: "test change" });
-  const endTime1 = new Date().getTime();
-  const elapsedTime1 = (endTime1 - startTime1) / 1000.0;
-  reporter.addEntry("ImodelChangesetPerformance", "PushSchemaChangeToHub", "Execution time(s)", elapsedTime1, { Description: "schema changes to hub", Operation: "Push" });
-  await IModelTestUtils.closeAndDeleteBriefcaseDb(user, rwIModel);
-}
-
-const getElementCount = (iModel: IModelDb): number => {
-  const rows: any[] = IModelTestUtils.executeQuery(iModel, "SELECT COUNT(*) AS cnt FROM bis.Element");
-  const count = + rows[0].cnt;
-  return count;
-};
-
-async function executeQueryTime(user: AccessToken, reporter: Reporter, iTwinId: GuidString, imodelId: string) {
-  const iModelDb = await IModelTestUtils.downloadAndOpenBriefcase({ user, iTwinId, iModelId: imodelId, asOf: IModelVersion.named("latest").toJSON() });
-  assert.exists(iModelDb);
-  const startTime = new Date().getTime();
-  const stat = IModelTestUtils.executeQuery(iModelDb, "SELECT * FROM BisCore.LineStyle");
-  const endTime = new Date().getTime();
-  const elapsedTime1 = (endTime - startTime) / 1000.0;
-  assert.equal(7, stat.length);
-  reporter.addEntry("ImodelChangesetPerformance", "ExecuteQuery", "Execution time(s)", elapsedTime1, { Description: "execute a simple ECSQL query", Operation: "ExecuteQuery" });
-  iModelDb.close();
-}
-
-async function reverseChanges(user: AccessToken, reporter: Reporter, iTwinId: GuidString) {
-  const iModelName = "reverseChangeTest";
-  // delete any existing imodel with given name
-  const iModels = await IModelHubBackend.iModelClient.iModels.get(user, iTwinId, new IModelQuery().byName(iModelName));
-  for (const iModelTemp of iModels)
-    await IModelHost.hubAccess.deleteIModel({ user, iTwinId, iModelId: iModelTemp.id! });
-
-  // create new imodel with given name
-  const rwIModelId = await IModelHost.hubAccess.createNewIModel({ user, iTwinId, iModelName, description: "TestSubject" });
-  assert.isNotEmpty(rwIModelId);
-  const rwIModel = await IModelTestUtils.downloadAndOpenBriefcase({ user, iTwinId, iModelId: rwIModelId });
-
-  // create new model, category and physical element, and insert in imodel, and push these changes
-  const r: { modelId: Id64String, spatialCategoryId: Id64String } = await createNewModelAndCategory(rwIModel);
-  rwIModel.elements.insertElement(IModelTestUtils.createPhysicalObject(rwIModel, r.modelId, r.spatialCategoryId));
-  rwIModel.saveChanges("User created model, category and one physical element");
-  await rwIModel.pushChanges({ user, description: "test change" }).catch(() => { });
-  const firstCount = getElementCount(rwIModel);
-  assert.equal(firstCount, 7);
-
-  let i = 0;
-  while (i < 4) {
-    rwIModel.elements.insertElement(IModelTestUtils.createPhysicalObject(rwIModel, r.modelId, r.spatialCategoryId));
-    i = i + 1;
-  }
-  rwIModel.saveChanges("added more elements to imodel");
-  await rwIModel.pushChanges({ user, description: "test change" }).catch(() => { });
-  const secondCount = getElementCount(rwIModel);
-  assert.equal(secondCount, 11);
-
-  const startTime = new Date().getTime();
-  await rwIModel.pullChanges({ user, toIndex: 0 }); // reverses changes.
-  const endTime = new Date().getTime();
-  const elapsedTime1 = (endTime - startTime) / 1000.0;
-
-  const reverseCount = getElementCount(rwIModel);
-  assert.equal(reverseCount, firstCount);
-
-  reporter.addEntry("ImodelChangesetPerformance", "ReverseChanges", "Execution time(s)", elapsedTime1, { Description: "reverse the imodel to first CS from latest", Operation: "ReverseChanges" });
-  rwIModel.close();
-}
-
-async function reinstateChanges(user: AccessToken, reporter: Reporter, iTwinId: GuidString) {
-  const iModelName = "reinstateChangeTest";
-  // delete any existing imodel with given name
-  const iModels = await IModelHubBackend.iModelClient.iModels.get(user, iTwinId, new IModelQuery().byName(iModelName));
-  for (const iModelTemp of iModels)
-    await IModelHost.hubAccess.deleteIModel({ user, iTwinId, iModelId: iModelTemp.id! });
-
-  // create new imodel with given name
-  const rwIModelId = await IModelHost.hubAccess.createNewIModel({ user, iTwinId, iModelName, description: "TestSubject" });
-  assert.isNotEmpty(rwIModelId);
-  const rwIModel = await IModelTestUtils.downloadAndOpenBriefcase({ user, iTwinId, iModelId: rwIModelId });
-
-  // create new model, category and physical element, and insert in imodel, and push these changes
-  const r: { modelId: Id64String, spatialCategoryId: Id64String } = await createNewModelAndCategory(rwIModel);
-  rwIModel.elements.insertElement(IModelTestUtils.createPhysicalObject(rwIModel, r.modelId, r.spatialCategoryId));
-  rwIModel.saveChanges("User created model, category and one physical element");
-  await rwIModel.pushChanges({ user, description: "test change" }).catch(() => { });
-  const firstCount = getElementCount(rwIModel);
-  assert.equal(firstCount, 7);
-
-  let i = 0;
-  while (i < 4) {
-    rwIModel.elements.insertElement(IModelTestUtils.createPhysicalObject(rwIModel, r.modelId, r.spatialCategoryId));
-    i = i + 1;
-  }
-  rwIModel.saveChanges("added more elements to imodel");
-  await rwIModel.pushChanges({ user, description: "test change" }).catch(() => { });
-  const secondCount = getElementCount(rwIModel);
-  assert.equal(secondCount, 11);
-
-  await rwIModel.pullChanges({ user, toIndex: 0 });
-  const reverseCount = getElementCount(rwIModel);
-  assert.equal(reverseCount, firstCount);
-
-  const startTime = new Date().getTime();
-  await rwIModel.pullChanges({ user });
-  const endTime = new Date().getTime();
-  const elapsedTime1 = (endTime - startTime) / 1000.0;
-  const reinstateCount = getElementCount(rwIModel);
-  assert.equal(reinstateCount, secondCount);
-
-  reporter.addEntry("ImodelChangesetPerformance", "ReinstateChanges", "Execution time(s)", elapsedTime1, { Description: "reinstate the imodel to latest CS from first", Operation: "ReinstateChanges" });
-  rwIModel.close();
-}
-
-describe("ImodelChangesetPerformance", () => {
-  const reporter = new Reporter();
-  let iTwinId: GuidString;
-  let imodelId: string;
-  let imodelPushId: string;
-  let client: IModelHubClient;
-  let requestContext: AccessToken;
-
-  before(async () => {
-    if (!fs.existsSync(KnownTestLocations.outputDir))
-      fs.mkdirSync(KnownTestLocations.outputDir);
-    const configData = require(path.join(__dirname, "CSPerfConfig.json")); // eslint-disable-line @typescript-eslint/no-var-requires
-    iTwinId = configData.basicTest.projectId;
-    imodelId = configData.basicTest.imodelId;
-    imodelPushId = configData.basicTest.imodelPushId;
-
-    client = new IModelHubClient();
-
-    requestContext = await TestUtility.getAccessToken(TestUsers.regular);
-  });
-
-  after(() => {
-    const csvPath1 = path.join(KnownTestLocations.outputDir, "BackendOnlyPerfTest.csv");
-    reporter.exportCSV(csvPath1);
-  });
-
-  it("GetImodel", async () => {
-    await getIModelAfterApplyingCS(requestContext, reporter, iTwinId, imodelId, client).catch(() => { });
-  });
-
-  it("PushMetaChangeToHub", async () => {
-    await pushIModelAfterMetaChanges(requestContext, reporter, iTwinId, imodelPushId).catch(() => { });
-  });
-
-  it("PushDataChangeToHub", async () => {
-    await pushIModelAfterDataChanges(requestContext, reporter, iTwinId).catch(() => { });
-  });
-
-  it("PushSchemaChangeToHub", async () => {
-    await pushIModelAfterSchemaChanges(requestContext, reporter, iTwinId).catch(() => { });
-  });
-
-  it("ExecuteQuery", async () => {
-    await executeQueryTime(requestContext, reporter, iTwinId, imodelId).catch(() => { });
-  });
-
-  it("ReverseChanges", async () => {
-    await reverseChanges(requestContext, reporter, iTwinId).catch(() => { });
-  });
-
-  it("ReinstateChanges", async () => {
-    await reinstateChanges(requestContext, reporter, iTwinId).catch(() => { });
-  });
-
-});
-
-describe("ImodelChangesetPerformance big datasets", () => {
-  let iModelRootDir: string;
-  const configData = require(path.join(__dirname, "CSPerfConfig.json")); // eslint-disable-line @typescript-eslint/no-var-requires
-  const csvPath = path.join(KnownTestLocations.outputDir, "ApplyCSLocalPerf.csv");
-
-  before(async () => {
-    iModelRootDir = configData.rootDir;
-    if (!fs.existsSync(KnownTestLocations.outputDir))
-      fs.mkdirSync(KnownTestLocations.outputDir);
-  });
-  function getChangesetSummary(changeSets: ChangeSet[]): {} {
-    const schemaChanges = changeSets.filter((obj) => obj.changesType === ChangesType.Schema);
-    const dataChanges = changeSets.filter((obj) => obj.changesType !== ChangesType.Schema);
-    const csSummary = {
-      count: changeSets.length,
-      fileSizeKB: Math.round(changeSets.reduce((prev, cs) => prev + Number(cs.fileSize), 0) / 1024),
-      schemaChanges: {
-        count: schemaChanges.length,
-        fileSizeKB: Math.round(schemaChanges.reduce((prev, cs) => prev + Number(cs.fileSize), 0) / 1024),
-      },
-      nonSchemaChanges: {
-        count: dataChanges.length,
-        fileSizeKB: Math.round(dataChanges.reduce((prev, cs) => prev + Number(cs.fileSize), 0) / 1024),
-      },
-    };
-    return csSummary;
-  }
-
-  async function downloadChangesets(requestContext: AccessToken, imodelId: string, changeSets: ChangeSet[], downloadDir: string) {
-    if (fs.existsSync(downloadDir))
-      fs.removeSync(downloadDir);
-    // get first changeset as betweenChangeSets skips the first entry
-    const csQuery1 = new ChangeSetQuery();
-    csQuery1.byId(changeSets[0].id!);
-    await IModelHubBackend.iModelClient.changeSets.download(requestContext, imodelId, csQuery1, downloadDir);
-    const incr: number = 100;
-    for (let j = 0; j <= changeSets.length; j = j + incr) {
-      const csQuery = new ChangeSetQuery();
-      if ((j + incr) < changeSets.length)
-        csQuery.betweenChangeSets(changeSets[j].id!, changeSets[j + incr].id);
-      else
-        csQuery.betweenChangeSets(changeSets[j].id!, changeSets[changeSets.length - 1].id);
-      csQuery.selectDownloadUrl();
-
-      await IModelHubBackend.iModelClient.changeSets.download(requestContext, imodelId, csQuery, downloadDir);
-    }
-  }
-  async function setupIModel(modelInfo: any) {
-    const downloadDir: string = path.join(iModelRootDir, modelInfo.modelName);
-    // if folder exists, we'll just use the local copy
-    if (!fs.existsSync(downloadDir)) {
-      fs.mkdirSync(downloadDir);
-    }
-    const requestContext = await TestUtility.getAccessToken(TestUsers.regular);
-
-    // first get all info and save it
-    const iModel = await HubUtility.queryIModelByName(requestContext, modelInfo.projId, modelInfo.modelName);
-    if (!iModel)
-      throw new Error(`IModel with id ${modelInfo.modelId} not found`);
-
-    fs.writeFileSync(path.join(downloadDir, "imodel.json"), JSON.stringify(iModel, undefined, 4));
-
-    const changeSets = await IModelHubBackend.iModelClient.changeSets.get(requestContext, modelInfo.modelId);
-    fs.writeFileSync(path.join(downloadDir, "changeSets.json"), JSON.stringify(changeSets, undefined, 4));
-
-    const query = new VersionQuery();
-    query.orderBy("createdDate");
-    const namedVers = await IModelHubBackend.iModelClient.versions.get(requestContext, modelInfo.modelId, query);
-    fs.writeFileSync(path.join(downloadDir, "namedVersions.json"), JSON.stringify(namedVers, undefined, 4));
-
-    const query2 = new CheckpointQuery();
-    const checkpoints = await IModelHubBackend.iModelClient.checkpoints.get(requestContext, modelInfo.modelId, query2);
-    fs.writeFileSync(path.join(downloadDir, "checkPoints.json"), JSON.stringify(checkpoints, undefined, 4));
-
-    const modelSummary = {
-      iModelInfo: modelInfo,
-      changesetSummary: getChangesetSummary(changeSets),
-      namedVersions: {
-        count: namedVers.length,
-        latest: namedVers[0],
-      },
-      checkPoints: {
-        count: checkpoints.length,
-        latest: checkpoints[0],
-      },
-    };
-    fs.writeFileSync(path.join(downloadDir, "summary.json"), JSON.stringify(modelSummary, undefined, 4));
-
-    // now download the seed file, if not there
-    const seedPathname = path.join(downloadDir, "seed", modelInfo.modelName!.concat(".bim"));
-    if (!fs.existsSync(seedPathname))
-      await IModelHubBackend.iModelClient.iModels.download(requestContext, modelInfo.modelId, seedPathname);
-
-    // now download changesets. first check if there are some, then download only newer ones
-    const csDir = path.join(downloadDir, "changeSets");
-    if (!fs.existsSync(csDir)) {
-      await downloadChangesets(requestContext, modelInfo.modelId, changeSets, csDir);
-    } else {
-      // delete the temp files
-      const tempFiles = fs.readdirSync(csDir).filter((fileName) => !fileName.endsWith(".cs"));
-      for (const tempFile of tempFiles) {
-        fs.removeSync(path.join(csDir, tempFile));
-      }
-
-      const csFiles = fs.readdirSync(csDir).filter((fileName) => fileName.endsWith(".cs"));
-      // if more than 80% files are there, download the missing ones
-      if ((csFiles.length / changeSets.length) > 0.8) {
-        // download missing changeset files
-        const missingChangesets = changeSets.filter((el) => {
-          return !csFiles.find((obj) => obj === el.fileName);
-        });
-        for (const cs of missingChangesets) {
-          const csQuery = new ChangeSetQuery();
-          csQuery.byId(cs.id!);
-          await IModelHubBackend.iModelClient.changeSets.download(requestContext, modelInfo.modelId, csQuery, csDir);
-        }
-      } else {
-        // download all again
-        await downloadChangesets(requestContext, modelInfo.modelId, changeSets, csDir);
-      }
-    }
-  }
-
-  function getStats(changesetFilePath: string) {
-    const stats = RevisionUtility.computeStatistics(changesetFilePath, true);
-    const details = {
-      rowsDeleted: stats.statistics.byOp.rowDeleted,
-      rowsInserted: stats.statistics.byOp.rowInserted,
-      rowsUpdated: stats.statistics.byOp.rowsUpdated,
-      rowsChanged: stats.statistics.rowsChanged,
-      tablesChanged: stats.statistics.tablesChanged,
-      schemaChangesTable: 0,
-      schemaChangesIndex: 0,
-    };
-    if (stats.hasSchemaChanges) {
-      const parts: string[] = stats.schemaChanges.toString().split(";");
-      const indexParts = parts.filter((obj) => obj.includes("INDEX"));
-      const tableParts = parts.filter((obj) => obj.includes("TABLE"));
-
-      details.schemaChangesTable = tableParts.length;
-      details.schemaChangesIndex = indexParts.length;
-    }
-    return details;
-  }
-
-  it.skip("ApplyChangeset Get from iModelHub", async () => {
-    const csvPath1 = path.join(KnownTestLocations.outputDir, "ApplyCSPerf.csv");
-    const reporter = new Reporter();
-    const batchSize: number = 50;
-    for (const ds of configData.bigDatasets) {
-      const iTwinId: GuidString = ds.projId;
-      const imodelId: string = ds.modelId;
-
-      const client: IModelHubClient = new IModelHubClient();
-      let user = await TestUtility.getAccessToken(TestUsers.regular);
-      const changeSets = await client.changeSets.get(user, imodelId);
-      const startNum: number = ds.csStart ? ds.csStart : 0;
-      const endNum: number = ds.csEnd ? ds.csEnd : changeSets.length;
-      const modelInfo = {
-        projId: iTwinId,
-        projName: ds.projName,
-        modelId: imodelId,
-        modelName: ds.modelName,
-      };
-
-      const firstChangeSetId = changeSets[startNum].wsgId;
-      const iModelDb = await IModelTestUtils.downloadAndOpenBriefcase({ user, iTwinId, iModelId: imodelId, asOf: IModelVersion.asOfChangeSet(firstChangeSetId).toJSON() });
-
-      for (let j = startNum; j < endNum; ++j) {
-        const cs: ChangeSet = changeSets[j];
-        let apply: boolean = false;
-        if (ds.csType === "All") {
-          apply = true;
-        } else {
-          if (ds.csType === cs.changesType) {
-            apply = true;
-          }
-        }
-        if (apply) {
-          // eslint-disable-next-line no-console
-          console.log(`For iModel: ${ds.modelName}: Applying changeset: ${(j + 1).toString()} / ${endNum.toString()}`);
-          user = await TestUtility.getAccessToken(TestUsers.regular);
-          const startTime = new Date().getTime();
-          await iModelDb.pullChanges({ user }); // needs work - get index IModelVersion.asOfChangeSet(cs.wsgId));
-          const endTime = new Date().getTime();
-          const elapsedTime = (endTime - startTime) / 1000.0;
-
-          const csInfo = {
-            GUID: cs.wsgId,
-            fileSize: cs.fileSize,
-            type: cs.changesType,
-            desc: cs.description,
-          };
-          reporter.addEntry("ImodelChangesetPerformance", "ApplyChangeset", "Time(s)", elapsedTime, { csNum: j, csDetail: csInfo, modelDetail: modelInfo });
-        }
-        if (j % batchSize === 0) { // After few runs write results in case test fails
-          reporter.exportCSV(csvPath1);
-          reporter.clearEntries();
-        }
-      }
-      iModelDb.close();
-      reporter.exportCSV(csvPath1);
-      reporter.clearEntries();
-    }
-  });
-
-  it("ApplyChangeset Local", async () => {
-    Logger.initializeToConsole();
-    Logger.setLevelDefault(LogLevel.Error);
-    Logger.setLevel("HubUtility", LogLevel.Info);
-    Logger.setLevel("Performance", LogLevel.Info);
-
-    for (const ds of configData.bigDatasets) {
-      const modelInfo = {
-        projId: ds.projId,
-        projName: ds.projName,
-        modelId: ds.modelId,
-        modelName: ds.modelName,
-      };
-      const csStart = ds.csStart;
-      const csEnd = ds.csEnd;
-      const iModelDir: string = path.join(iModelRootDir, modelInfo.modelName);
-      if (ds.setup)
-        await setupIModel(modelInfo);
-      const results = HubUtility.getApplyChangeSetTime(iModelDir, csStart, csEnd);
-
-      const changeSetJsonPathname = path.join(iModelDir, "changeSets.json");
-      const jsonStr = fs.readFileSync(changeSetJsonPathname).toString();
-      const changeSetsJson = JSON.parse(jsonStr);
-
-      const changesetsInfo = [];
-      for (const changeSetJson of changeSetsJson) {
-        changesetsInfo.push(changeSetJson);
-      }
-
-      const reporter = new Reporter();
-      for (const result of results) {
-        const csDetail = changesetsInfo.filter((obj) => obj.id === result.csId);
-        const csInfo = {
-          GUID: result.csId,
-          fileSize: csDetail[0].fileSize,
-          type: ChangesType[csDetail[0].changesType],
-          desc: csDetail[0].description,
-        };
-        const stats = getStats(path.join(iModelDir, "changeSets", `${result.csId}.cs`));
-        reporter.addEntry("ImodelChangesetPerformance", "ApplyChangesetLocal", "Time(s)", result.time, { csNum: result.csNum, csDetail: csInfo, csStats: stats, modelDetail: modelInfo });
-      }
-      reporter.exportCSV(csvPath);
-    }
-  });
-});
-
-describe("ImodelChangesetPerformance own data", () => {
-  const seedVersionName: string = "Seed data";
-  let user: AccessToken;
-  const outDir: string = path.join(KnownTestLocations.outputDir, "ChangesetPerfOwn");
-  const csvPath = path.join(KnownTestLocations.outputDir, "ApplyCSPerfOwnData.csv");
-  const reporter = new Reporter();
-  const configData = require(path.join(__dirname, "CSPerfConfig.json")); // eslint-disable-line @typescript-eslint/no-var-requires
-  const dbSize: number = configData.ownDataTest.dbSize;
-  const iModelNameBase: string = `CS_Lg3d_PElSub3_${dbSize}_`;
-  const opSizes: number[] = configData.ownDataTest.opSizes;
-  const baseNames: string[] = configData.ownDataTest.baseNames;
-  const iTwinId: GuidString = configData.ownDataTest.projectId;
-  const schemaDetail = configData.ownDataTest.schema;
-  const schemaName: string = schemaDetail.name;
-  const baseClassName: string = schemaDetail.baseName;
-  const hier: number = schemaDetail.hierarchy;
-  const className: string = `${baseClassName}Sub${(hier - 1).toString()}`;
-
-  async function setupLocalIModel(projId: string, modelId: string, localPath: string) {
-    user = await TestUtility.getAccessToken(TestUsers.regular);
-    const iModelDb = await IModelTestUtils.downloadAndOpenCheckpoint({ user, iTwinId: projId, iModelId: modelId, asOf: IModelVersion.named(seedVersionName).toJSON() });
-    const pathName = iModelDb.pathName;
-    iModelDb.close();
-    if (fs.existsSync(localPath))
-      fs.copySync(pathName, localPath);
-
-    const nativeDb = new IModelHost.platform.DgnDb();
-    nativeDb.openIModel(localPath, OpenMode.ReadWrite);
-    nativeDb.saveLocalValue("StandaloneEdit", "");
-    nativeDb.saveChanges();
-    nativeDb.closeIModel();
-  }
-
-  async function lastChangesetToken(modelId: string): Promise<IModelJsNative.ChangesetFileProps> {
-    user = await TestUtility.getAccessToken(TestUsers.regular);
-    const changeSets = await IModelHubBackend.iModelClient.changeSets.get(user, modelId);
-    const changeSet = changeSets[changeSets.length - 1];
-    const query = new ChangeSetQuery();
-    query.byId(changeSet.wsgId);
-    const downloadDir = BriefcaseManager.getChangeSetsPath(modelId);
-    await IModelHubBackend.iModelClient.changeSets.download(user, modelId, query, downloadDir);
-    const pathname = path.join(downloadDir, changeSet.fileName!);
-    return { id: changeSet.id!, parentId: changeSet.parentId!, pathname, changesType: changeSet.changesType!, index: +changeSet.index!, pushDate: "", userCreated: "", briefcaseId: 0, description: "" };
-  }
-
-  before(async () => {
-    Logger.initializeToConsole();
-    // Logger.setLevelDefault(LogLevel.Error);
-    Logger.setLevel("HubUtility", LogLevel.Info);
-    // Logger.setLevel("Performance", LogLevel.Info);
-
-    if (!fs.existsSync(KnownTestLocations.outputDir))
-      fs.mkdirSync(KnownTestLocations.outputDir);
-    if (!fs.existsSync(outDir))
-      fs.mkdirSync(outDir);
-
-    user = await TestUtility.getAccessToken(TestUsers.regular);
-    for (const opSize of opSizes) {
-      for (const baseName of baseNames) {
-        const iModelName = `${iModelNameBase + baseName}_${opSize.toString()}`;
-        const iModels = await IModelHubBackend.iModelClient.iModels.get(user, iTwinId, new IModelQuery().byName(iModelName));
-        if (iModels.length === 0) {
-          // create iModel and push changesets 1) with schema 2) with 1M records of PerfElementSub3 3) insert of opSize for actual testing
-          // eslint-disable-next-line no-console
-          console.log(`iModel ${iModelName} does not exist on iModelHub. Creating with changesets...`);
-          const iModelId = await IModelHost.hubAccess.createNewIModel({ user, iTwinId, iModelName, description: "TestSubject" });
-          const iModelDb = await IModelTestUtils.downloadAndOpenBriefcase({ user, iTwinId, iModelId });
-
-          const schemaPathname = path.join(outDir, `${schemaName}.01.00.00.ecschema.xml`);
-          const sxml = PerfTestUtility.genSchemaXML(schemaName, baseClassName, hier, true, true, []);
-          fs.writeFileSync(schemaPathname, sxml);
-
-          await iModelDb.importSchemas([schemaPathname]).catch(() => { });
-          assert.isDefined(iModelDb.getMetaData(`${schemaName}:${baseClassName}`), `${baseClassName} is not present in iModel.`);
-          iModelDb.saveChanges("schema changes");
-          await iModelDb.pullChanges({ user });
-          await iModelDb.pushChanges({ user, description: "perf schema import" });
-
-          // seed with existing elements
-          const [, newModelId] = IModelTestUtils.createAndInsertPhysicalPartitionAndModel(iModelDb, Code.createEmpty(), true);
-          let spatialCategoryId = SpatialCategory.queryCategoryIdByName(iModelDb, IModel.dictionaryId, "MySpatialCategory");
-          if (undefined === spatialCategoryId)
-            spatialCategoryId = SpatialCategory.insert(iModelDb, IModel.dictionaryId, "MySpatialCategory", new SubCategoryAppearance({ color: ColorDef.fromString("rgb(255,0,0)").toJSON() }));
-
-          for (let m = 0; m < dbSize; ++m) {
-            const elementProps = PerfTestUtility.initElemProps(`${schemaName}:${className}`, iModelDb, newModelId, spatialCategoryId);
-            const geomElement = iModelDb.elements.createElement(elementProps);
-            const id = iModelDb.elements.insertElement(geomElement);
-            assert.isTrue(Id64.isValidId64(id), "insert failed");
-          }
-          user = await TestUtility.getAccessToken(TestUsers.regular);
-          iModelDb.saveChanges();
-          await iModelDb.pushChanges({ user, description: `Seed data for ${className}` });
-
-          // create named version here
-          const changeSets = await IModelHubBackend.iModelClient.changeSets.get(user, iModelId);
-          const lastCSId = changeSets[changeSets.length - 1].wsgId;
-          const seedData = await IModelHubBackend.iModelClient.versions.create(user, iModelId, lastCSId, seedVersionName);
-          assert.equal(seedData.name, seedVersionName);
-
-          const minId: number = PerfTestUtility.getMinId(iModelDb, "bis.PhysicalElement");
-          const elementIdIncrement = Math.floor(dbSize / opSize);
-
-          switch (baseName) {
-            case "I": // create changeset with insert operation
-              for (let m = 0; m < opSize; ++m) {
-                const elementProps = PerfTestUtility.initElemProps(`${schemaName}:${className}`, iModelDb, newModelId, spatialCategoryId);
-                const geomElement = iModelDb.elements.createElement(elementProps);
-                const id = iModelDb.elements.insertElement(geomElement);
-                assert.isTrue(Id64.isValidId64(id), "insert failed");
-              }
-              iModelDb.saveChanges();
-              await iModelDb.pushChanges({ user, description: `${className} inserts: ${opSize}` });
-              break;
-            case "D": // create changeset with Delete operation
-              for (let i = 0; i < opSize; ++i) {
-                try {
-                  const elId = minId + elementIdIncrement * i;
-                  iModelDb.elements.deleteElement(Id64.fromLocalAndBriefcaseIds(elId, 0));
-                } catch (err) {
-                  assert.isTrue(false);
-                }
-              }
-              iModelDb.saveChanges();
-              await iModelDb.pushChanges({ user, description: `${className} deletes: ${opSize}` });
-              break;
-            case "U": // create changeset with Update operation
-              const geomArray: Arc3d[] = [
-                Arc3d.createXY(Point3d.create(0, 0), 2),
-                Arc3d.createXY(Point3d.create(5, 5), 5),
-                Arc3d.createXY(Point3d.create(-5, -5), 10),
-              ];
-
-              const geometryStream: GeometryStreamProps = [];
-              for (const geom of geomArray) {
-                const arcData = GeomJson.Writer.toIModelJson(geom);
-                geometryStream.push(arcData);
-              }
-              for (let i = 0; i < opSize; ++i) {
-                const elId = minId + elementIdIncrement * i;
-                const editElem: Element = iModelDb.elements.getElement(Id64.fromLocalAndBriefcaseIds(elId, 0));
-                (editElem as any).baseStr = "PerfElement - UpdatedValue";
-                editElem.setUserProperties("geom", geometryStream);
-                try {
-                  iModelDb.elements.updateElement(editElem);
-                } catch (_err) {
-                  assert.fail("Element.update failed");
-                }
-              }
-              iModelDb.saveChanges();
-              await iModelDb.pushChanges({ user, description: `${className} updates: ${opSize}` });
-              break;
-            default:
-              break;
-          }
-
-          iModelDb.close();
-        } else {
-          // eslint-disable-next-line no-console
-          console.log(`iModel ${iModelName} exists on iModelHub`);
-        }
-      }
-    }
-  });
-  it("InsertChangeset", async () => {
-    for (const opSize of opSizes) {
-      const iModelName = `${iModelNameBase}I_${opSize.toString()}`;
-      const iModels = await IModelHubBackend.iModelClient.iModels.get(user, iTwinId, new IModelQuery().byName(iModelName));
-      const iModel = iModels.find((im) => im.name === iModelName);
-      if (iModel) {
-        // eslint-disable-next-line no-console
-        console.log(`Downloading iModel ${iModelName} from iModelHub.`);
-        const iModelPathname = path.join(BriefcaseManager.cacheDir, iModel.id!, `${iModelName}_insert.bim`);
-        await setupLocalIModel(iTwinId, iModel.id!, iModelPathname);
-        const saIModel: StandaloneDb = StandaloneDb.openFile(iModelPathname, OpenMode.ReadWrite);
-        // download last changeset file
-        const csToken = await lastChangesetToken(iModel.id!);
-        // eslint-disable-next-line no-console
-        console.log(`Applying Insert changeset to iModel ${iModelName}.`);
-        user = await TestUtility.getAccessToken(TestUsers.regular);
-        try {
-          const startTime = new Date().getTime();
-          saIModel.nativeDb.applyChangeset(csToken);
-          const endTime = new Date().getTime();
-          const elapsedTime = (endTime - startTime) / 1000.0;
-          reporter.addEntry("ImodelChangesetPerformance", "ChangesetInsert", "Time(s)", elapsedTime, { ElementClassName: "PerfElementSub3", InitialCount: dbSize, opCount: opSize });
-        } catch (error) {
-          assert.isTrue(false, "Apply changeset failed");
-        }
-        saIModel.saveChanges();
-        saIModel.close();
-      }
-    }
-    reporter.exportCSV(csvPath);
-  });
-  it("DeleteChangeset", async () => {
-    for (const opSize of opSizes) {
-      const iModelName = `${iModelNameBase}D_${opSize.toString()}`;
-      const iModels = await IModelHubBackend.iModelClient.iModels.get(user, iTwinId, new IModelQuery().byName(iModelName));
-      const iModel = iModels.find((im) => im.name === iModelName);
-      if (iModel) {
-        // eslint-disable-next-line no-console
-        console.log(`Downloading iModel ${iModelName} from iModelHub.`);
-        const iModelPathname = path.join(BriefcaseManager.cacheDir, iModel.id!, `${iModelName}_delete.bim`);
-        await setupLocalIModel(iTwinId, iModel.id!, iModelPathname);
-        const saIModel: StandaloneDb = StandaloneDb.openFile(iModelPathname, OpenMode.ReadWrite);
-        // download last changeset file
-        const csToken = await lastChangesetToken(iModel.id!);
-        // eslint-disable-next-line no-console
-        console.log(`Applying Delete changeset to iModel ${iModelName}.`);
-        try {
-          const startTime = new Date().getTime();
-          saIModel.nativeDb.applyChangeset(csToken);
-          const endTime = new Date().getTime();
-          const elapsedTime = (endTime - startTime) / 1000.0;
-          reporter.addEntry("ImodelChangesetPerformance", "ChangesetDelete", "Time(s)", elapsedTime, { ElementClassName: "PerfElementSub3", InitialCount: dbSize, opCount: opSize });
-        } catch (err) {
-          assert.isTrue(false, "Apply changeset failed");
-        }
-        saIModel.saveChanges();
-        saIModel.close();
-      }
-    }
-    reporter.exportCSV(csvPath);
-  });
-  it("UpdateChangeset", async () => {
-    for (const opSize of opSizes) {
-      const iModelName = `${iModelNameBase}U_${opSize.toString()}`;
-      const iModels = await IModelHubBackend.iModelClient.iModels.get(user, iTwinId, new IModelQuery().byName(iModelName));
-      const iModel = iModels.find((im) => im.name === iModelName);
-      if (iModel) {
-        // eslint-disable-next-line no-console
-        console.log(`Downloading iModel ${iModelName} from iModelHub.`);
-        const iModelPathname = path.join(BriefcaseManager.cacheDir, iModel.id!, `${iModelName}_update.bim`);
-        await setupLocalIModel(iTwinId, iModel.id!, iModelPathname);
-        const saIModel: StandaloneDb = StandaloneDb.openFile(iModelPathname, OpenMode.ReadWrite);
-        // download last changeset file
-        const csToken = await lastChangesetToken(iModel.id!);
-        // eslint-disable-next-line no-console
-        console.log(`Applying Update changeset to iModel ${iModelName}.`);
-        try {
-          const startTime = new Date().getTime();
-          saIModel.nativeDb.applyChangeset(csToken);
-          const endTime = new Date().getTime();
-          const elapsedTime = (endTime - startTime) / 1000.0;
-          reporter.addEntry("ImodelChangesetPerformance", "ChangesetUpdate", "Time(s)", elapsedTime, { ElementClassName: "PerfElementSub3", InitialCount: dbSize, opCount: opSize });
-        } catch (err) {
-          assert.isTrue(false, "Apply changeset failed");
-        }
-        saIModel.saveChanges();
-        saIModel.close();
-      }
-    }
-    reporter.exportCSV(csvPath);
-  });
-});
+/*---------------------------------------------------------------------------------------------
+* Copyright (c) Bentley Systems, Incorporated. All rights reserved.
+* See LICENSE.md in the project root for license terms and full copyright notice.
+*--------------------------------------------------------------------------------------------*/
+
+import { assert } from "chai";
+import * as fs from "fs-extra";
+import * as path from "path";
+import { AccessToken, GuidString, Id64, Id64String, Logger, LogLevel, OpenMode } from "@bentley/bentleyjs-core";
+import { Arc3d, IModelJson as GeomJson, Point3d } from "@bentley/geometry-core";
+import { ChangeSet, ChangeSetQuery, ChangesType, CheckpointQuery, IModelHubClient, IModelQuery, VersionQuery } from "@bentley/imodelhub-client";
+import { Code, ColorDef, GeometryStreamProps, IModel, IModelVersion, SubCategoryAppearance } from "@bentley/imodeljs-common";
+import { TestUsers, TestUtility } from "@bentley/oidc-signin-tool";
+import { Reporter } from "@bentley/perf-tools/lib/Reporter";
+import { IModelHubBackend } from "../IModelHubBackend";
+import { BriefcaseManager, DictionaryModel, Element, IModelDb, IModelHost, IModelJsNative, SpatialCategory, StandaloneDb } from "../imodeljs-backend";
+import { IModelTestUtils } from "../test/IModelTestUtils";
+import { HubUtility } from "../test/integration/HubUtility";
+import { KnownTestLocations } from "../test/KnownTestLocations";
+import { RevisionUtility } from "../test/RevisionUtility";
+import { PerfTestUtility } from "./PerfTestUtils";
+
+/* eslint-disable @typescript-eslint/naming-convention */
+
+async function getIModelAfterApplyingCS(user: AccessToken, reporter: Reporter, iTwinId: GuidString, imodelId: string, client: IModelHubClient) {
+  const changeSets = await client.changeSets.get(user, imodelId);
+  const firstChangeSetId = changeSets[0].wsgId;
+  const secondChangeSetId = changeSets[1].wsgId;
+
+  const args = { user, iTwinId, iModelId: imodelId };
+  // open imodel first time from imodel-hub with first revision
+  const startTime = new Date().getTime();
+  const iModelDb = await IModelTestUtils.downloadAndOpenCheckpoint({ ...args, asOf: IModelVersion.asOfChangeSet(firstChangeSetId).toJSON() });
+  const endTime = new Date().getTime();
+  assert.exists(iModelDb);
+  const elapsedTime = (endTime - startTime) / 1000.0;
+  assert.strictEqual(iModelDb.changeset.id, firstChangeSetId);
+  assert.strictEqual(iModelDb.changeset.index, parseInt(changeSets[0].index!, 10));
+  iModelDb.close();
+  reporter.addEntry("ImodelChangesetPerformance", "GetImodel", "Execution time(s)", elapsedTime, { Description: "from hub first CS", Operation: "Open" });
+
+  // open imodel from local cache with second revision
+  const startTime1 = new Date().getTime();
+  const iModelDb1 = await IModelTestUtils.downloadAndOpenCheckpoint({ ...args, asOf: IModelVersion.asOfChangeSet(secondChangeSetId).toJSON() });
+  const endTime1 = new Date().getTime();
+  assert.exists(iModelDb1);
+  const elapsedTime1 = (endTime1 - startTime1) / 1000.0;
+  assert.strictEqual(iModelDb1.changeset.id, secondChangeSetId);
+  assert.strictEqual(iModelDb.changeset.index, parseInt(changeSets[1].index!, 10));
+  iModelDb1.close();
+  reporter.addEntry("ImodelChangesetPerformance", "GetImodel", "Execution time(s)", elapsedTime1, { Description: "from cache second CS", Operation: "Open" });
+
+  // open imodel from local cache with first revision
+  const startTime2 = new Date().getTime();
+  const iModelDb2 = await IModelTestUtils.downloadAndOpenCheckpoint({ ...args, asOf: IModelVersion.first().toJSON() });
+  const endTime2 = new Date().getTime();
+  assert.exists(iModelDb2);
+  const elapsedTime2 = (endTime2 - startTime2) / 1000.0;
+  iModelDb2.close();
+  reporter.addEntry("ImodelChangesetPerformance", "GetImodel", "Execution time(s)", elapsedTime2, { Description: "from cache first CS", Operation: "Open" });
+
+  // open imodel from local cache with latest revision
+  const startTime3 = new Date().getTime();
+  const iModelDb3 = await IModelTestUtils.downloadAndOpenCheckpoint({ ...args, asOf: IModelVersion.named("latest").toJSON() });
+  const endTime3 = new Date().getTime();
+  assert.exists(iModelDb3);
+  const elapsedTime3 = (endTime3 - startTime3) / 1000.0;
+  iModelDb3.close();
+  reporter.addEntry("ImodelChangesetPerformance", "GetImodel", "Execution time(s)", elapsedTime3, { Description: "from cache latest CS", Operation: "Open" });
+}
+
+async function pushIModelAfterMetaChanges(user: AccessToken, reporter: Reporter, iTwinId: GuidString, imodelPushId: string) {
+  const iModelPullAndPush = await IModelTestUtils.downloadAndOpenBriefcase({ user, iTwinId, iModelId: imodelPushId });
+  assert.exists(iModelPullAndPush);
+
+  // get the time of applying a meta data change on an imodel
+  const startTime = new Date().getTime();
+  const rootEl: Element = iModelPullAndPush.elements.getRootSubject();
+  rootEl.userLabel = `${rootEl.userLabel}changed`;
+  iModelPullAndPush.elements.updateElement(rootEl);
+  iModelPullAndPush.saveChanges("user changes root subject of the imodel");
+  const endTime = new Date().getTime();
+  const elapsedTime = (endTime - startTime) / 1000.0;
+  reporter.addEntry("ImodelChangesetPerformance", "PushMetaChangeToHub", "Execution time(s)", elapsedTime, { Description: "make meta changes", Operation: "Update" });
+
+  try {
+    // get the time to push a meta data change of an imodel to imodel hub
+    const startTime1 = new Date().getTime();
+    await iModelPullAndPush.pushChanges({ user, description: "test change" });
+    const endTime1 = new Date().getTime();
+    const elapsedTime1 = (endTime1 - startTime1) / 1000.0;
+    reporter.addEntry("ImodelChangesetPerformance", "PushMetaChangeToHub", "Execution time(s)", elapsedTime1, { Description: "meta changes to hub", Operation: "Push" });
+  } catch (error) { }
+
+  await IModelTestUtils.closeAndDeleteBriefcaseDb(user, iModelPullAndPush);
+}
+
+async function createNewModelAndCategory(rwIModel: IModelDb) {
+  // Create a new physical model.
+  const [, modelId] = IModelTestUtils.createAndInsertPhysicalPartitionAndModel(rwIModel, IModelTestUtils.getUniqueModelCode(rwIModel, "newPhysicalModel"), true);
+
+  // Find or create a SpatialCategory.
+  const dictionary: DictionaryModel = rwIModel.models.getModel(IModel.dictionaryId);
+  const newCategoryCode = IModelTestUtils.getUniqueSpatialCategoryCode(dictionary, "ThisTestSpatialCategory");
+  const spatialCategoryId: Id64String = SpatialCategory.insert(rwIModel, IModel.dictionaryId, newCategoryCode.value, new SubCategoryAppearance({ color: 0xff0000 }));
+
+  return { modelId, spatialCategoryId };
+}
+
+async function pushIModelAfterDataChanges(user: AccessToken, reporter: Reporter, iTwinId: GuidString) {
+  const iModelName = "CodesPushTest";
+  // delete any existing imodel with given name
+  const iModels = await IModelHubBackend.iModelClient.iModels.get(user, iTwinId, new IModelQuery().byName(iModelName));
+  for (const iModelTemp of iModels) {
+    await IModelHost.hubAccess.deleteIModel({ user, iTwinId, iModelId: iModelTemp.id! });
+  }
+  // create new imodel with given name
+  const rwIModelId = await IModelHost.hubAccess.createNewIModel({ user, iTwinId, iModelName, description: "TestSubject" });
+  assert.isNotEmpty(rwIModelId);
+  const rwIModel = await IModelTestUtils.downloadAndOpenBriefcase({ user, iTwinId, iModelId: rwIModelId });
+
+  // create new model, category and physical element, and insert in imodel
+  const r: { modelId: Id64String, spatialCategoryId: Id64String } = await createNewModelAndCategory(rwIModel);
+  rwIModel.elements.insertElement(IModelTestUtils.createPhysicalObject(rwIModel, r.modelId, r.spatialCategoryId));
+  rwIModel.saveChanges("User created model, category and one physical element");
+
+  // get the time to push a data change of an imodel to imodel hub
+  const startTime1 = new Date().getTime();
+  await rwIModel.pushChanges({ user, description: "test change" }).catch(() => { });
+  const endTime1 = new Date().getTime();
+  const elapsedTime1 = (endTime1 - startTime1) / 1000.0;
+  reporter.addEntry("ImodelChangesetPerformance", "PushDataChangeToHub", "Execution time(s)", elapsedTime1, { Description: "data changes to hub", Operation: "Push" });
+  await IModelTestUtils.closeAndDeleteBriefcaseDb(user, rwIModel);
+}
+
+async function pushIModelAfterSchemaChanges(user: AccessToken, reporter: Reporter, iTwinId: GuidString) {
+  const iModelName = "SchemaPushTest";
+  // delete any existing imodel with given name
+  const iModels = await IModelHubBackend.iModelClient.iModels.get(user, iTwinId, new IModelQuery().byName(iModelName));
+  for (const iModelTemp of iModels) {
+    await IModelHost.hubAccess.deleteIModel({ user, iTwinId, iModelId: iModelTemp.id! });
+  }
+  // create new imodel with given name
+  const rwIModelId = await IModelHost.hubAccess.createNewIModel({ user, iTwinId, iModelName, description: "TestSubject" });
+  assert.isNotEmpty(rwIModelId);
+  const rwIModel = await IModelTestUtils.downloadAndOpenBriefcase({ user, iTwinId, iModelId: rwIModelId });
+
+  assert.isNotEmpty(rwIModelId);
+  // import schema and push change to hub
+  const schemaPathname = path.join(KnownTestLocations.assetsDir, "PerfTestDomain.ecschema.xml");
+  await rwIModel.importSchemas([schemaPathname]).catch(() => { });
+  assert.isDefined(rwIModel.getMetaData("PerfTestDomain:" + "PerfElement"), "PerfElement" + "is present in iModel.");
+  rwIModel.saveChanges("schema change pushed");
+  await rwIModel.pullChanges({ user });
+  const startTime1 = new Date().getTime();
+  await rwIModel.pushChanges({ user, description: "test change" });
+  const endTime1 = new Date().getTime();
+  const elapsedTime1 = (endTime1 - startTime1) / 1000.0;
+  reporter.addEntry("ImodelChangesetPerformance", "PushSchemaChangeToHub", "Execution time(s)", elapsedTime1, { Description: "schema changes to hub", Operation: "Push" });
+  await IModelTestUtils.closeAndDeleteBriefcaseDb(user, rwIModel);
+}
+
+const getElementCount = (iModel: IModelDb): number => {
+  const rows: any[] = IModelTestUtils.executeQuery(iModel, "SELECT COUNT(*) AS cnt FROM bis.Element");
+  const count = + rows[0].cnt;
+  return count;
+};
+
+async function executeQueryTime(user: AccessToken, reporter: Reporter, iTwinId: GuidString, imodelId: string) {
+  const iModelDb = await IModelTestUtils.downloadAndOpenBriefcase({ user, iTwinId, iModelId: imodelId, asOf: IModelVersion.named("latest").toJSON() });
+  assert.exists(iModelDb);
+  const startTime = new Date().getTime();
+  const stat = IModelTestUtils.executeQuery(iModelDb, "SELECT * FROM BisCore.LineStyle");
+  const endTime = new Date().getTime();
+  const elapsedTime1 = (endTime - startTime) / 1000.0;
+  assert.equal(7, stat.length);
+  reporter.addEntry("ImodelChangesetPerformance", "ExecuteQuery", "Execution time(s)", elapsedTime1, { Description: "execute a simple ECSQL query", Operation: "ExecuteQuery" });
+  iModelDb.close();
+}
+
+async function reverseChanges(user: AccessToken, reporter: Reporter, iTwinId: GuidString) {
+  const iModelName = "reverseChangeTest";
+  // delete any existing imodel with given name
+  const iModels = await IModelHubBackend.iModelClient.iModels.get(user, iTwinId, new IModelQuery().byName(iModelName));
+  for (const iModelTemp of iModels)
+    await IModelHost.hubAccess.deleteIModel({ user, iTwinId, iModelId: iModelTemp.id! });
+
+  // create new imodel with given name
+  const rwIModelId = await IModelHost.hubAccess.createNewIModel({ user, iTwinId, iModelName, description: "TestSubject" });
+  assert.isNotEmpty(rwIModelId);
+  const rwIModel = await IModelTestUtils.downloadAndOpenBriefcase({ user, iTwinId, iModelId: rwIModelId });
+
+  // create new model, category and physical element, and insert in imodel, and push these changes
+  const r: { modelId: Id64String, spatialCategoryId: Id64String } = await createNewModelAndCategory(rwIModel);
+  rwIModel.elements.insertElement(IModelTestUtils.createPhysicalObject(rwIModel, r.modelId, r.spatialCategoryId));
+  rwIModel.saveChanges("User created model, category and one physical element");
+  await rwIModel.pushChanges({ user, description: "test change" }).catch(() => { });
+  const firstCount = getElementCount(rwIModel);
+  assert.equal(firstCount, 7);
+
+  let i = 0;
+  while (i < 4) {
+    rwIModel.elements.insertElement(IModelTestUtils.createPhysicalObject(rwIModel, r.modelId, r.spatialCategoryId));
+    i = i + 1;
+  }
+  rwIModel.saveChanges("added more elements to imodel");
+  await rwIModel.pushChanges({ user, description: "test change" }).catch(() => { });
+  const secondCount = getElementCount(rwIModel);
+  assert.equal(secondCount, 11);
+
+  const startTime = new Date().getTime();
+  await rwIModel.pullChanges({ user, toIndex: 0 }); // reverses changes.
+  const endTime = new Date().getTime();
+  const elapsedTime1 = (endTime - startTime) / 1000.0;
+
+  const reverseCount = getElementCount(rwIModel);
+  assert.equal(reverseCount, firstCount);
+
+  reporter.addEntry("ImodelChangesetPerformance", "ReverseChanges", "Execution time(s)", elapsedTime1, { Description: "reverse the imodel to first CS from latest", Operation: "ReverseChanges" });
+  rwIModel.close();
+}
+
+async function reinstateChanges(user: AccessToken, reporter: Reporter, iTwinId: GuidString) {
+  const iModelName = "reinstateChangeTest";
+  // delete any existing imodel with given name
+  const iModels = await IModelHubBackend.iModelClient.iModels.get(user, iTwinId, new IModelQuery().byName(iModelName));
+  for (const iModelTemp of iModels)
+    await IModelHost.hubAccess.deleteIModel({ user, iTwinId, iModelId: iModelTemp.id! });
+
+  // create new imodel with given name
+  const rwIModelId = await IModelHost.hubAccess.createNewIModel({ user, iTwinId, iModelName, description: "TestSubject" });
+  assert.isNotEmpty(rwIModelId);
+  const rwIModel = await IModelTestUtils.downloadAndOpenBriefcase({ user, iTwinId, iModelId: rwIModelId });
+
+  // create new model, category and physical element, and insert in imodel, and push these changes
+  const r: { modelId: Id64String, spatialCategoryId: Id64String } = await createNewModelAndCategory(rwIModel);
+  rwIModel.elements.insertElement(IModelTestUtils.createPhysicalObject(rwIModel, r.modelId, r.spatialCategoryId));
+  rwIModel.saveChanges("User created model, category and one physical element");
+  await rwIModel.pushChanges({ user, description: "test change" }).catch(() => { });
+  const firstCount = getElementCount(rwIModel);
+  assert.equal(firstCount, 7);
+
+  let i = 0;
+  while (i < 4) {
+    rwIModel.elements.insertElement(IModelTestUtils.createPhysicalObject(rwIModel, r.modelId, r.spatialCategoryId));
+    i = i + 1;
+  }
+  rwIModel.saveChanges("added more elements to imodel");
+  await rwIModel.pushChanges({ user, description: "test change" }).catch(() => { });
+  const secondCount = getElementCount(rwIModel);
+  assert.equal(secondCount, 11);
+
+  await rwIModel.pullChanges({ user, toIndex: 0 });
+  const reverseCount = getElementCount(rwIModel);
+  assert.equal(reverseCount, firstCount);
+
+  const startTime = new Date().getTime();
+  await rwIModel.pullChanges({ user });
+  const endTime = new Date().getTime();
+  const elapsedTime1 = (endTime - startTime) / 1000.0;
+  const reinstateCount = getElementCount(rwIModel);
+  assert.equal(reinstateCount, secondCount);
+
+  reporter.addEntry("ImodelChangesetPerformance", "ReinstateChanges", "Execution time(s)", elapsedTime1, { Description: "reinstate the imodel to latest CS from first", Operation: "ReinstateChanges" });
+  rwIModel.close();
+}
+
+describe("ImodelChangesetPerformance", () => {
+  const reporter = new Reporter();
+  let iTwinId: GuidString;
+  let imodelId: string;
+  let imodelPushId: string;
+  let client: IModelHubClient;
+  let requestContext: AccessToken;
+
+  before(async () => {
+    if (!fs.existsSync(KnownTestLocations.outputDir))
+      fs.mkdirSync(KnownTestLocations.outputDir);
+    const configData = require(path.join(__dirname, "CSPerfConfig.json")); // eslint-disable-line @typescript-eslint/no-var-requires
+    iTwinId = configData.basicTest.projectId;
+    imodelId = configData.basicTest.imodelId;
+    imodelPushId = configData.basicTest.imodelPushId;
+
+    client = new IModelHubClient();
+
+    requestContext = await TestUtility.getAccessToken(TestUsers.regular);
+  });
+
+  after(() => {
+    const csvPath1 = path.join(KnownTestLocations.outputDir, "BackendOnlyPerfTest.csv");
+    reporter.exportCSV(csvPath1);
+  });
+
+  it("GetImodel", async () => {
+    await getIModelAfterApplyingCS(requestContext, reporter, iTwinId, imodelId, client).catch(() => { });
+  });
+
+  it("PushMetaChangeToHub", async () => {
+    await pushIModelAfterMetaChanges(requestContext, reporter, iTwinId, imodelPushId).catch(() => { });
+  });
+
+  it("PushDataChangeToHub", async () => {
+    await pushIModelAfterDataChanges(requestContext, reporter, iTwinId).catch(() => { });
+  });
+
+  it("PushSchemaChangeToHub", async () => {
+    await pushIModelAfterSchemaChanges(requestContext, reporter, iTwinId).catch(() => { });
+  });
+
+  it("ExecuteQuery", async () => {
+    await executeQueryTime(requestContext, reporter, iTwinId, imodelId).catch(() => { });
+  });
+
+  it("ReverseChanges", async () => {
+    await reverseChanges(requestContext, reporter, iTwinId).catch(() => { });
+  });
+
+  it("ReinstateChanges", async () => {
+    await reinstateChanges(requestContext, reporter, iTwinId).catch(() => { });
+  });
+
+});
+
+describe("ImodelChangesetPerformance big datasets", () => {
+  let iModelRootDir: string;
+  const configData = require(path.join(__dirname, "CSPerfConfig.json")); // eslint-disable-line @typescript-eslint/no-var-requires
+  const csvPath = path.join(KnownTestLocations.outputDir, "ApplyCSLocalPerf.csv");
+
+  before(async () => {
+    iModelRootDir = configData.rootDir;
+    if (!fs.existsSync(KnownTestLocations.outputDir))
+      fs.mkdirSync(KnownTestLocations.outputDir);
+  });
+  function getChangesetSummary(changeSets: ChangeSet[]): {} {
+    const schemaChanges = changeSets.filter((obj) => obj.changesType === ChangesType.Schema);
+    const dataChanges = changeSets.filter((obj) => obj.changesType !== ChangesType.Schema);
+    const csSummary = {
+      count: changeSets.length,
+      fileSizeKB: Math.round(changeSets.reduce((prev, cs) => prev + Number(cs.fileSize), 0) / 1024),
+      schemaChanges: {
+        count: schemaChanges.length,
+        fileSizeKB: Math.round(schemaChanges.reduce((prev, cs) => prev + Number(cs.fileSize), 0) / 1024),
+      },
+      nonSchemaChanges: {
+        count: dataChanges.length,
+        fileSizeKB: Math.round(dataChanges.reduce((prev, cs) => prev + Number(cs.fileSize), 0) / 1024),
+      },
+    };
+    return csSummary;
+  }
+
+  async function downloadChangesets(requestContext: AccessToken, imodelId: string, changeSets: ChangeSet[], downloadDir: string) {
+    if (fs.existsSync(downloadDir))
+      fs.removeSync(downloadDir);
+    // get first changeset as betweenChangeSets skips the first entry
+    const csQuery1 = new ChangeSetQuery();
+    csQuery1.byId(changeSets[0].id!);
+    await IModelHubBackend.iModelClient.changeSets.download(requestContext, imodelId, csQuery1, downloadDir);
+    const incr: number = 100;
+    for (let j = 0; j <= changeSets.length; j = j + incr) {
+      const csQuery = new ChangeSetQuery();
+      if ((j + incr) < changeSets.length)
+        csQuery.betweenChangeSets(changeSets[j].id!, changeSets[j + incr].id);
+      else
+        csQuery.betweenChangeSets(changeSets[j].id!, changeSets[changeSets.length - 1].id);
+      csQuery.selectDownloadUrl();
+
+      await IModelHubBackend.iModelClient.changeSets.download(requestContext, imodelId, csQuery, downloadDir);
+    }
+  }
+  async function setupIModel(modelInfo: any) {
+    const downloadDir: string = path.join(iModelRootDir, modelInfo.modelName);
+    // if folder exists, we'll just use the local copy
+    if (!fs.existsSync(downloadDir)) {
+      fs.mkdirSync(downloadDir);
+    }
+    const requestContext = await TestUtility.getAccessToken(TestUsers.regular);
+
+    // first get all info and save it
+    const iModel = await HubUtility.queryIModelByName(requestContext, modelInfo.projId, modelInfo.modelName);
+    if (!iModel)
+      throw new Error(`IModel with id ${modelInfo.modelId} not found`);
+
+    fs.writeFileSync(path.join(downloadDir, "imodel.json"), JSON.stringify(iModel, undefined, 4));
+
+    const changeSets = await IModelHubBackend.iModelClient.changeSets.get(requestContext, modelInfo.modelId);
+    fs.writeFileSync(path.join(downloadDir, "changeSets.json"), JSON.stringify(changeSets, undefined, 4));
+
+    const query = new VersionQuery();
+    query.orderBy("createdDate");
+    const namedVers = await IModelHubBackend.iModelClient.versions.get(requestContext, modelInfo.modelId, query);
+    fs.writeFileSync(path.join(downloadDir, "namedVersions.json"), JSON.stringify(namedVers, undefined, 4));
+
+    const query2 = new CheckpointQuery();
+    const checkpoints = await IModelHubBackend.iModelClient.checkpoints.get(requestContext, modelInfo.modelId, query2);
+    fs.writeFileSync(path.join(downloadDir, "checkPoints.json"), JSON.stringify(checkpoints, undefined, 4));
+
+    const modelSummary = {
+      iModelInfo: modelInfo,
+      changesetSummary: getChangesetSummary(changeSets),
+      namedVersions: {
+        count: namedVers.length,
+        latest: namedVers[0],
+      },
+      checkPoints: {
+        count: checkpoints.length,
+        latest: checkpoints[0],
+      },
+    };
+    fs.writeFileSync(path.join(downloadDir, "summary.json"), JSON.stringify(modelSummary, undefined, 4));
+
+    // now download the seed file, if not there
+    const seedPathname = path.join(downloadDir, "seed", modelInfo.modelName!.concat(".bim"));
+    if (!fs.existsSync(seedPathname))
+      await IModelHubBackend.iModelClient.iModels.download(requestContext, modelInfo.modelId, seedPathname);
+
+    // now download changesets. first check if there are some, then download only newer ones
+    const csDir = path.join(downloadDir, "changeSets");
+    if (!fs.existsSync(csDir)) {
+      await downloadChangesets(requestContext, modelInfo.modelId, changeSets, csDir);
+    } else {
+      // delete the temp files
+      const tempFiles = fs.readdirSync(csDir).filter((fileName) => !fileName.endsWith(".cs"));
+      for (const tempFile of tempFiles) {
+        fs.removeSync(path.join(csDir, tempFile));
+      }
+
+      const csFiles = fs.readdirSync(csDir).filter((fileName) => fileName.endsWith(".cs"));
+      // if more than 80% files are there, download the missing ones
+      if ((csFiles.length / changeSets.length) > 0.8) {
+        // download missing changeset files
+        const missingChangesets = changeSets.filter((el) => {
+          return !csFiles.find((obj) => obj === el.fileName);
+        });
+        for (const cs of missingChangesets) {
+          const csQuery = new ChangeSetQuery();
+          csQuery.byId(cs.id!);
+          await IModelHubBackend.iModelClient.changeSets.download(requestContext, modelInfo.modelId, csQuery, csDir);
+        }
+      } else {
+        // download all again
+        await downloadChangesets(requestContext, modelInfo.modelId, changeSets, csDir);
+      }
+    }
+  }
+
+  function getStats(changesetFilePath: string) {
+    const stats = RevisionUtility.computeStatistics(changesetFilePath, true);
+    const details = {
+      rowsDeleted: stats.statistics.byOp.rowDeleted,
+      rowsInserted: stats.statistics.byOp.rowInserted,
+      rowsUpdated: stats.statistics.byOp.rowsUpdated,
+      rowsChanged: stats.statistics.rowsChanged,
+      tablesChanged: stats.statistics.tablesChanged,
+      schemaChangesTable: 0,
+      schemaChangesIndex: 0,
+    };
+    if (stats.hasSchemaChanges) {
+      const parts: string[] = stats.schemaChanges.toString().split(";");
+      const indexParts = parts.filter((obj) => obj.includes("INDEX"));
+      const tableParts = parts.filter((obj) => obj.includes("TABLE"));
+
+      details.schemaChangesTable = tableParts.length;
+      details.schemaChangesIndex = indexParts.length;
+    }
+    return details;
+  }
+
+  it.skip("ApplyChangeset Get from iModelHub", async () => {
+    const csvPath1 = path.join(KnownTestLocations.outputDir, "ApplyCSPerf.csv");
+    const reporter = new Reporter();
+    const batchSize: number = 50;
+    for (const ds of configData.bigDatasets) {
+      const iTwinId: GuidString = ds.projId;
+      const imodelId: string = ds.modelId;
+
+      const client: IModelHubClient = new IModelHubClient();
+      let user = await TestUtility.getAccessToken(TestUsers.regular);
+      const changeSets = await client.changeSets.get(user, imodelId);
+      const startNum: number = ds.csStart ? ds.csStart : 0;
+      const endNum: number = ds.csEnd ? ds.csEnd : changeSets.length;
+      const modelInfo = {
+        projId: iTwinId,
+        projName: ds.projName,
+        modelId: imodelId,
+        modelName: ds.modelName,
+      };
+
+      const firstChangeSetId = changeSets[startNum].wsgId;
+      const iModelDb = await IModelTestUtils.downloadAndOpenBriefcase({ user, iTwinId, iModelId: imodelId, asOf: IModelVersion.asOfChangeSet(firstChangeSetId).toJSON() });
+
+      for (let j = startNum; j < endNum; ++j) {
+        const cs: ChangeSet = changeSets[j];
+        let apply: boolean = false;
+        if (ds.csType === "All") {
+          apply = true;
+        } else {
+          if (ds.csType === cs.changesType) {
+            apply = true;
+          }
+        }
+        if (apply) {
+          // eslint-disable-next-line no-console
+          console.log(`For iModel: ${ds.modelName}: Applying changeset: ${(j + 1).toString()} / ${endNum.toString()}`);
+          user = await TestUtility.getAccessToken(TestUsers.regular);
+          const startTime = new Date().getTime();
+          await iModelDb.pullChanges({ user }); // needs work - get index IModelVersion.asOfChangeSet(cs.wsgId));
+          const endTime = new Date().getTime();
+          const elapsedTime = (endTime - startTime) / 1000.0;
+
+          const csInfo = {
+            GUID: cs.wsgId,
+            fileSize: cs.fileSize,
+            type: cs.changesType,
+            desc: cs.description,
+          };
+          reporter.addEntry("ImodelChangesetPerformance", "ApplyChangeset", "Time(s)", elapsedTime, { csNum: j, csDetail: csInfo, modelDetail: modelInfo });
+        }
+        if (j % batchSize === 0) { // After few runs write results in case test fails
+          reporter.exportCSV(csvPath1);
+          reporter.clearEntries();
+        }
+      }
+      iModelDb.close();
+      reporter.exportCSV(csvPath1);
+      reporter.clearEntries();
+    }
+  });
+
+  it("ApplyChangeset Local", async () => {
+    Logger.initializeToConsole();
+    Logger.setLevelDefault(LogLevel.Error);
+    Logger.setLevel("HubUtility", LogLevel.Info);
+    Logger.setLevel("Performance", LogLevel.Info);
+
+    for (const ds of configData.bigDatasets) {
+      const modelInfo = {
+        projId: ds.projId,
+        projName: ds.projName,
+        modelId: ds.modelId,
+        modelName: ds.modelName,
+      };
+      const csStart = ds.csStart;
+      const csEnd = ds.csEnd;
+      const iModelDir: string = path.join(iModelRootDir, modelInfo.modelName);
+      if (ds.setup)
+        await setupIModel(modelInfo);
+      const results = HubUtility.getApplyChangeSetTime(iModelDir, csStart, csEnd);
+
+      const changeSetJsonPathname = path.join(iModelDir, "changeSets.json");
+      const jsonStr = fs.readFileSync(changeSetJsonPathname).toString();
+      const changeSetsJson = JSON.parse(jsonStr);
+
+      const changesetsInfo = [];
+      for (const changeSetJson of changeSetsJson) {
+        changesetsInfo.push(changeSetJson);
+      }
+
+      const reporter = new Reporter();
+      for (const result of results) {
+        const csDetail = changesetsInfo.filter((obj) => obj.id === result.csId);
+        const csInfo = {
+          GUID: result.csId,
+          fileSize: csDetail[0].fileSize,
+          type: ChangesType[csDetail[0].changesType],
+          desc: csDetail[0].description,
+        };
+        const stats = getStats(path.join(iModelDir, "changeSets", `${result.csId}.cs`));
+        reporter.addEntry("ImodelChangesetPerformance", "ApplyChangesetLocal", "Time(s)", result.time, { csNum: result.csNum, csDetail: csInfo, csStats: stats, modelDetail: modelInfo });
+      }
+      reporter.exportCSV(csvPath);
+    }
+  });
+});
+
+describe("ImodelChangesetPerformance own data", () => {
+  const seedVersionName: string = "Seed data";
+  let user: AccessToken;
+  const outDir: string = path.join(KnownTestLocations.outputDir, "ChangesetPerfOwn");
+  const csvPath = path.join(KnownTestLocations.outputDir, "ApplyCSPerfOwnData.csv");
+  const reporter = new Reporter();
+  const configData = require(path.join(__dirname, "CSPerfConfig.json")); // eslint-disable-line @typescript-eslint/no-var-requires
+  const dbSize: number = configData.ownDataTest.dbSize;
+  const iModelNameBase: string = `CS_Lg3d_PElSub3_${dbSize}_`;
+  const opSizes: number[] = configData.ownDataTest.opSizes;
+  const baseNames: string[] = configData.ownDataTest.baseNames;
+  const iTwinId: GuidString = configData.ownDataTest.projectId;
+  const schemaDetail = configData.ownDataTest.schema;
+  const schemaName: string = schemaDetail.name;
+  const baseClassName: string = schemaDetail.baseName;
+  const hier: number = schemaDetail.hierarchy;
+  const className: string = `${baseClassName}Sub${(hier - 1).toString()}`;
+
+  async function setupLocalIModel(projId: string, modelId: string, localPath: string) {
+    user = await TestUtility.getAccessToken(TestUsers.regular);
+    const iModelDb = await IModelTestUtils.downloadAndOpenCheckpoint({ user, iTwinId: projId, iModelId: modelId, asOf: IModelVersion.named(seedVersionName).toJSON() });
+    const pathName = iModelDb.pathName;
+    iModelDb.close();
+    if (fs.existsSync(localPath))
+      fs.copySync(pathName, localPath);
+
+    const nativeDb = new IModelHost.platform.DgnDb();
+    nativeDb.openIModel(localPath, OpenMode.ReadWrite);
+    nativeDb.saveLocalValue("StandaloneEdit", "");
+    nativeDb.saveChanges();
+    nativeDb.closeIModel();
+  }
+
+  async function lastChangesetToken(modelId: string): Promise<IModelJsNative.ChangesetFileProps> {
+    user = await TestUtility.getAccessToken(TestUsers.regular);
+    const changeSets = await IModelHubBackend.iModelClient.changeSets.get(user, modelId);
+    const changeSet = changeSets[changeSets.length - 1];
+    const query = new ChangeSetQuery();
+    query.byId(changeSet.wsgId);
+    const downloadDir = BriefcaseManager.getChangeSetsPath(modelId);
+    await IModelHubBackend.iModelClient.changeSets.download(user, modelId, query, downloadDir);
+    const pathname = path.join(downloadDir, changeSet.fileName!);
+    return { id: changeSet.id!, parentId: changeSet.parentId!, pathname, changesType: changeSet.changesType!, index: +changeSet.index!, pushDate: "", userCreated: "", briefcaseId: 0, description: "" };
+  }
+
+  before(async () => {
+    Logger.initializeToConsole();
+    // Logger.setLevelDefault(LogLevel.Error);
+    Logger.setLevel("HubUtility", LogLevel.Info);
+    // Logger.setLevel("Performance", LogLevel.Info);
+
+    if (!fs.existsSync(KnownTestLocations.outputDir))
+      fs.mkdirSync(KnownTestLocations.outputDir);
+    if (!fs.existsSync(outDir))
+      fs.mkdirSync(outDir);
+
+    user = await TestUtility.getAccessToken(TestUsers.regular);
+    for (const opSize of opSizes) {
+      for (const baseName of baseNames) {
+        const iModelName = `${iModelNameBase + baseName}_${opSize.toString()}`;
+        const iModels = await IModelHubBackend.iModelClient.iModels.get(user, iTwinId, new IModelQuery().byName(iModelName));
+        if (iModels.length === 0) {
+          // create iModel and push changesets 1) with schema 2) with 1M records of PerfElementSub3 3) insert of opSize for actual testing
+          // eslint-disable-next-line no-console
+          console.log(`iModel ${iModelName} does not exist on iModelHub. Creating with changesets...`);
+          const iModelId = await IModelHost.hubAccess.createNewIModel({ user, iTwinId, iModelName, description: "TestSubject" });
+          const iModelDb = await IModelTestUtils.downloadAndOpenBriefcase({ user, iTwinId, iModelId });
+
+          const schemaPathname = path.join(outDir, `${schemaName}.01.00.00.ecschema.xml`);
+          const sxml = PerfTestUtility.genSchemaXML(schemaName, baseClassName, hier, true, true, []);
+          fs.writeFileSync(schemaPathname, sxml);
+
+          await iModelDb.importSchemas([schemaPathname]).catch(() => { });
+          assert.isDefined(iModelDb.getMetaData(`${schemaName}:${baseClassName}`), `${baseClassName} is not present in iModel.`);
+          iModelDb.saveChanges("schema changes");
+          await iModelDb.pullChanges({ user });
+          await iModelDb.pushChanges({ user, description: "perf schema import" });
+
+          // seed with existing elements
+          const [, newModelId] = IModelTestUtils.createAndInsertPhysicalPartitionAndModel(iModelDb, Code.createEmpty(), true);
+          let spatialCategoryId = SpatialCategory.queryCategoryIdByName(iModelDb, IModel.dictionaryId, "MySpatialCategory");
+          if (undefined === spatialCategoryId)
+            spatialCategoryId = SpatialCategory.insert(iModelDb, IModel.dictionaryId, "MySpatialCategory", new SubCategoryAppearance({ color: ColorDef.fromString("rgb(255,0,0)").toJSON() }));
+
+          for (let m = 0; m < dbSize; ++m) {
+            const elementProps = PerfTestUtility.initElemProps(`${schemaName}:${className}`, iModelDb, newModelId, spatialCategoryId);
+            const geomElement = iModelDb.elements.createElement(elementProps);
+            const id = iModelDb.elements.insertElement(geomElement);
+            assert.isTrue(Id64.isValidId64(id), "insert failed");
+          }
+          user = await TestUtility.getAccessToken(TestUsers.regular);
+          iModelDb.saveChanges();
+          await iModelDb.pushChanges({ user, description: `Seed data for ${className}` });
+
+          // create named version here
+          const changeSets = await IModelHubBackend.iModelClient.changeSets.get(user, iModelId);
+          const lastCSId = changeSets[changeSets.length - 1].wsgId;
+          const seedData = await IModelHubBackend.iModelClient.versions.create(user, iModelId, lastCSId, seedVersionName);
+          assert.equal(seedData.name, seedVersionName);
+
+          const minId: number = PerfTestUtility.getMinId(iModelDb, "bis.PhysicalElement");
+          const elementIdIncrement = Math.floor(dbSize / opSize);
+
+          switch (baseName) {
+            case "I": // create changeset with insert operation
+              for (let m = 0; m < opSize; ++m) {
+                const elementProps = PerfTestUtility.initElemProps(`${schemaName}:${className}`, iModelDb, newModelId, spatialCategoryId);
+                const geomElement = iModelDb.elements.createElement(elementProps);
+                const id = iModelDb.elements.insertElement(geomElement);
+                assert.isTrue(Id64.isValidId64(id), "insert failed");
+              }
+              iModelDb.saveChanges();
+              await iModelDb.pushChanges({ user, description: `${className} inserts: ${opSize}` });
+              break;
+            case "D": // create changeset with Delete operation
+              for (let i = 0; i < opSize; ++i) {
+                try {
+                  const elId = minId + elementIdIncrement * i;
+                  iModelDb.elements.deleteElement(Id64.fromLocalAndBriefcaseIds(elId, 0));
+                } catch (err) {
+                  assert.isTrue(false);
+                }
+              }
+              iModelDb.saveChanges();
+              await iModelDb.pushChanges({ user, description: `${className} deletes: ${opSize}` });
+              break;
+            case "U": // create changeset with Update operation
+              const geomArray: Arc3d[] = [
+                Arc3d.createXY(Point3d.create(0, 0), 2),
+                Arc3d.createXY(Point3d.create(5, 5), 5),
+                Arc3d.createXY(Point3d.create(-5, -5), 10),
+              ];
+
+              const geometryStream: GeometryStreamProps = [];
+              for (const geom of geomArray) {
+                const arcData = GeomJson.Writer.toIModelJson(geom);
+                geometryStream.push(arcData);
+              }
+              for (let i = 0; i < opSize; ++i) {
+                const elId = minId + elementIdIncrement * i;
+                const editElem: Element = iModelDb.elements.getElement(Id64.fromLocalAndBriefcaseIds(elId, 0));
+                (editElem as any).baseStr = "PerfElement - UpdatedValue";
+                editElem.setUserProperties("geom", geometryStream);
+                try {
+                  iModelDb.elements.updateElement(editElem);
+                } catch (_err) {
+                  assert.fail("Element.update failed");
+                }
+              }
+              iModelDb.saveChanges();
+              await iModelDb.pushChanges({ user, description: `${className} updates: ${opSize}` });
+              break;
+            default:
+              break;
+          }
+
+          iModelDb.close();
+        } else {
+          // eslint-disable-next-line no-console
+          console.log(`iModel ${iModelName} exists on iModelHub`);
+        }
+      }
+    }
+  });
+  it("InsertChangeset", async () => {
+    for (const opSize of opSizes) {
+      const iModelName = `${iModelNameBase}I_${opSize.toString()}`;
+      const iModels = await IModelHubBackend.iModelClient.iModels.get(user, iTwinId, new IModelQuery().byName(iModelName));
+      const iModel = iModels.find((im) => im.name === iModelName);
+      if (iModel) {
+        // eslint-disable-next-line no-console
+        console.log(`Downloading iModel ${iModelName} from iModelHub.`);
+        const iModelPathname = path.join(BriefcaseManager.cacheDir, iModel.id!, `${iModelName}_insert.bim`);
+        await setupLocalIModel(iTwinId, iModel.id!, iModelPathname);
+        const saIModel: StandaloneDb = StandaloneDb.openFile(iModelPathname, OpenMode.ReadWrite);
+        // download last changeset file
+        const csToken = await lastChangesetToken(iModel.id!);
+        // eslint-disable-next-line no-console
+        console.log(`Applying Insert changeset to iModel ${iModelName}.`);
+        user = await TestUtility.getAccessToken(TestUsers.regular);
+        try {
+          const startTime = new Date().getTime();
+          saIModel.nativeDb.applyChangeset(csToken);
+          const endTime = new Date().getTime();
+          const elapsedTime = (endTime - startTime) / 1000.0;
+          reporter.addEntry("ImodelChangesetPerformance", "ChangesetInsert", "Time(s)", elapsedTime, { ElementClassName: "PerfElementSub3", InitialCount: dbSize, opCount: opSize });
+        } catch (error) {
+          assert.isTrue(false, "Apply changeset failed");
+        }
+        saIModel.saveChanges();
+        saIModel.close();
+      }
+    }
+    reporter.exportCSV(csvPath);
+  });
+  it("DeleteChangeset", async () => {
+    for (const opSize of opSizes) {
+      const iModelName = `${iModelNameBase}D_${opSize.toString()}`;
+      const iModels = await IModelHubBackend.iModelClient.iModels.get(user, iTwinId, new IModelQuery().byName(iModelName));
+      const iModel = iModels.find((im) => im.name === iModelName);
+      if (iModel) {
+        // eslint-disable-next-line no-console
+        console.log(`Downloading iModel ${iModelName} from iModelHub.`);
+        const iModelPathname = path.join(BriefcaseManager.cacheDir, iModel.id!, `${iModelName}_delete.bim`);
+        await setupLocalIModel(iTwinId, iModel.id!, iModelPathname);
+        const saIModel: StandaloneDb = StandaloneDb.openFile(iModelPathname, OpenMode.ReadWrite);
+        // download last changeset file
+        const csToken = await lastChangesetToken(iModel.id!);
+        // eslint-disable-next-line no-console
+        console.log(`Applying Delete changeset to iModel ${iModelName}.`);
+        try {
+          const startTime = new Date().getTime();
+          saIModel.nativeDb.applyChangeset(csToken);
+          const endTime = new Date().getTime();
+          const elapsedTime = (endTime - startTime) / 1000.0;
+          reporter.addEntry("ImodelChangesetPerformance", "ChangesetDelete", "Time(s)", elapsedTime, { ElementClassName: "PerfElementSub3", InitialCount: dbSize, opCount: opSize });
+        } catch (err) {
+          assert.isTrue(false, "Apply changeset failed");
+        }
+        saIModel.saveChanges();
+        saIModel.close();
+      }
+    }
+    reporter.exportCSV(csvPath);
+  });
+  it("UpdateChangeset", async () => {
+    for (const opSize of opSizes) {
+      const iModelName = `${iModelNameBase}U_${opSize.toString()}`;
+      const iModels = await IModelHubBackend.iModelClient.iModels.get(user, iTwinId, new IModelQuery().byName(iModelName));
+      const iModel = iModels.find((im) => im.name === iModelName);
+      if (iModel) {
+        // eslint-disable-next-line no-console
+        console.log(`Downloading iModel ${iModelName} from iModelHub.`);
+        const iModelPathname = path.join(BriefcaseManager.cacheDir, iModel.id!, `${iModelName}_update.bim`);
+        await setupLocalIModel(iTwinId, iModel.id!, iModelPathname);
+        const saIModel: StandaloneDb = StandaloneDb.openFile(iModelPathname, OpenMode.ReadWrite);
+        // download last changeset file
+        const csToken = await lastChangesetToken(iModel.id!);
+        // eslint-disable-next-line no-console
+        console.log(`Applying Update changeset to iModel ${iModelName}.`);
+        try {
+          const startTime = new Date().getTime();
+          saIModel.nativeDb.applyChangeset(csToken);
+          const endTime = new Date().getTime();
+          const elapsedTime = (endTime - startTime) / 1000.0;
+          reporter.addEntry("ImodelChangesetPerformance", "ChangesetUpdate", "Time(s)", elapsedTime, { ElementClassName: "PerfElementSub3", InitialCount: dbSize, opCount: opSize });
+        } catch (err) {
+          assert.isTrue(false, "Apply changeset failed");
+        }
+        saIModel.saveChanges();
+        saIModel.close();
+      }
+    }
+    reporter.exportCSV(csvPath);
+  });
+});