/*---------------------------------------------------------------------------------------------
* Copyright (c) Bentley Systems, Incorporated. All rights reserved.
* See LICENSE.md in the project root for license terms and full copyright notice.
*--------------------------------------------------------------------------------------------*/

import { assert, expect } from "chai";
import { BentleyStatus, DbResult, Id64, Id64String } from "@itwin/core-bentley";
import {
  Angle, AngleSweep, Arc3d, Box, ClipMaskXYZRangePlanes, ClipPlane, ClipPlaneContainment, ClipPrimitive, ClipShape, ClipVector, ConvexClipPlaneSet,
  CurveCollection, CurvePrimitive, Geometry, GeometryQueryCategory, IndexedPolyface, LineSegment3d, LineString3d, Loop, Matrix3d,
  Plane3dByOriginAndUnitNormal, Point2d, Point3d, Point3dArray, PointString3d, PolyfaceBuilder, Range3d, RuledSweep, SolidPrimitive, Sphere,
  StrokeOptions, Transform, Vector3d, YawPitchRollAngles,
} from "@itwin/core-geometry";
import {
  AreaPattern, BackgroundFill, BRepEntity, BRepGeometryCreate, BRepGeometryFunction, BRepGeometryInfo, BRepGeometryOperation, Code, ColorByName,
  ColorDef, ElementGeometry, ElementGeometryDataEntry, ElementGeometryFunction, ElementGeometryInfo, ElementGeometryOpcode, ElementGeometryRequest,
  ElementGeometryUpdate, FillDisplay, FontProps, FontType, GeometricElement3dProps, GeometricElementProps, GeometryClass,
  GeometryContainmentRequestProps, GeometryParams, GeometryPartProps, GeometryStreamBuilder, GeometryStreamFlags, GeometryStreamIterator,
  GeometryStreamProps, Gradient, ImageGraphicCorners, ImageGraphicProps, IModel, LinePixels, LineStyle, MassPropertiesOperation,
  MassPropertiesRequestProps, PhysicalElementProps, Placement3d, Placement3dProps, TextString, TextStringProps, ThematicGradientMode,
  ThematicGradientSettings, ViewFlags,
<<<<<<< HEAD
} from "@bentley/imodeljs-common";
import { GeometricElement, GeometryPart, LineStyleDefinition, PhysicalObject, Platform, SnapshotDb } from "../../imodeljs-backend";
=======
} from "@itwin/core-common";
import {
  ExportGraphics, ExportGraphicsInfo, ExportGraphicsMeshVisitor, ExportGraphicsOptions, GeometricElement, GeometryPart, LineStyleDefinition,
  PhysicalObject, Platform, SnapshotDb,
} from "../../core-backend";
>>>>>>> f73aa258
import { IModelTestUtils, Timer } from "../IModelTestUtils";

function assertTrue(expr: boolean): asserts expr {
  assert.isTrue(expr);
}

function createGeometryPartProps(geom: GeometryStreamProps): GeometryPartProps {
  const partProps: GeometryPartProps = {
    classFullName: GeometryPart.classFullName,
    model: IModel.dictionaryId,
    code: Code.createEmpty(),
    geom,
  };
  return partProps;
}

function createPhysicalElementProps(seedElement: GeometricElement, placement?: Placement3dProps, geom?: GeometryStreamProps): PhysicalElementProps {
  const elementProps: PhysicalElementProps = {
    classFullName: PhysicalObject.classFullName,
    model: seedElement.model,
    category: seedElement.category,
    code: Code.createEmpty(),
    geom,
    placement,
  };
  return elementProps;
}

function createGeometryPart(geom: GeometryStreamProps, imodel: SnapshotDb): Id64String {
  const partProps = createGeometryPartProps(geom);
  return imodel.elements.insertElement(partProps);
}

function createGeometricElem(geom: GeometryStreamProps, placement: Placement3dProps, imodel: SnapshotDb, seedElement: GeometricElement): Id64String {
  const elementProps = createPhysicalElementProps(seedElement, placement, geom);
  const el = imodel.elements.createElement<GeometricElement>(elementProps);
  return imodel.elements.insertElement(el);
}

function createPartElem(partId: Id64String, origin: Point3d, angles: YawPitchRollAngles, imodel: SnapshotDb, seedElement: GeometricElement, isRelative = false): Id64String {
  const builder = new GeometryStreamBuilder();
  builder.appendGeometryPart3d(partId, isRelative ? origin : undefined, isRelative ? angles : undefined);
  return createGeometricElem(builder.geometryStream, isRelative ? { origin: Point3d.createZero(), angles: YawPitchRollAngles.createDegrees(0, 0, 0) } : { origin, angles }, imodel, seedElement);
}

function createPointPart(imodel: SnapshotDb): Id64String {
  const builder = new GeometryStreamBuilder();
  builder.appendGeometry(PointString3d.create(Point3d.createZero())); // NOTE: CoordinateXYZ isn't supported...
  return createGeometryPart(builder.geometryStream, imodel);
}

function createCirclePart(radius: number, imodel: SnapshotDb): Id64String {
  const builder = new GeometryStreamBuilder();
  builder.appendGeometry(Arc3d.createXY(Point3d.createZero(), radius));
  return createGeometryPart(builder.geometryStream, imodel);
}

function createCircleElem(radius: number, origin: Point3d, angles: YawPitchRollAngles, imodel: SnapshotDb, seedElement: GeometricElement): Id64String {
  const builder = new GeometryStreamBuilder();
  builder.appendGeometry(Arc3d.createXY(Point3d.createZero(), radius));
  return createGeometricElem(builder.geometryStream, { origin, angles }, imodel, seedElement);
}

function createSphereElem(radius: number, origin: Point3d, angles: YawPitchRollAngles, imodel: SnapshotDb, seedElement: GeometricElement): Id64String {
  const builder = new GeometryStreamBuilder();
  builder.appendGeometry(Sphere.createCenterRadius(Point3d.createZero(), radius));
  return createGeometricElem(builder.geometryStream, { origin, angles }, imodel, seedElement);
}

function createDisjointCirclesElem(radius: number, origin: Point3d, angles: YawPitchRollAngles, imodel: SnapshotDb, seedElement: GeometricElement): Id64String {
  const builder = new GeometryStreamBuilder();
  const xOffset = radius * 1.5;
  builder.appendGeometry(Arc3d.createXY(Point3d.create(-xOffset), radius));
  const geomParams = new GeometryParams(seedElement.category);
  geomParams.geometryClass = GeometryClass.Construction;
  builder.appendGeometryParamsChange(geomParams);
  builder.appendGeometry(Arc3d.createXY(Point3d.create(xOffset), radius));
  return createGeometricElem(builder.geometryStream, { origin, angles }, imodel, seedElement);
}

function createIndexedPolyface(radius: number, origin?: Point3d, angleTol?: Angle): IndexedPolyface {
  const options = StrokeOptions.createForFacets();

  options.needParams = true;
  options.needNormals = true;

  if (angleTol)
    options.angleTol = angleTol;

  // Create indexed polyface for testing by facetting a sphere...
  const sphere = Sphere.createCenterRadius(undefined !== origin ? origin : Point3d.createZero(), radius);
  const polyBuilder = PolyfaceBuilder.create(options);
  polyBuilder.handleSphere(sphere);

  return polyBuilder.claimPolyface();
}

function createBRepDataProps(origin?: Point3d, angles?: YawPitchRollAngles): BRepEntity.DataProps {
  // This brep has a face symbology attribute attached to one face, make it green.
  const faceSymb: BRepEntity.FaceSymbologyProps[] = [
    { color: ColorDef.blue.toJSON() }, // base symbology should match appearance...
    { color: ColorDef.green.toJSON(), transparency: 0.5 },
  ];

  const brepProps: BRepEntity.DataProps = {
    data: "encoding=base64;QjMAAAA6IFRSQU5TTUlUIEZJTEUgY3JlYXRlZCBieSBtb2RlbGxlciB2ZXJzaW9uIDMwMDAyMjYRAAAAU0NIXzEyMDAwMDBfMTIwMDYAAAAADAACAE4DAAABAAMAAQABAAEAAQABAAAAAECPQDqMMOKOeUU+AQAEAAUAAQEAAQEGAAcACAAJAAoACwAMAEYAAwAAAAAAAgABAAEABAAAAAIAAAAUAAAACAAAAA0ADQABAAAAAQ0ABgADAAAAAQACAAEADgABAAEADwABADIABwAOAgAAAQAQABEAAQABACsAAAAAAAAAAAAAAAAAAAAAQs6rCkUaCkAAAAAAAAAAAAAAAAAAAAAAAAAAAAAA8D8AAAAAAADwPwAAAAAAAAAAAAAAAAAAAIAeAAgADAIAAAEAEgATAAEAAQArgPF9eNDM6L9AozGQqkcAQELOqwpFGgpAAAAAAAAA8D8AAAAAAAAAAAAAAAAAAAAAHQAJALYCAAABAAwAFAABAIDxfXjQzOi/QKMxkKpHAEBEzqsKRRoKQBMACgB8AQAAAQACAA8AAQAVAFYQAAsAvAEAABYAAABumY+SvMIXAAEAGAAZAAEAAQACABIADACzAgAAAQAaAAEAGwAJAAAAbpmPkrzCAgARABoAAQAcAB0AHgAMAB8AEgABACAALRIAGwCoAgAAAQAdAAwAIQAUAAAAbpmPkrzCAgARAB0AAQAcACIAGgAbACAAIwABACQALRIAIQBxAgAAAQAiABsAJQAmAAAAbpmPkrzCAgAdABQAqwIAAAEAGwAmAAkAgPF9eNDM6L+AKvfK/IsGwETOqwpFGgpAHQAmAHQCAAABACEAJwAUANDJnJPPUw1AgCr3yvyLBsBEzqsKRRoKQB0AJwBpAgAAAQAlACgAJgDQyZyTz1MNQECjMZCqRwBARM6rCkUaCkASACUAZgIAAAEAHwAhACkAJwAAAG6Zj5K8wgIAHQAoAHwAAAABACkAKgAnANDJnJPPUw1AQKMxkKpHAEAAAAAAAAAAABIAKQBjAAAAAQArACUALAAoAAAAbpmPkrzCAgAdACoAfQAAAAEALAAtACgA0Mmck89TDUCAKvfK/IsGwAAAAAAAAAAAEgAsAGQAAAABAC4AKQAvACoAAABumY+SvMICAB0ALQCCAAAAAQAvADAAKgCA8X140Mzov4Aq98r8iwbAAAAAAAAAAAASAC8AaQAAAAEAMQAsADIALQAAAG6Zj5K8wgIAHQAwAIMAAAABADIAAQAtAIDxfXjQzOi/QKMxkKpHAEAAAAAAAAAAABIAMgBqAAAAAQAzAC8AAQAwAAAAbpmPkrzCAgARADMAAQA0ADUAIAAyADYANwABADgAKw8ANAC5AgAAAQAgAA4AAQARADUAAQA0ADkAMwAvADoAOwABADwALREAIAABADQAMwA5AAwAHQAjAAEANgArEQA2AAEAPQAfADgADAAzADcAAQABAC0QADcAjwAAAD4AAABumY+SvMIzAD8AQABBAAEAAQACABEAOAABAD0ANgBCADIAKwBAAAEAOgAtDwA9AMUCAAABAB8AQwABABEAQgABAD0AOAAfACkARABFAAEARgArEQArAAEARwBIADoAKQA4AEAAAQBCACsQAEAASwAAAEkAAABumY+SvMIrADcAOwBKAAEAAQACABEAOgABAEcAKwA8ADIANQA7AAEAAQArDwBHAPwCAAABACsASwABABEAPAABAEcAOgBIAC8ALgBMAAEAAQArEAA7AE0AAABNAAAAbpmPkrzCOgBAAEwATgABAAEAAgBRAAEAAABNAE4AAABPADsAAQABAFAAUQBSABAATABPAAAAUwAAAG6Zj5K8wjwAOwBUAFUAAQABAAIAHgBOAHcAAAABADsASgBVAAEAK4DxfXjQzOi/gCr3yvyLBsAAAAAAAAAAAAAAAAAAAAAAAAAAAAAA8D8AAAAAAAAAAB4ASgB4AAAAAQBAAAEATgABACuA8X140Mzov0CjMZCqRwBAAAAAAAAAAAAAAAAAAADwPwAAAAAAAAAAAAAAAAAAAAAeAFUAdgAAAAEATABOAFYAAQArAAAAAAAAAACAKvfK/IsGwAAAAAAAAAAAAAAAAAAA8L8AAAAAAAAAAAAAAAAAAAAAHgBWAHEAAAABAFQAVQBXAAEAK9DJnJPPUw1AQKMxkKpHAEAAAAAAAAAAAAAAAAAAAAAAAAAAAAAA8L8AAAAAAAAAABAAVABZAAAAWAAAAG6Zj5K8wkgATAABAFYAAQABAAIAHgBXALgAAAABAEUAVgBZAAEAK9DJnJPPUw1AQKMxkKpHAEDAzqsKRRoaQAAAAAAAAACAAAAAAAAAAID////////vvxAARQCIAAAAWgAAAG6Zj5K8wkIAEgBbAFcAAQABAAIAHgBZALkAAAABAFsAVwBcAAEAK9DJnJPPUw1AgCr3yvyLBsDAzqsKRRoaQAAAAAAAAACAAAAAAAAAAID////////vvxAAWwCJAAAAXQAAAG6Zj5K8wl4ARQA/AFkAAQABAAIAHgBcAL4AAAABAD8AWQBBAAEAK4DxfXjQzOi/gCr3yvyLBsDAzqsKRRoaQAAAAAAAAACAAAAAAAAAAID////////vvxAAPwCOAAAAXwAAAG6Zj5K8wjEAWwA3AFwAAQABAAIAHgBBAL8AAAABADcAXAAZAAEAK4DxfXjQzOi/QKMxkKpHAEDAzqsKRRoaQAAAAAAAAACAAAAAAAAAAID////////vvx4AGQAFAgAAAQALAEEAYAABACvQyZyTz1MNQECjMZCqRwBAQs6rCkUaCkAAAAAAAAAAAAAAAAAAAPC/AAAAAAAAAAAeAGAACgIAAAEAGAAZABMAAQArAAAAAAAAAACAKvfK/IsGwELOqwpFGgpAAAAAAAAA8L8AAAAAAAAAAAAAAAAAAAAAEAAYAKgBAABhAAAAbpmPkrzCJAALACMAYAABAAEAAgAeABMACwIAAAEAIwBgAAgAAQArgPF9eNDM6L+AKvfK/IsGwELOqwpFGgpAAAAAAAAAAAAAAAAAAADwPwAAAAAAAACAEAAjAKQBAABiAAAAbpmPkrzCIAAYABIAEwABAAEAAgBRAAEAAABiAKUBAABPACMAAQABAGMAZABlABAAEgCgAQAAZgAAAG6Zj5K8wh8AIwBFAAgAAQABAAIAUQABAAAAZgAKAwAATwASAGMAAQBJAGcAaAARAB8AAQA9AEIANgAlABoAEgABAB4AKxEAHgABABwAGgAiACUAFwALAAEARAAtDwAcAPQCAAABAB4AEAABABEAIgABABwAHgAdACEAJAAYAAEAFwAtEQAXAAEAaQBeAEQAIQAeAAsAAQBqACsRAEQAAQBpABcARgAlAEIARQABAAEALQ8AaQB3AgAAAQAXAGsAAQARAEYAAQBpAEQAXgApAEgAVAABAAEALREAXgABAGkARgAXACwAagBbAAEASAArEQBIAAEARwA8ACsALABGAFQAAQABACsRAGoAAQBsACQALgAhAF4AWwABAAEALQ8AbACuAgAAAQAkAG0AAQARACQAAQBsADEAagAbACIAGAABADkAKxEALgABAGwAagAxACwAPABMAAEAXgAtEQAxAAEAbAAuACQALwA5AD8AAQA1ACsRADkAAQA0ACAANQAbADEAPwABAAEALQ4AbQCZAAAAZwAAAG6Zj5K8wkMAawBsAAYAbgArAQABAEMAawAVAFEAAQAAAGcAQgMAAE8AbQBvAAEAZgBTAHAADgBDAJUAAABxAAAAbpmPkrzCEABtAD0ABgByACsBAAEAEABtABUADgBrAKMAAABzAAAAbpmPkrzCbQAOAGkABgARACsBAAEAbQAOABUAMgBuAK0AAAABAG0AdAARAAEAKwAAAAAAAAAAgCr3yvyLBsDAzqsKRRoaQAAAAAAAAAAA////////778AAAAAAAAAAAAAAAAAAAAAAAAAAAAAAIAAAAAAAADwvw0AFQBOAwAAAQABAAEAAQABAAEACgAOAA4ADgDiAAAAdQAAAG6Zj5K8wmsAAQA0AAYAdAArAQABAGsAAQAVAFEAAQAAAHUAlQEAAHYADgB3AAEAAQABAHgAMgB0AKwAAAABAA4AcgBuAAEAK4DxfXjQzOi/gCr3yvyLBsDAzqsKRRoaQP///////++/AAAAAAAAAAAAAAAAAAAAAAAAAAAAAAAAAAAAAAAAAAAAAAAAAADwPzIAcgCrAAAAAQBDAHkAdAABACuA8X140Mzov0CjMZCqRwBAwM6rCkUaGkAAAAAAAAAAAP///////+8/AAAAAAAAAAAAAAAAAAAAAAAAAAAAAACAAAAAAAAA8D8yAHkAbQAAAAEASwABAHIAAQArAAAAAAAAAAAAAAAAAAAAAAAAAAAAAAAAAAAAAAAAAAAAAAAAAAAAAAAAAAAAAPA/AAAAAAAA8D8AAAAAAAAAAAAAAAAAAACADgBLAEcAAAB6AAAAbpmPkrzCAQAQAEcABgB5AC0BAAEAAQAQABUAUQABAAAAegDRAAAATwBLAAEAAQB7AHcAfAAOABAANAAAAHsAAABumY+SvMJLAEMAHAAGAAcAKwEAAQBLAEMAFQBRAAEAAAB7ANAAAABPABAAAQABAHMAegB9AFAAAQAAAE8AfgB/ACgjAAAAAAAAAwYAAAAAAAABAAEAAAAAAAAAAVEAAQAAAHMAzAAAAE8AawABAAEAbwB7AIAAUgACAAAAfQABAAAADwAAAFEAAQAAAG8AxwAAAE8AbQABAGcAgQBzAIIAUgACAAAAgAABAAAABgAAAFEAAQAAAIEAxQAAAE8AQwABAHEAWABvAIMAUgACAAAAggABAAAACwAAAFEAAQAAAHEACAMAAE8AQwCBAAEAPgBJAIQAUQABAAAAWABaAAAATwBUAAEAAQBRAIEAhQBSAAIAAACDAAEAAAANAAAAUQABAAAAUQBQAAAATwBMAAEAUwBNAFgAhgBSAAIAAACFAAEAAAAGAAAAUQABAAAAUwBDAwAATwBMAFEAAQBnAGEAhwBSAAIAAACGAAEAAAALAAAAUQABAAAAYQBEAwAATwAYAGQAAQBTAAEAiABSAAIAAACHAAEAAAAHAAAAUQABAAAAZACpAQAATwAYAAEAYQBiABYAiQBSAAIAAACIAAEAAAAHAAAAUQABAAAAFgC9AQAATwALAAEAAQBkAFoAigBSAAIAAACJAAEAAAALAAAAUQABAAAAWgBoAgAATwBFAAEAAQAWAF0AiwBSAAIAAACKAAEAAAAGAAAAUQABAAAAXQBzAgAATwBbAAEAAQBaAF8AjABSAAIAAACLAAEAAAARAAAAUQABAAAAXwCqAgAATwA/AAEAAQBdAD4AjQBSAAIAAACMAAEAAAASAAAAUQABAAAAPgC1AgAATwA3AAEAAQBfAHEAjgBSAAIAAACNAAEAAAAXAAAAUgACAAAAjgABAAAAGAAAAFEAAQAAAEkACQMAAE8AQABQAAEAcQBmAI8AUgACAAAAhAABAAAABQAAAFEAAQAAAFAATAAAAE8AQAABAEkAAQBNAJAAUgACAAAAjwABAAAABQAAAFIAAgAAAJAAAQAAAA0AAABPAAwAAAB/AEJTSV9FbnRpdHlJZFEAAQAAAHcA4wAAAE8ADgABAHUAegBjAJEAUgACAAAAfAABAAAAEAAAAFEAAQAAAGMAoQEAAE8AEgABAGYAdwBiAJIAUgACAAAAkQABAAAADAAAAFIAAgAAAJIAAQAAAA0AAABQAAEAAAB2AJMAlAAoIwAAAAAAAAMFAAAAAAAAAQAAAAAAAAAAAAFSAAEAAAB4AAEAAABPAA4AAACUAEJTSV9GYWNlTWF0SWR4MgARALIAAAABAGsAbgAHAAEAK9DJnJPPUw1AQKMxkKpHAEDAzqsKRRoaQP///////+8/AAAAAAAAAAAAAAAAAAAAgAAAAAAAAACAAAAAAAAAAAAAAAAAAADwv1IAAgAAAHAAAQAAAAcAAABSAAIAAABoAAEAAAAFAAAAUgACAAAAZQABAAAADAAAAFIAAgAAAFIAAQAAAAwAAAATAA8AwwAAAAEAAgABAAoABgBTSgAUAAAADQACAAAAAQBhAHUAAQABAAEAAQABAAEAAQABAAEAAQABAAEAAQABAAEAAQABAAEAAQABAA==",
    faceSymbology: faceSymb,
    transform: Transform.createOriginAndMatrix(origin, angles ? angles.toMatrix3d() : undefined).toJSON(),
  };

  return brepProps;
}

interface ExpectedElementGeometryEntry {
  opcode: ElementGeometryOpcode;
  geometryCategory?: GeometryQueryCategory;
  geometrySubCategory?: string;
  originalEntry?: ElementGeometryDataEntry;
  geomParams?: GeometryParams;
}

function validateElementInfo(info: ElementGeometryInfo, expected: ExpectedElementGeometryEntry[], isWorld: boolean): void {
  assert.isTrue(undefined !== info.entryArray && expected.length === info.entryArray.length);
  const geomParams = (undefined !== info.categoryId ? new GeometryParams(info.categoryId) : undefined);

  info.entryArray.forEach((entry, i) => {
    assert.isTrue(expected[i].opcode === entry.opcode);

    if (ElementGeometry.isGeometryQueryEntry(entry)) {
      const geom = ElementGeometry.toGeometryQuery(entry);
      assert.exists(geom);

      if (undefined !== expected[i].geometryCategory) {
        assert.isTrue(expected[i].geometryCategory === geom?.geometryCategory);
      }

      if (undefined !== expected[i].geometrySubCategory) {
        switch (expected[i].geometryCategory) {
          case "curvePrimitive": {
            assert.isTrue(geom instanceof CurvePrimitive);
            assert.isTrue(expected[i].geometrySubCategory === (geom as CurvePrimitive).curvePrimitiveType);
            break;
          }
          case "curveCollection": {
            assert.isTrue(geom instanceof CurveCollection);
            assert.isTrue(expected[i].geometrySubCategory === (geom as CurveCollection).curveCollectionType);
            break;
          }
          case "solid": {
            assert.isTrue(geom instanceof SolidPrimitive);
            assert.isTrue(expected[i].geometrySubCategory === (geom as SolidPrimitive).solidPrimitiveType);
            break;
          }
        }
      }
    } else if (ElementGeometry.isGeometricEntry(entry)) {
      switch (entry.opcode) {
        case ElementGeometryOpcode.BRep:
          const brep = ElementGeometry.toBRep(entry);
          assert.exists(brep);
          if (!isWorld && undefined !== expected[i].originalEntry) {
            const other = ElementGeometry.toBRep(expected[i].originalEntry!);
            assert.exists(other);
            // NOTE: Don't compare brep type; set from entity data by backend, ignored if supplied to update...
            const transform = Transform.fromJSON(brep?.transform);
            const otherTrans = Transform.fromJSON(other?.transform);
            assert.isTrue(transform.isAlmostEqual(otherTrans));
            const faceSymbLen = (undefined !== brep?.faceSymbology ? brep?.faceSymbology.length : 0);
            const otherSymbLen = (undefined !== other?.faceSymbology ? other?.faceSymbology.length : 0);
            assert.isTrue(faceSymbLen === otherSymbLen);
          }
          break;
        case ElementGeometryOpcode.TextString:
          const text = ElementGeometry.toTextString(entry);
          assert.exists(text);
          if (!isWorld && undefined !== expected[i].originalEntry) {
            const other = ElementGeometry.toTextString(expected[i].originalEntry!);
            assert.exists(other);
            assert.isTrue(text?.font === other?.font);
            assert.isTrue(text?.text === other?.text);
            assert.isTrue(text?.bold === other?.bold);
            assert.isTrue(text?.italic === other?.italic);
            assert.isTrue(text?.underline === other?.underline);
            assert.isTrue(text?.height === other?.height);
            assert.isTrue(text?.widthFactor === other?.widthFactor);
            const origin = Point3d.fromJSON(text?.origin);
            const otherOrigin = Point3d.fromJSON(other?.origin);
            assert.isTrue(origin.isAlmostEqual(otherOrigin));
            const angles = YawPitchRollAngles.fromJSON(text?.rotation);
            const otherAngles = YawPitchRollAngles.fromJSON(other?.rotation);
            assert.isTrue(angles.isAlmostEqual(otherAngles));
          }
          break;
        case ElementGeometryOpcode.Image:
          const image = ElementGeometry.toImageGraphic(entry);
          assert.exists(image);
          if (!isWorld && undefined !== expected[i].originalEntry) {
            const other = ElementGeometry.toImageGraphic(expected[i].originalEntry!);
            assert.exists(other);
            assert.isTrue(image?.textureId === other?.textureId);
            assert.isTrue(image?.hasBorder === other?.hasBorder);
            const corners = ImageGraphicCorners.fromJSON(image!.corners);
            const otherCorners = ImageGraphicCorners.fromJSON(other!.corners);
            assert.isTrue(corners[0].isAlmostEqual(otherCorners[0]));
            assert.isTrue(corners[1].isAlmostEqual(otherCorners[1]));
            assert.isTrue(corners[2].isAlmostEqual(otherCorners[2]));
            assert.isTrue(corners[3].isAlmostEqual(otherCorners[3]));
          }
          break;
        default:
          assert.isTrue(false);
          break;
      }
    } else if (ElementGeometryOpcode.SubGraphicRange === entry.opcode) {
      const subRange = ElementGeometry.toSubGraphicRange(entry);
      assert.exists(subRange);
      assert.isFalse(subRange?.isNull);
    } else if (ElementGeometryOpcode.PartReference === entry.opcode) {
      const partToElement = Transform.createIdentity();
      const part = ElementGeometry.toGeometryPart(entry, partToElement);
      assert.exists(part);
      if (!isWorld && undefined !== expected[i].originalEntry) {
        const otherToElement = Transform.createIdentity();
        const other = ElementGeometry.toGeometryPart(expected[i].originalEntry!, otherToElement);
        assert.exists(other);
        assert.isTrue(partToElement.isAlmostEqual(otherToElement));
      }
    } else if (ElementGeometry.isAppearanceEntry(entry)) {
      if (undefined !== geomParams) {
        const updated = ElementGeometry.updateGeometryParams(entry, geomParams);
        assert.isTrue(updated);
        if (!isWorld && undefined !== expected[i].geomParams)
          assert.isTrue(geomParams.isEquivalent(expected[i].geomParams!));
      }
    }
  });
}

function validateGeometricElementProps(info: ElementGeometryInfo, expected: GeometricElement3dProps): void {
  assert.isFalse(undefined === info.categoryId || undefined === info.sourceToWorld || undefined === info.bbox);
  assert.isTrue(expected.category === info.categoryId);
  const placement = Placement3d.fromJSON(expected.placement);
  const sourceToWorld = ElementGeometry.toTransform(info.sourceToWorld!);
  assert.exists(sourceToWorld);
  assert.isTrue(sourceToWorld?.isAlmostEqual(placement.transform));
  const bbox = ElementGeometry.toElementAlignedBox3d(info.bbox!);
  assert.isFalse(bbox?.isNull);
}

function doElementGeometryValidate(imodel: SnapshotDb, elementId: Id64String, expected: ExpectedElementGeometryEntry[], isWorld: boolean, elementProps?: GeometricElement3dProps, brepOpt?: number): DbResult {
  const onGeometry: ElementGeometryFunction = (info: ElementGeometryInfo): void => {
    if (undefined !== elementProps)
      validateGeometricElementProps(info, elementProps);

    if (1 === brepOpt || 2 === brepOpt)
      assert.isTrue(info.brepsPresent);

    validateElementInfo(info, expected, isWorld);
  };

  const requestProps: ElementGeometryRequest = {
    onGeometry,
    elementId,
  };

  if (1 === brepOpt)
    requestProps.replaceBReps = true;
  else if (2 === brepOpt)
    requestProps.skipBReps = true;

  return imodel.elementGeometryRequest(requestProps);
}

function doElementGeometryUpdate(imodel: SnapshotDb, elementId: Id64String, entryArray: ElementGeometryDataEntry[], isWorld: boolean): DbResult {
  const updateProps: ElementGeometryUpdate = {
    elementId,
    entryArray,
    isWorld,
  };
  const status = imodel.elementGeometryUpdate(updateProps);
  if (DbResult.BE_SQLITE_OK === status)
    imodel.saveChanges();
  return status;
}

function createGeometricElemFromSeed(imodel: SnapshotDb, seedId: Id64String, entryArray: ElementGeometryDataEntry[], placement?: Placement3dProps, isWorld: boolean = false): { status: DbResult, newId: Id64String } {
  const seedElement = imodel.elements.getElement<GeometricElement>(seedId);
  assert.exists(seedElement);

  const elementProps = createPhysicalElementProps(seedElement, placement);
  const testElem = imodel.elements.createElement(elementProps);
  const newId = imodel.elements.insertElement(testElem);

  const status = imodel.elementGeometryUpdate({ elementId: newId, entryArray, isWorld });
  if (DbResult.BE_SQLITE_OK === status)
    imodel.saveChanges();
  return { status, newId };
}

describe("GeometryStream", () => {
  let imodel: SnapshotDb;

  before(() => {
    const seedFileName = IModelTestUtils.resolveAssetFile("CompatibilityTestSeed.bim");
    const testFileName = IModelTestUtils.prepareOutputFile("GeometryStream", "GeometryStreamTest.bim");
    imodel = IModelTestUtils.createSnapshotFromSeed(testFileName, seedFileName);
  });

  after(() => {
    imodel.close();
  });

  it("create GeometricElement3d using line codes 1-7", async () => {
    // Set up element to be placed in iModel
    const seedElement = imodel.elements.getElement<GeometricElement>("0x1d");
    assert.exists(seedElement);
    assert.isTrue(seedElement.federationGuid! === "18eb4650-b074-414f-b961-d9cfaa6c8746");

    // init line code to line pixels array
    const lsCodes: LinePixels[] = [LinePixels.Solid, LinePixels.Code1, LinePixels.Code2, LinePixels.Code3, LinePixels.Code4, LinePixels.Code5, LinePixels.Code6, LinePixels.Code7];

    // create new line style definitions for line codes 1-7
    const lsStyles: Id64String[] = [];
    lsCodes.forEach((linePixels) => {
      lsStyles.push(LinePixels.Solid === linePixels ? Id64.invalid : LineStyleDefinition.Utils.getOrCreateLinePixelsStyle(imodel, IModel.dictionaryId, linePixels));
    });

    // get existing line style definitions for line codes 1-7
    const lsStylesExist: Id64String[] = [];
    lsCodes.forEach((linePixels) => {
      lsStylesExist.push(LinePixels.Solid === linePixels ? Id64.invalid : LineStyleDefinition.Utils.getOrCreateLinePixelsStyle(imodel, IModel.dictionaryId, linePixels));
    });

    // make sure we found existing styles and didn't create a second set
    assert.isTrue(8 === lsStyles.length && lsStyles.length === lsStylesExist.length);
    for (let iStyle = 0; iStyle < lsStyles.length; ++iStyle) {
      assert.isTrue(0 === iStyle || Id64.isValidId64(lsStyles[iStyle]));
      assert.isTrue(lsStylesExist[iStyle] === (lsStyles[iStyle]));
    }

    const builder = new GeometryStreamBuilder();
    const params = new GeometryParams(seedElement.category);

    const pointS = Point3d.createZero();
    const pointE = Point3d.create(5, 0, 0);

    lsStyles.forEach((styleId) => {
      params.styleInfo = Id64.isValidId64(styleId) ? new LineStyle.Info(styleId) : undefined;
      builder.appendGeometryParamsChange(params);
      builder.appendGeometry(LineSegment3d.create(pointS, pointE));
      pointS.y += 0.5; pointE.y += 0.5;
    });

    const elementProps = createPhysicalElementProps(seedElement, undefined, builder.geometryStream);
    const newId = imodel.elements.insertElement(elementProps);
    assert.isTrue(Id64.isValidId64(newId));
    imodel.saveChanges();

    // Extract and test value returned...
    const value = imodel.elements.getElementProps<GeometricElement3dProps>({ id: newId, wantGeometry: true });
    assert.isDefined(value.geom);

    const itNextCheck = new GeometryStreamIterator(value.geom!, value.category);
    assert.isFalse(itNextCheck.next().done);
    assert.isFalse(itNextCheck.next().done);
    assert.isFalse(itNextCheck.next().done);
    assert.isFalse(itNextCheck.next().done);
    assert.isFalse(itNextCheck.next().done);
    assert.isFalse(itNextCheck.next().done);
    assert.isFalse(itNextCheck.next().done);
    assert.isFalse(itNextCheck.next().done);
    assert.isTrue(itNextCheck.next().done);

    const lsStylesUsed: Id64String[] = [];
    const it = new GeometryStreamIterator(value.geom!, value.category);
    for (const entry of it) {
      assert.equal(entry.primitive.type, "geometryQuery");
      lsStylesUsed.push(entry.geomParams.styleInfo ? entry.geomParams.styleInfo.styleId : Id64.invalid);
    }

    // Make sure we extracted same style information after round trip...
    assert.isTrue(lsStyles.length === lsStylesUsed.length);
    for (let iStyle = 0; iStyle < lsStyles.length; ++iStyle) {
      assert.isTrue(lsStylesUsed[iStyle] === (lsStyles[iStyle]));
    }
  });

  it("create GeometricElement3d using continuous style", async () => {
    // Set up element to be placed in iModel
    const seedElement = imodel.elements.getElement<GeometricElement>("0x1d");
    assert.exists(seedElement);
    assert.isTrue(seedElement.federationGuid! === "18eb4650-b074-414f-b961-d9cfaa6c8746");

    // create special "internal default" continuous style for drawing curves using width overrides
    const styleId = LineStyleDefinition.Utils.getOrCreateContinuousStyle(imodel, IModel.dictionaryId);
    assert.isTrue(Id64.isValidId64(styleId));

    // make sure we found existing style and didn't create a new one
    const styleIdExists = LineStyleDefinition.Utils.getOrCreateContinuousStyle(imodel, IModel.dictionaryId);
    assert.isTrue(Id64.isValidId64(styleIdExists) && styleIdExists === (styleId));

    // create continuous style with pre-defined constant width
    const styleIdWidth = LineStyleDefinition.Utils.getOrCreateContinuousStyle(imodel, IModel.dictionaryId, 0.05);
    assert.isTrue(Id64.isValidId64(styleIdWidth));

    // make sure we found existing style and didn't create a new one
    const styleIdWidthExists = LineStyleDefinition.Utils.getOrCreateContinuousStyle(imodel, IModel.dictionaryId, 0.05);
    assert.isTrue(Id64.isValidId64(styleIdWidthExists) && styleIdWidthExists === (styleIdWidth));

    const builder = new GeometryStreamBuilder();
    const params = new GeometryParams(seedElement.category);

    const styles: Id64String[] = [styleId, styleId, styleIdWidth, styleIdWidth];
    const widths: number[] = [0.0, 0.025, 0.0, 0.075];

    // add line using 0 width continuous style
    params.styleInfo = new LineStyle.Info(styles[0]);
    builder.appendGeometryParamsChange(params);
    builder.appendGeometry(LineSegment3d.create(Point3d.create(0, 0, 0), Point3d.create(0, 5, 0)));

    // add line with width override, undefined endWidth = startWidth, needed solely for taper
    params.styleInfo.styleMod = new LineStyle.Modifier({ startWidth: widths[1], physicalWidth: true });
    builder.appendGeometryParamsChange(params);
    builder.appendGeometry(LineSegment3d.create(Point3d.create(0.5, 0, 0), Point3d.create(0.5, 5, 0)));

    // add line using pre-defined width continuous style
    params.styleInfo = new LineStyle.Info(styles[2]);
    builder.appendGeometryParamsChange(params);
    builder.appendGeometry(LineSegment3d.create(Point3d.create(1.0, 0, 0), Point3d.create(1.0, 5, 0)));

    // add line with width override, undefined endWidth = startWidth, needed solely for taper
    params.styleInfo.styleMod = new LineStyle.Modifier({ startWidth: widths[3], physicalWidth: true });
    builder.appendGeometryParamsChange(params);
    builder.appendGeometry(LineSegment3d.create(Point3d.create(1.5, 0, 0), Point3d.create(1.5, 5, 0)));

    const elementProps = createPhysicalElementProps(seedElement, undefined, builder.geometryStream);
    const newId = imodel.elements.insertElement(elementProps);
    assert.isTrue(Id64.isValidId64(newId));
    imodel.saveChanges();

    // Extract and test value returned...
    const value = imodel.elements.getElementProps<GeometricElement3dProps>({ id: newId, wantGeometry: true });
    assert.isDefined(value.geom);

    const stylesUsed: Id64String[] = [];
    const widthsUsed: number[] = [];
    const it = new GeometryStreamIterator(value.geom!, value.category);
    for (const entry of it) {
      assert.equal(entry.primitive.type, "geometryQuery");
      assert.isDefined(entry.geomParams.styleInfo);
      stylesUsed.push(entry.geomParams.styleInfo!.styleId);
      widthsUsed.push(entry.geomParams.styleInfo!.styleMod !== undefined ? entry.geomParams.styleInfo!.styleMod.startWidth! : 0.0);
    }

    // Make sure we extracted same style information after round trip...
    assert.isTrue(styles.length === stylesUsed.length);
    for (let iStyle = 0; iStyle < styles.length; ++iStyle) {
      assert.isTrue(stylesUsed[iStyle] === (styles[iStyle]));
      assert.isTrue(Geometry.isSameCoordinate(widthsUsed[iStyle], widths[iStyle]));
    }
  });

  it("create GeometricElement3d using arrow head style w/o using stroke pattern", async () => {
    // Set up element to be placed in iModel
    const seedElement = imodel.elements.getElement<GeometricElement>("0x1d");
    assert.exists(seedElement);
    assert.isTrue(seedElement.federationGuid! === "18eb4650-b074-414f-b961-d9cfaa6c8746");

    const partBuilder = new GeometryStreamBuilder();
    const partParams = new GeometryParams(Id64.invalid); // category won't be used

    partParams.fillDisplay = FillDisplay.Always;
    partBuilder.appendGeometryParamsChange(partParams);
    partBuilder.appendGeometry(Loop.create(LineString3d.create(Point3d.create(0.1, 0, 0), Point3d.create(0, -0.05, 0), Point3d.create(0, 0.05, 0), Point3d.create(0.1, 0, 0))));

    const partProps = createGeometryPartProps(partBuilder.geometryStream);
    const partId = imodel.elements.insertElement(partProps);
    assert.isTrue(Id64.isValidId64(partId));

    const pointSymbolData = LineStyleDefinition.Utils.createPointSymbolComponent(imodel, { geomPartId: partId }); // base and size will be set automatically...
    assert.isTrue(undefined !== pointSymbolData);

    // Use internal default instead of creating a stroke component for a solid line
    const strokePointData = LineStyleDefinition.Utils.createStrokePointComponent(imodel, { descr: "TestArrowHead", lcId: 0, lcType: LineStyleDefinition.ComponentType.Internal, symbols: [{ symId: pointSymbolData!.compId, strokeNum: -1, mod1: LineStyleDefinition.SymbolOptions.CurveEnd }] });
    assert.isTrue(undefined !== strokePointData);

    const compoundData = LineStyleDefinition.Utils.createCompoundComponent(imodel, { comps: [{ id: strokePointData.compId, type: strokePointData.compType }, { id: 0, type: LineStyleDefinition.ComponentType.Internal }] });
    assert.isTrue(undefined !== compoundData);

    const styleId = LineStyleDefinition.Utils.createStyle(imodel, IModel.dictionaryId, "TestArrowStyle", compoundData);
    assert.isTrue(Id64.isValidId64(styleId));

    const builder = new GeometryStreamBuilder();
    const params = new GeometryParams(seedElement.category);

    params.styleInfo = new LineStyle.Info(styleId);
    builder.appendGeometryParamsChange(params);
    builder.appendGeometry(LineSegment3d.create(Point3d.createZero(), Point3d.create(-1, -1, 0)));

    const elementProps = createPhysicalElementProps(seedElement, undefined, builder.geometryStream);
    const newId = imodel.elements.insertElement(elementProps);
    assert.isTrue(Id64.isValidId64(newId));
    imodel.saveChanges();

    const usageInfo = imodel.nativeDb.queryDefinitionElementUsage([partId, styleId])!;
    assert.isTrue(usageInfo.geometryPartIds!.includes(partId));
    assert.isTrue(usageInfo.lineStyleIds!.includes(styleId));
    assert.isTrue(usageInfo.usedIds!.includes(partId));
    assert.isTrue(usageInfo.usedIds!.includes(styleId));
  });

  it("create GeometricElement3d using compound style with dash widths and symbol", async () => {
    // Set up element to be placed in iModel
    const seedElement = imodel.elements.getElement<GeometricElement>("0x1d");
    assert.exists(seedElement);
    assert.isTrue(seedElement.federationGuid! === "18eb4650-b074-414f-b961-d9cfaa6c8746");

    const lsStrokes: LineStyleDefinition.Strokes = [];
    lsStrokes.push({ length: 0.25, orgWidth: 0.0, endWidth: 0.025, strokeMode: LineStyleDefinition.StrokeMode.Dash, widthMode: LineStyleDefinition.StrokeWidth.Left });
    lsStrokes.push({ length: 0.1 });
    lsStrokes.push({ length: 0.1, orgWidth: 0.025, endWidth: 0.025, strokeMode: LineStyleDefinition.StrokeMode.Dash, widthMode: LineStyleDefinition.StrokeWidth.Full });
    lsStrokes.push({ length: 0.1 });
    lsStrokes.push({ length: 0.25, orgWidth: 0.025, endWidth: 0.0, strokeMode: LineStyleDefinition.StrokeMode.Dash, widthMode: LineStyleDefinition.StrokeWidth.Right });
    lsStrokes.push({ length: 0.1 });

    const strokePatternData = LineStyleDefinition.Utils.createStrokePatternComponent(imodel, { descr: "TestDashDotDashLineCode", strokes: lsStrokes });
    assert.isTrue(undefined !== strokePatternData);

    const partBuilder = new GeometryStreamBuilder();
    partBuilder.appendGeometry(Arc3d.createXY(Point3d.createZero(), 0.05));

    const partProps = createGeometryPartProps(partBuilder.geometryStream);
    const partId = imodel.elements.insertElement(partProps);
    assert.isTrue(Id64.isValidId64(partId));

    const pointSymbolData = LineStyleDefinition.Utils.createPointSymbolComponent(imodel, { geomPartId: partId }); // base and size will be set automatically...
    assert.isTrue(undefined !== pointSymbolData);

    const lsSymbols: LineStyleDefinition.Symbols = [];
    lsSymbols.push({ symId: pointSymbolData!.compId, strokeNum: 1, mod1: LineStyleDefinition.SymbolOptions.Center });
    lsSymbols.push({ symId: pointSymbolData!.compId, strokeNum: 3, mod1: LineStyleDefinition.SymbolOptions.Center });

    const strokePointData = LineStyleDefinition.Utils.createStrokePointComponent(imodel, { descr: "TestGapSymbolsLinePoint", lcId: strokePatternData.compId, symbols: lsSymbols });
    assert.isTrue(undefined !== strokePointData);

    const lsComponents: LineStyleDefinition.Components = [];
    lsComponents.push({ id: strokePointData.compId, type: strokePointData.compType });
    lsComponents.push({ id: strokePatternData.compId, type: strokePatternData.compType });

    const compoundData = LineStyleDefinition.Utils.createCompoundComponent(imodel, { comps: lsComponents });
    assert.isTrue(undefined !== compoundData);

    const styleId = LineStyleDefinition.Utils.createStyle(imodel, IModel.dictionaryId, "TestDashCircleDotCircleDashStyle", compoundData);
    assert.isTrue(Id64.isValidId64(styleId));

    const builder = new GeometryStreamBuilder();
    const params = new GeometryParams(seedElement.category);

    params.styleInfo = new LineStyle.Info(styleId);
    builder.appendGeometryParamsChange(params);
    builder.appendGeometry(LineSegment3d.create(Point3d.createZero(), Point3d.create(5, 5, 0)));

    const elementProps = createPhysicalElementProps(seedElement, undefined, builder.geometryStream);
    const newId = imodel.elements.insertElement(elementProps);
    assert.isTrue(Id64.isValidId64(newId));
    imodel.saveChanges();

    const usageInfo = imodel.nativeDb.queryDefinitionElementUsage([partId, styleId, seedElement.category])!;
    assert.isTrue(usageInfo.geometryPartIds!.includes(partId));
    assert.isTrue(usageInfo.lineStyleIds!.includes(styleId));
    assert.isTrue(usageInfo.spatialCategoryIds!.includes(seedElement.category));
    assert.isTrue(usageInfo.usedIds!.includes(partId));
    assert.isTrue(usageInfo.usedIds!.includes(styleId));
    assert.isTrue(usageInfo.usedIds!.includes(seedElement.category));
  });

  it("create GeometricElement3d using shapes with fill/gradient", async () => {
    // Set up element to be placed in iModel
    const seedElement = imodel.elements.getElement<GeometricElement>("0x1d");
    assert.exists(seedElement);
    assert.isTrue(seedElement.federationGuid! === "18eb4650-b074-414f-b961-d9cfaa6c8746");

    const builder = new GeometryStreamBuilder();
    const params = new GeometryParams(seedElement.category);

    builder.appendGeometryRanges(); // Test inclusion of local ranges...

    const xOffset = Transform.createTranslation(Point3d.create(1.5));
    const shape = Loop.create(LineString3d.create(Point3d.create(0, 0, 0), Point3d.create(1, 0, 0), Point3d.create(1, 1, 0), Point3d.create(0, 1, 0), Point3d.create(0, 0, 0)));

    // No fill...
    params.lineColor = ColorDef.green;
    params.weight = 5;
    builder.appendGeometryParamsChange(params);
    builder.appendGeometry(shape);

    // Opaque fill by view...
    params.fillDisplay = FillDisplay.ByView;
    params.fillColor = params.lineColor;
    builder.appendGeometryParamsChange(params);
    shape.tryTransformInPlace(xOffset);
    builder.appendGeometry(shape);

    // Outline fill by view...
    params.fillColor = ColorDef.red;
    builder.appendGeometryParamsChange(params);
    shape.tryTransformInPlace(xOffset);
    builder.appendGeometry(shape);

    // Outline transparency fill always...
    params.fillDisplay = FillDisplay.Always;
    params.fillTransparency = 0.75;
    builder.appendGeometryParamsChange(params);
    shape.tryTransformInPlace(xOffset);
    builder.appendGeometry(shape);

    // Opaque background fill always...
    params.backgroundFill = BackgroundFill.Solid;
    params.fillTransparency = 0.0;
    builder.appendGeometryParamsChange(params);
    shape.tryTransformInPlace(xOffset);
    builder.appendGeometry(shape);

    // Outline background fill always...
    params.backgroundFill = BackgroundFill.Outline;
    builder.appendGeometryParamsChange(params);
    shape.tryTransformInPlace(xOffset);
    builder.appendGeometry(shape);

    // Opaque gradient by view...
    params.fillDisplay = FillDisplay.ByView;
    params.gradient = new Gradient.Symb();
    params.gradient.mode = Gradient.Mode.Linear;
    params.gradient.flags = Gradient.Flags.Invert;
    params.gradient.keys.push(new Gradient.KeyColor({ value: 0.0, color: ColorDef.blue.toJSON() }));
    params.gradient.keys.push(new Gradient.KeyColor({ value: 0.5, color: ColorDef.red.toJSON() }));
    builder.appendGeometryParamsChange(params);
    shape.tryTransformInPlace(xOffset);
    builder.appendGeometry(shape);

    // Outline gradient by view...Display issue, changes to gradient being ignored???
    params.gradient.flags = Gradient.Flags.Outline;
    builder.appendGeometryParamsChange(params);
    shape.tryTransformInPlace(xOffset);
    builder.appendGeometry(shape);

    const elementProps = createPhysicalElementProps(seedElement, undefined, builder.geometryStream);
    const newId = imodel.elements.insertElement(elementProps);
    assert.isTrue(Id64.isValidId64(newId));
    imodel.saveChanges();

    // Extract and test value returned...
    const value = imodel.elements.getElementProps<GeometricElementProps>({ id: newId, wantGeometry: true });
    assert.isDefined(value.geom);

    let iShape = 0;
    const itLocal = new GeometryStreamIterator(value.geom!, value.category);
    for (const entry of itLocal) {
      assert.equal(entry.primitive.type, "geometryQuery");
      switch (iShape++) {
        case 0:
          assert.isTrue(undefined === entry.geomParams.fillDisplay || FillDisplay.Never === entry.geomParams.fillDisplay);
          break;
        case 1:
          assert.isTrue(FillDisplay.ByView === entry.geomParams.fillDisplay);
          assert.isTrue(entry.geomParams.lineColor!.equals(entry.geomParams.fillColor!));
          break;
        case 2:
          assert.isTrue(FillDisplay.ByView === entry.geomParams.fillDisplay);
          assert.isFalse(entry.geomParams.lineColor!.equals(entry.geomParams.fillColor!));
          break;
        case 3:
          assert.isTrue(FillDisplay.Always === entry.geomParams.fillDisplay);
          assert.isFalse(0.0 === entry.geomParams.fillTransparency);
          break;
        case 4:
          assert.isTrue(FillDisplay.Always === entry.geomParams.fillDisplay);
          assert.isTrue(BackgroundFill.Solid === entry.geomParams.backgroundFill);
          break;
        case 5:
          assert.isTrue(FillDisplay.Always === entry.geomParams.fillDisplay);
          assert.isTrue(BackgroundFill.Outline === entry.geomParams.backgroundFill);
          break;
        case 6:
          assert.isTrue(FillDisplay.ByView === entry.geomParams.fillDisplay);
          assert.isDefined(entry.geomParams.gradient);
          assert.isTrue(0 === (Gradient.Flags.Outline & entry.geomParams.gradient!.flags));
          break;
        case 7:
          assert.isTrue(FillDisplay.ByView === entry.geomParams.fillDisplay);
          assert.isDefined(entry.geomParams.gradient);
          assert.isFalse(0 === (Gradient.Flags.Outline & entry.geomParams.gradient!.flags));
          break;
      }
    }
    assert.isTrue(8 === iShape);
  });

  it("create GeometricElement3d using shapes with patterns", async () => {
    // Set up element to be placed in iModel
    const seedElement = imodel.elements.getElement<GeometricElement>("0x1d");
    assert.exists(seedElement);
    assert.isTrue(seedElement.federationGuid! === "18eb4650-b074-414f-b961-d9cfaa6c8746");

    const builder = new GeometryStreamBuilder();
    const params = new GeometryParams(seedElement.category);

    builder.appendGeometryRanges(); // Test inclusion of local ranges...

    const xOffset = Transform.createTranslation(Point3d.create(1.5));
    const shape = Loop.create(LineString3d.create(Point3d.create(0, 0, 0), Point3d.create(1, 0, 0), Point3d.create(1, 1, 0), Point3d.create(0, 1, 0), Point3d.create(0, 0, 0)));

    // Hatch w/o overrides
    params.lineColor = ColorDef.create(ColorByName.yellow);
    params.weight = 5;
    params.pattern = new AreaPattern.Params();
    params.pattern.space1 = 0.05;
    params.pattern.angle1 = Angle.createDegrees(45.0);
    builder.appendGeometryParamsChange(params);
    builder.appendGeometry(shape);

    // Cross hatch with color/weight override
    params.pattern.space2 = 0.1;
    params.pattern.angle2 = Angle.createDegrees(-30.0);
    params.pattern.color = ColorDef.red;
    params.pattern.weight = 0;
    builder.appendGeometryParamsChange(params);
    shape.tryTransformInPlace(xOffset);
    builder.appendGeometry(shape);

    const partBuilder = new GeometryStreamBuilder();
    partBuilder.appendGeometry(Arc3d.createXY(Point3d.createZero(), 0.05));

    const partProps = createGeometryPartProps(partBuilder.geometryStream);
    const partId = imodel.elements.insertElement(partProps);
    assert.isTrue(Id64.isValidId64(partId));

    // Area pattern w/o overrides
    params.pattern = new AreaPattern.Params();
    params.pattern.symbolId = partId;
    params.pattern.space1 = params.pattern.space2 = 0.05;
    params.pattern.angle1 = Angle.createDegrees(45.0);
    builder.appendGeometryParamsChange(params);
    shape.tryTransformInPlace(xOffset);
    builder.appendGeometry(shape);

    // Area pattern with color/weight overrides, snappable geometry, and invisible boundary
    params.pattern.origin = Point3d.create(0.05, 0.05, 0.0);
    params.pattern.space1 = params.pattern.space2 = params.pattern.angle1 = undefined;
    params.pattern.color = ColorDef.red;
    params.pattern.weight = 1;
    params.pattern.snappable = params.pattern.invisibleBoundary = true;
    builder.appendGeometryParamsChange(params);
    shape.tryTransformInPlace(xOffset);
    builder.appendGeometry(shape);

    // Hatch definition w/o overrides (zig-zag)
    const defLines: AreaPattern.HatchDefLine[] = [
      { offset: Point2d.create(0.1, 0.1), dashes: [0.1, -0.1] },
      { angle: Angle.createDegrees(90.0), through: Point2d.create(0.1, 0.0), offset: Point2d.create(0.1, 0.1), dashes: [0.1, -0.1] },
    ];

    params.pattern = new AreaPattern.Params();
    params.pattern.defLines = defLines;
    builder.appendGeometryParamsChange(params);
    shape.tryTransformInPlace(xOffset);
    builder.appendGeometry(shape);

    // Hatch definition with color/weight overrides
    params.pattern.color = ColorDef.red;
    params.pattern.weight = 1;
    builder.appendGeometryParamsChange(params);
    shape.tryTransformInPlace(xOffset);
    builder.appendGeometry(shape);

    const elementProps = createPhysicalElementProps(seedElement, undefined, builder.geometryStream);
    const newId = imodel.elements.insertElement(elementProps);
    assert.isTrue(Id64.isValidId64(newId));
    imodel.saveChanges();

    // Extract and test value returned...
    const value = imodel.elements.getElementProps<GeometricElementProps>({ id: newId, wantGeometry: true });
    assert.isDefined(value.geom);

    let iShape = 0;
    const itLocal = new GeometryStreamIterator(value.geom!, value.category);
    for (const entry of itLocal) {
      assert.equal(entry.primitive.type, "geometryQuery");
      assert.isDefined(entry.geomParams.pattern);
      switch (iShape++) {
        case 0:
          assert.isTrue(undefined !== entry.geomParams.pattern!.space1 && undefined !== entry.geomParams.pattern!.angle1 && undefined === entry.geomParams.pattern!.space2 && undefined === entry.geomParams.pattern!.angle2);
          break;
        case 1:
          assert.isTrue(undefined !== entry.geomParams.pattern!.space1 && undefined !== entry.geomParams.pattern!.angle1 && undefined !== entry.geomParams.pattern!.space2 && undefined !== entry.geomParams.pattern!.angle2);
          break;
        case 2:
          assert.isTrue(undefined !== entry.geomParams.pattern!.symbolId && undefined === entry.geomParams.pattern!.color);
          break;
        case 3:
          assert.isTrue(undefined !== entry.geomParams.pattern!.symbolId && undefined !== entry.geomParams.pattern!.color);
          break;
        case 4:
          assert.isTrue(undefined !== entry.geomParams.pattern!.defLines && undefined === entry.geomParams.pattern!.color);
          break;
        case 5:
          assert.isTrue(undefined !== entry.geomParams.pattern!.defLines && undefined !== entry.geomParams.pattern!.color);
          break;
      }
    }
    assert.isTrue(6 === iShape);

    const usageInfo = imodel.nativeDb.queryDefinitionElementUsage([partId])!;
    assert.isTrue(usageInfo.geometryPartIds!.includes(partId));
    assert.isTrue(usageInfo.usedIds!.includes(partId));
  });

  it("create GeometricElement3d from world coordinate text using a newly embedded font", async () => {
    // Set up element to be placed in iModel
    const seedElement = imodel.elements.getElement<GeometricElement>("0x1d");
    assert.exists(seedElement);
    assert.isTrue(seedElement.federationGuid! === "18eb4650-b074-414f-b961-d9cfaa6c8746");
    assert.isTrue(0 === imodel.fontMap.fonts.size); // file currently contains no fonts...

    let fontProps: FontProps = { id: 0, type: FontType.TrueType, name: "Arial" };
    try {
      fontProps = imodel.embedFont(fontProps); // throws Error
      assert.isTrue(fontProps.id !== 0);
    } catch (error: any) {
      if ("win32" === Platform.platformName)
        assert.fail("Font embed failed");
      return; // failure expected if not windows, skip remainder of test...
    }

    assert.isTrue(0 !== imodel.fontMap.fonts.size);
    const foundFont = imodel.fontMap.getFont("Arial");
    assert.isTrue(foundFont && foundFont.id === fontProps.id);

    const testOrigin = Point3d.create(5, 10, 0);
    const testAngles = YawPitchRollAngles.createDegrees(45, 0, 0);
    const builder = new GeometryStreamBuilder();

    builder.setLocalToWorld3d(testOrigin, testAngles); // Establish world to local transform...

    const textProps: TextStringProps = {
      text: "ABC",
      font: fontProps.id,
      height: 2,
      bold: true,
      origin: testOrigin,
      rotation: testAngles,
    };

    const textString = new TextString(textProps);
    const status = builder.appendTextString(textString);
    assert.isTrue(status);

    const elementProps = createPhysicalElementProps(seedElement, { origin: testOrigin, angles: testAngles }, builder.geometryStream);
    const testElem = imodel.elements.createElement(elementProps);
    const newId = imodel.elements.insertElement(testElem);
    imodel.saveChanges();

    // Extract and test value returned, text transform should now be identity as it is accounted for by element's placement...
    const value = imodel.elements.getElementProps<GeometricElementProps>({ id: newId, wantGeometry: true });
    assert.isDefined(value.geom);

    let gotHeader = false;
    for (const entry of value.geom!) {
      expect(undefined === entry.header).to.equal(gotHeader);
      if (undefined !== entry.header) {
        gotHeader = true;
      } else {
        assert.isDefined(entry.textString);
        const origin = Point3d.fromJSON(entry.textString!.origin);
        const rotation = YawPitchRollAngles.fromJSON(entry.textString!.rotation);
        assert.isTrue(origin.isAlmostZero);
        assert.isTrue(rotation.isIdentity());
      }
    }

    expect(gotHeader).to.be.true;

    const itLocal = new GeometryStreamIterator(value.geom!, value.category);
    for (const entry of itLocal) {
      assertTrue(entry.primitive.type === "textString");
      assert.isTrue(entry.primitive.textString.origin.isAlmostZero);
      assert.isTrue(entry.primitive.textString.rotation.isIdentity());
    }

    const itWorld = GeometryStreamIterator.fromGeometricElement3d(value as GeometricElement3dProps);
    for (const entry of itWorld) {
      assertTrue(entry.primitive.type === "textString");
      assert.isTrue(entry.primitive.textString.origin.isAlmostEqual(testOrigin));
      assert.isTrue(entry.primitive.textString.rotation.isAlmostEqual(testAngles));
    }
  });

  it("create GeometryPart from arcs", async () => {
    // Set up element to be placed in iModel
    const seedElement = imodel.elements.getElement<GeometricElement>("0x1d");
    assert.exists(seedElement);
    assert.isTrue(seedElement.federationGuid! === "18eb4650-b074-414f-b961-d9cfaa6c8746");

    const geomArray: Arc3d[] = [
      Arc3d.createXY(Point3d.create(0, 0), 5),
      Arc3d.createXY(Point3d.create(5, 5), 2),
      Arc3d.createXY(Point3d.create(-5, -5), 20),
    ];

    const partBuilder = new GeometryStreamBuilder();

    for (const geom of geomArray) {
      partBuilder.appendGeometry(geom);
    }

    const partProps = createGeometryPartProps(partBuilder.geometryStream);
    const testPart = imodel.elements.createElement(partProps);
    const partId = imodel.elements.insertElement(testPart);
    imodel.saveChanges();

    // Extract and test value returned
    const value = imodel.elements.getElementProps<GeometricElementProps>({ id: partId, wantGeometry: true });
    assert.isDefined(value.geom);

    const geomArrayOut: Arc3d[] = [];
    const itLocal = GeometryStreamIterator.fromGeometryPart(value as GeometryPartProps);
    for (const entry of itLocal) {
      assertTrue(entry.primitive.type === "geometryQuery");
      assertTrue(entry.primitive.geometry instanceof Arc3d);
      geomArrayOut.push(entry.primitive.geometry);
    }

    assert.isTrue(geomArrayOut.length === geomArray.length);
    for (let i = 0; i < geomArrayOut.length; i++) {
      assert.isTrue(geomArrayOut[i].isAlmostEqual(geomArray[i]));
    }

    const usageInfo = imodel.nativeDb.queryDefinitionElementUsage([partId])!;
    assert.isTrue(usageInfo.geometryPartIds!.includes(partId));
    assert.isUndefined(usageInfo.usedIds, "GeometryPart should not to be used by any GeometricElement");
  });

  it("create GeometricElement3d from arcs", async () => {
    // Set up element to be placed in iModel
    const seedElement = imodel.elements.getElement<GeometricElement>("0x1d");
    assert.exists(seedElement);
    assert.isTrue(seedElement.federationGuid! === "18eb4650-b074-414f-b961-d9cfaa6c8746");

    const geomArray: Arc3d[] = [
      Arc3d.createXY(Point3d.create(0, 0), 5),
      Arc3d.createXY(Point3d.create(5, 5), 2),
      Arc3d.createXY(Point3d.create(-5, -5), 20),
    ];

    const builder = new GeometryStreamBuilder();

    for (const geom of geomArray) {
      builder.appendGeometry(geom);
    }

    const elementProps = createPhysicalElementProps(seedElement, undefined, builder.geometryStream);
    const testElem = imodel.elements.createElement(elementProps);
    const newId = imodel.elements.insertElement(testElem);
    imodel.saveChanges();

    // Extract and test value returned
    const value = imodel.elements.getElementProps<GeometricElementProps>({ id: newId, wantGeometry: true });
    assert.isDefined(value.geom);

    const geomArrayOut: Arc3d[] = [];
    const itLocal = new GeometryStreamIterator(value.geom!, value.category);
    for (const entry of itLocal) {
      assertTrue(entry.primitive.type === "geometryQuery");
      assertTrue(entry.primitive.geometry instanceof Arc3d);
      geomArrayOut.push(entry.primitive.geometry);
    }

    assert.isTrue(geomArrayOut.length === geomArray.length);
    for (let i = 0; i < geomArrayOut.length; i++) {
      assert.isTrue(geomArrayOut[i].isAlmostEqual(geomArray[i]));
    }
  });

  it("create GeometricElement3d partToWorld test", async () => {
    // Set up element to be placed in iModel
    const seedElement = imodel.elements.getElement<GeometricElement>("0x1d");
    assert.exists(seedElement);
    assert.isTrue(seedElement.federationGuid! === "18eb4650-b074-414f-b961-d9cfaa6c8746");

    const arc = Arc3d.createXY(Point3d.create(0, 0), 1);
    const partBuilder = new GeometryStreamBuilder();

    partBuilder.appendGeometry(arc);

    const partProps = createGeometryPartProps(partBuilder.geometryStream);
    const testPart = imodel.elements.createElement(partProps);
    const partId = imodel.elements.insertElement(testPart);
    imodel.saveChanges();

    const builder = new GeometryStreamBuilder();
    const shapePts: Point3d[] = [Point3d.create(1, 1, 0), Point3d.create(2, 1, 0), Point3d.create(2, 2, 0), Point3d.create(1, 2, 0)];
    const testOrigin = Point3d.create(0.5, 0.5, 0);
    const testAngles = YawPitchRollAngles.createDegrees(45, 0, 0);

    builder.setLocalToWorld3d(testOrigin, testAngles);
    builder.appendGeometry(Loop.create(LineString3d.create(shapePts)));
    shapePts.forEach((pt) => { builder.appendGeometryPart3d(partId, pt, undefined, 0.25); }); // Position part (arc center) at each vertex...

    const elementProps = createPhysicalElementProps(seedElement, { origin: testOrigin, angles: testAngles }, builder.geometryStream);
    const testElem = imodel.elements.createElement(elementProps);
    const newId = imodel.elements.insertElement(testElem);
    imodel.saveChanges();

    // Extract and test value returned
    const valueElem = imodel.elements.getElementProps<GeometricElement3dProps>({ id: newId, wantGeometry: true });
    assert.isDefined(valueElem.geom);

    const outPts: Point3d[] = [];
    const itWorld = GeometryStreamIterator.fromGeometricElement3d(valueElem);
    for (const entry of itWorld) {
      if ("partReference" !== entry.primitive.type)
        continue;
      assertTrue(partId === entry.primitive.part.id);
      const valuePart = imodel.elements.getElementProps<GeometryPartProps>({ id: entry.primitive.part.id, wantGeometry: true });
      assert.isDefined(valuePart.geom);

      const itWorldPart = GeometryStreamIterator.fromGeometryPart(valuePart, undefined, itWorld.partToWorld());
      for (const partEntry of itWorldPart) {
        assertTrue(partEntry.primitive.type === "geometryQuery");
        assertTrue(partEntry.primitive.geometry instanceof Arc3d);
        outPts.push(partEntry.primitive.geometry.center);
      }
    }

    assert.isTrue(outPts.length === shapePts.length);
    for (let i = 0; i < outPts.length; i++) {
      assert.isTrue(outPts[i].isAlmostEqual(shapePts[i]));
    }
  });

  it("create GeometricElement3d wire format appearance check", async () => {
    // Set up element to be placed in iModel
    const seedElement = imodel.elements.getElement<GeometricElement>("0x1d");
    assert.exists(seedElement);
    assert.isTrue(seedElement.federationGuid! === "18eb4650-b074-414f-b961-d9cfaa6c8746");

    const builder = new GeometryStreamBuilder();
    const params = new GeometryParams(seedElement.category);
    const shape = Loop.create(LineString3d.create(Point3d.create(0, 0, 0), Point3d.create(1, 0, 0), Point3d.create(1, 1, 0), Point3d.create(0, 1, 0), Point3d.create(0, 0, 0)));

    params.fillDisplay = FillDisplay.ByView;
    builder.appendGeometryParamsChange(params);
    builder.appendGeometry(shape);

    const elementProps = createPhysicalElementProps(seedElement, undefined, builder.geometryStream);
    const newId = imodel.elements.insertElement(elementProps);
    assert.isTrue(Id64.isValidId64(newId));
    imodel.saveChanges();

    // Extract and test value returned...
    const value = imodel.elements.getElementProps<GeometricElementProps>({ id: newId, wantGeometry: true });
    assert.isDefined(value.geom);

    const itLocal = new GeometryStreamIterator(value.geom!, value.category);
    for (const entry of itLocal) {
      assert.equal(entry.primitive.type, "geometryQuery");
      assert.isTrue(FillDisplay.ByView === entry.geomParams.fillDisplay);
    }

    const geometryStream: GeometryStreamProps = [];

    geometryStream.push({ header: { flags: 0 } });
    geometryStream.push({ appearance: {} }); // Native ToJson should add appearance entry with no defined values for this case...
    geometryStream.push({ fill: { display: FillDisplay.ByView } });
    geometryStream.push({ loop: [{ lineString: [[0, 0, 0], [1, 0, 0], [1, 1, 0], [0, 1, 0], [0, 0, 0]] }] });

    const fromBuilder = JSON.stringify(builder.geometryStream);
    const fromElProps = JSON.stringify(value.geom);
    const fromScratch = JSON.stringify(geometryStream);

    assert.isTrue(undefined !== builder.geometryStream[0].appearance && builder.geometryStream[0].appearance.subCategory === IModel.getDefaultSubCategoryId(value.category)); // Ensure default sub-category is specified...
    assert.isTrue(fromElProps !== fromBuilder); // Should not match, default sub-category should not be persisted...
    assert.isTrue(fromElProps === fromScratch);
  });

  it("create GeometricElement3d from world coordinate brep data", async () => {
    // Set up element to be placed in iModel
    const seedElement = imodel.elements.getElement<GeometricElement>("0x1d");
    assert.exists(seedElement);
    assert.isTrue(seedElement.federationGuid! === "18eb4650-b074-414f-b961-d9cfaa6c8746");

    const testOrigin = Point3d.create(5, 10, 0);
    const testAngles = YawPitchRollAngles.createDegrees(45, 0, 0);
    const builder = new GeometryStreamBuilder();
    const params = new GeometryParams(seedElement.category);

    builder.setLocalToWorld3d(testOrigin, testAngles); // Establish world to local transform...

    params.lineColor = ColorDef.red;
    params.weight = 2;
    builder.appendGeometryParamsChange(params);

    const brepProps = createBRepDataProps(testOrigin, testAngles);
    builder.appendBRepData(brepProps);

    const elementProps = createPhysicalElementProps(seedElement, { origin: testOrigin, angles: testAngles }, builder.geometryStream);
    const testElem = imodel.elements.createElement(elementProps);
    const newId = imodel.elements.insertElement(testElem);
    imodel.saveChanges();

    // Extract and test value returned
    const value = imodel.elements.getElementProps<GeometricElementProps>({ id: newId, wantGeometry: true, wantBRepData: true });
    assert.isDefined(value.geom);

    const itLocal = new GeometryStreamIterator(value.geom!, value.category);
    for (const entry of itLocal) {
      assert.equal(entry.primitive.type, "brep");
    }

    const itWorld = GeometryStreamIterator.fromGeometricElement3d(value as GeometricElement3dProps);
    for (const entry of itWorld) {
      assert.equal(entry.primitive.type, "brep");
    }
  });

  it("create GeometricElement3d with local coordinate indexed polyface json data", async () => {
    // Set up element to be placed in iModel
    const seedElement = imodel.elements.getElement<GeometricElement>("0x1d");
    assert.exists(seedElement);
    assert.isTrue(seedElement.federationGuid! === "18eb4650-b074-414f-b961-d9cfaa6c8746");

    const xOffset = Transform.createTranslation(Point3d.create(2.5));
    const builder = new GeometryStreamBuilder();

    // NOTE: It's a good idea to request sub-graphic ranges when adding multiple "large" polyfaces to a geometry stream...
    builder.appendGeometryRanges();

    const polyface = createIndexedPolyface(5.0);
    builder.appendGeometry(polyface);

    polyface.tryTransformInPlace(xOffset); // translate in x...
    builder.appendGeometry(polyface);

    polyface.tryTransformInPlace(xOffset); // translate in x again...
    builder.appendGeometry(polyface);

    // NOTE: For time comparison with ElementGeometry: create GeometricElement3d with local coordinate indexed polyface flatbuffer data
    let timer = new Timer("createGeometricElem");
    const testOrigin = Point3d.create(5, 10, 0);
    const testAngles = YawPitchRollAngles.createDegrees(90, 0, 0);
    const newId = createGeometricElem(builder.geometryStream, { origin: testOrigin, angles: testAngles }, imodel, seedElement);
    timer.end();
    assert.isTrue(Id64.isValidId64(newId));
    imodel.saveChanges();

    timer = new Timer("queryGeometricElem");
    const value = imodel.elements.getElementProps<GeometricElementProps>({ id: newId, wantGeometry: true });
    assert.isDefined(value.geom);

    const itLocal = new GeometryStreamIterator(value.geom!, value.category);
    for (const entry of itLocal) {
      assert.isTrue(entry.geomParams.categoryId === seedElement.category); // Current appearance information (default sub-category appearance in this case)...
      assert.isTrue(undefined !== entry.localRange && !entry.localRange.isNull); // Make sure sub-graphic ranges were added...

      assertTrue(entry.primitive.type === "geometryQuery");
      assertTrue(entry.primitive.geometry instanceof IndexedPolyface);

      const polyOut = entry.primitive.geometry;
      assert.isTrue(polyOut.pointCount === polyface.pointCount);
      assert.isTrue(polyOut.paramCount === polyface.paramCount);
      assert.isTrue(polyOut.normalCount === polyface.normalCount);
    }
    timer.end();
  });

  it("should preserve header with flags", () => {
    const builder = new GeometryStreamBuilder();
    builder.appendGeometry(Arc3d.createXY(Point3d.create(0, 0), 5));

    const roundTrip = () => {
      const iter = new GeometryStreamIterator(builder.geometryStream);
      expect((iter.flags === GeometryStreamFlags.ViewIndependent)).to.equal(builder.isViewIndependent);

      const partProps = createGeometryPartProps(builder.geometryStream);
      const part = imodel.elements.createElement(partProps);
      const partId = imodel.elements.insertElement(part);
      imodel.saveChanges();

      const json = imodel.elements.getElementProps<GeometryPartProps>({ id: partId, wantGeometry: true });
      expect(json.geom).not.to.be.undefined;
      expect(json.geom!.length).to.equal(2);
      expect(json.geom![0].header).not.to.be.undefined;
      const flags = json.geom![0].header!.flags;
      expect(flags).to.equal(builder.isViewIndependent ? GeometryStreamFlags.ViewIndependent : GeometryStreamFlags.None);

      if (undefined !== builder.getHeader())
        expect(JSON.stringify(builder.geometryStream[0])).to.equal(JSON.stringify(json.geom![0]));
    };

    expect(builder.getHeader()).to.be.undefined;
    expect(builder.isViewIndependent).to.be.false;
    roundTrip();

    builder.isViewIndependent = false;
    expect(builder.getHeader()).to.be.undefined;
    expect(builder.isViewIndependent).to.be.false;
    roundTrip();

    builder.isViewIndependent = true;
    expect(builder.getHeader()).not.to.be.undefined;
    expect(builder.isViewIndependent).to.be.true;
    roundTrip();

    builder.isViewIndependent = false;
    expect(builder.getHeader()).not.to.be.undefined;
    expect(builder.isViewIndependent).to.be.false;
  });
});

describe("ElementGeometry", () => {
  let imodel: SnapshotDb;

  before(() => {
    const seedFileName = IModelTestUtils.resolveAssetFile("CompatibilityTestSeed.bim");
    const testFileName = IModelTestUtils.prepareOutputFile("GeometryStream", "GeometryStreamTest.bim");
    imodel = IModelTestUtils.createSnapshotFromSeed(testFileName, seedFileName);
  });

  after(() => {
    imodel.close();
  });

  it("Exercise using builder/iterator in world coordinates with flatbuffer data", async () => {
    const testOrigin = Point3d.create(5, 10, 0);
    const testAngles = YawPitchRollAngles.createDegrees(90, 0, 0);

    const pts: Point3d[] = [];
    pts.push(Point3d.create(5, 10, 0));
    pts.push(Point3d.create(10, 10, 0));
    pts.push(Point3d.create(10, 15, 0));
    pts.push(Point3d.create(5, 15, 0));
    pts.push(pts[0].clone());

    const builder = new ElementGeometry.Builder();
    const primitive = LineString3d.create(pts);

    builder.setLocalToWorld3d(testOrigin, testAngles); // Establish world to local transform for append...
    const status = builder.appendGeometryQuery(primitive);
    assert.isTrue(status);

    const it = new ElementGeometry.Iterator({ entryArray: builder.entries }, undefined, builder.localToWorld);
    it.requestWorldCoordinates(); // Apply local to world to entries...

    for (const entry of it) {
      const geom = entry.toGeometryQuery();
      assert.exists(geom);
      assertTrue(geom instanceof LineString3d);
      assert.isTrue(Point3dArray.isAlmostEqual(pts, geom.points));
    }
  });

  it("request geometry stream flatbuffer data from existing element", async () => {
    const seedElement = imodel.elements.getElement<GeometricElement>("0x1d");
    assert.exists(seedElement);
    assert.isTrue(seedElement.federationGuid! === "18eb4650-b074-414f-b961-d9cfaa6c8746");

    const expected: ExpectedElementGeometryEntry[] = [{ opcode: ElementGeometryOpcode.SolidPrimitive, geometryCategory: "solid", geometrySubCategory: "sphere" }];
    assert(DbResult.BE_SQLITE_OK === doElementGeometryValidate(imodel, "0x1d", expected, false));
  });

  it("create GeometricElement3d from world coordinate point and arc primitive flatbuffer data", async () => {
    // Set up element to be placed in iModel
    const seedElement = imodel.elements.getElement<GeometricElement>("0x1d");
    assert.exists(seedElement);
    assert.isTrue(seedElement.federationGuid! === "18eb4650-b074-414f-b961-d9cfaa6c8746");

    const testOrigin = Point3d.create(5, 10, 0);
    const testAngles = YawPitchRollAngles.createDegrees(90, 0, 0);
    const elementProps = createPhysicalElementProps(seedElement, { origin: testOrigin, angles: testAngles });
    const testElem = imodel.elements.createElement(elementProps);
    const newId = imodel.elements.insertElement(testElem);
    imodel.saveChanges();

    const pts: Point3d[] = [];
    pts.push(Point3d.create(5, 10, 0));
    pts.push(Point3d.create(10, 10, 0));
    pts.push(Point3d.create(10, 15, 0));
    pts.push(Point3d.create(5, 15, 0));
    pts.push(pts[0].clone());

    const expected: ExpectedElementGeometryEntry[] = [];
    const newEntries: ElementGeometryDataEntry[] = [];

    const entryLN = ElementGeometry.fromGeometryQuery(LineSegment3d.create(pts[0], pts[1]));
    assert.exists(entryLN);
    newEntries.push(entryLN!);
    expected.push({ opcode: ElementGeometryOpcode.PointPrimitive, geometryCategory: "curvePrimitive", geometrySubCategory: "lineString" });

    const entryLS = ElementGeometry.fromGeometryQuery(LineString3d.create(pts));
    assert.exists(entryLS);
    newEntries.push(entryLS!);
    expected.push({ opcode: ElementGeometryOpcode.PointPrimitive, geometryCategory: "curvePrimitive", geometrySubCategory: "lineString" });

    const entrySH = ElementGeometry.fromGeometryQuery(Loop.createPolygon(pts));
    assert.exists(entrySH);
    newEntries.push(entrySH!);
    expected.push({ opcode: ElementGeometryOpcode.PointPrimitive, geometryCategory: "curveCollection", geometrySubCategory: "loop" });

    const entryPS = ElementGeometry.fromGeometryQuery(PointString3d.create(pts));
    assert.exists(entryPS);
    newEntries.push(entryPS!);
    expected.push({ opcode: ElementGeometryOpcode.PointPrimitive, geometryCategory: "pointCollection" });

    const entryAR = ElementGeometry.fromGeometryQuery(Arc3d.createXY(pts[0], pts[0].distance(pts[1])));
    assert.exists(entryAR);
    newEntries.push(entryAR!);
    expected.push({ opcode: ElementGeometryOpcode.ArcPrimitive, geometryCategory: "curvePrimitive", geometrySubCategory: "arc" });

    const entryEL = ElementGeometry.fromGeometryQuery(Loop.create(Arc3d.createXY(pts[0], pts[0].distance(pts[1]))));
    assert.exists(entryEL);
    newEntries.push(entryEL!);
    expected.push({ opcode: ElementGeometryOpcode.ArcPrimitive, geometryCategory: "curveCollection", geometrySubCategory: "loop" });

    assert(DbResult.BE_SQLITE_OK === doElementGeometryUpdate(imodel, newId, newEntries, true));
    assert(DbResult.BE_SQLITE_OK === doElementGeometryValidate(imodel, newId, expected, true, elementProps));
  });

  it("create GeometricElement3d with local coordinate indexed polyface flatbuffer data", async () => {
    // Set up element to be placed in iModel
    const seedElement = imodel.elements.getElement<GeometricElement>("0x1d");
    assert.exists(seedElement);
    assert.isTrue(seedElement.federationGuid! === "18eb4650-b074-414f-b961-d9cfaa6c8746");

    const xOffset = Transform.createTranslation(Point3d.create(2.5));
    const builder = new ElementGeometry.Builder();

    // NOTE: It's a good idea to request sub-graphic ranges when adding multiple "large" polyfaces to a geometry stream...
    builder.appendGeometryRanges();

    const polyface = createIndexedPolyface(5.0);
    builder.appendGeometryQuery(polyface);

    polyface.tryTransformInPlace(xOffset); // translate in x...
    builder.appendGeometryQuery(polyface);

    polyface.tryTransformInPlace(xOffset); // translate in x again...
    builder.appendGeometryQuery(polyface);

    // NOTE: For time comparison with GeometryStream: create GeometricElement3d with local coordinate indexed polyface json data
    let timer = new Timer("elementNoGeometryInsert");
    const testOrigin = Point3d.create(5, 10, 0);
    const testAngles = YawPitchRollAngles.createDegrees(90, 0, 0);
    const elementProps = createPhysicalElementProps(seedElement, { origin: testOrigin, angles: testAngles });
    const testElem = imodel.elements.createElement(elementProps);
    const newId = imodel.elements.insertElement(testElem);
    timer.end();

    timer = new Timer("elementGeometryUpdate");
    let status = imodel.elementGeometryUpdate({ elementId: newId, entryArray: builder.entries, isWorld: false });
    timer.end();
    assert.isTrue(DbResult.BE_SQLITE_OK === status);
    imodel.saveChanges();

    const onGeometry: ElementGeometryFunction = (info: ElementGeometryInfo): void => {
      assert.isTrue(6 === info.entryArray.length); // 3 pairs of sub-range + polyface...
      const it = new ElementGeometry.Iterator(info);
      for (const entry of it) {
        assert.isTrue(entry.geomParams.categoryId === info.categoryId); // Current appearance information (default sub-category appearance in this case)...
        assert.isTrue(undefined !== entry.localRange && !entry.localRange.isNull); // Make sure sub-graphic ranges were added...

        const geom = entry.toGeometryQuery();
        assert.exists(geom);
        assert.isTrue(geom instanceof IndexedPolyface);

        const polyOut = geom as IndexedPolyface;
        assert.isTrue(polyOut.pointCount === polyface.pointCount);
        assert.isTrue(polyOut.paramCount === polyface.paramCount);
        assert.isTrue(polyOut.normalCount === polyface.normalCount);
      }
    };

    timer = new Timer("elementGeometryRequest");
    status = imodel.elementGeometryRequest({ onGeometry, elementId: newId });
    timer.end();
    assert.isTrue(DbResult.BE_SQLITE_OK === status);
  });

  it("create GeometricElement3d from local coordinate brep flatbuffer data", async () => {
    // Set up element to be placed in iModel
    const seedElement = imodel.elements.getElement<GeometricElement>("0x1d");
    assert.exists(seedElement);
    assert.isTrue(seedElement.federationGuid! === "18eb4650-b074-414f-b961-d9cfaa6c8746");

    const testOrigin = Point3d.create(5, 10, 0);
    const testAngles = YawPitchRollAngles.createDegrees(90, 0, 0);
    const elementProps = createPhysicalElementProps(seedElement, { origin: testOrigin, angles: testAngles });
    const testElem = imodel.elements.createElement(elementProps);
    const newId = imodel.elements.insertElement(testElem);
    imodel.saveChanges();

    const expected: ExpectedElementGeometryEntry[] = [];
    const expectedFacet: ExpectedElementGeometryEntry[] = [];
    const expectedSkip: ExpectedElementGeometryEntry[] = [];
    const newEntries: ElementGeometryDataEntry[] = [];

    const brepProps = createBRepDataProps(testOrigin, testAngles);
    const entry = ElementGeometry.fromBRep(brepProps);
    assert.exists(entry);
    newEntries.push(entry!);
    expected.push({ opcode: ElementGeometryOpcode.BRep, originalEntry: entry });

    // Why 6 and not 4?
    expectedFacet.push({ opcode: ElementGeometryOpcode.BasicSymbology });
    expectedFacet.push({ opcode: ElementGeometryOpcode.Polyface, geometryCategory: "polyface" });
    expectedFacet.push({ opcode: ElementGeometryOpcode.BasicSymbology });
    expectedFacet.push({ opcode: ElementGeometryOpcode.Polyface, geometryCategory: "polyface" });
    expectedFacet.push({ opcode: ElementGeometryOpcode.BasicSymbology });
    expectedFacet.push({ opcode: ElementGeometryOpcode.Polyface, geometryCategory: "polyface" });

    assert(DbResult.BE_SQLITE_OK === doElementGeometryUpdate(imodel, newId, newEntries, false));
    assert(DbResult.BE_SQLITE_OK === doElementGeometryValidate(imodel, newId, expected, false, elementProps));
    assert(DbResult.BE_SQLITE_OK === doElementGeometryValidate(imodel, newId, expectedFacet, false, undefined, 1));
    assert(DbResult.BE_SQLITE_OK === doElementGeometryValidate(imodel, newId, expectedSkip, false, undefined, 2));
  });

  it("apply world coordinate transform directly to brep flatbuffer data", async () => {
    // Set up element to be placed in iModel
    const seedElement = imodel.elements.getElement<GeometricElement>("0x1d");
    assert.exists(seedElement);
    assert.isTrue(seedElement.federationGuid! === "18eb4650-b074-414f-b961-d9cfaa6c8746");

    const testOrigin = Point3d.create(5, 10, 0);
    const testAngles = YawPitchRollAngles.createDegrees(90, 0, 0);
    const elementProps = createPhysicalElementProps(seedElement, { origin: testOrigin, angles: testAngles });
    const testElem = imodel.elements.createElement(elementProps);
    const newId = imodel.elements.insertElement(testElem);
    imodel.saveChanges();

    const brepProps = createBRepDataProps();
    const entry = ElementGeometry.fromBRep(brepProps);
    assert.exists(entry);

    const entityTransform = Transform.createOriginAndMatrix(testOrigin, testAngles.toMatrix3d());
    const status = ElementGeometry.transformBRep(entry!, entityTransform);
    assert.isTrue(status);

    const worldBRep = ElementGeometry.toBRep(entry!);
    assert.exists(worldBRep);
    const worldTransform = Transform.fromJSON(worldBRep?.transform);
    assert.isTrue(worldTransform.isAlmostEqual(entityTransform));

    const newEntries: ElementGeometryDataEntry[] = [];
    newEntries.push(entry!);

    // Facet to make sure brep and face attachments are intact after transformBRep...
    const expectedFacet: ExpectedElementGeometryEntry[] = [];
    expectedFacet.push({ opcode: ElementGeometryOpcode.BasicSymbology });
    expectedFacet.push({ opcode: ElementGeometryOpcode.Polyface, geometryCategory: "polyface" });
    expectedFacet.push({ opcode: ElementGeometryOpcode.BasicSymbology });
    expectedFacet.push({ opcode: ElementGeometryOpcode.Polyface, geometryCategory: "polyface" });
    expectedFacet.push({ opcode: ElementGeometryOpcode.BasicSymbology });
    expectedFacet.push({ opcode: ElementGeometryOpcode.Polyface, geometryCategory: "polyface" });

    assert(DbResult.BE_SQLITE_OK === doElementGeometryUpdate(imodel, newId, newEntries, true));
    assert(DbResult.BE_SQLITE_OK === doElementGeometryValidate(imodel, newId, expectedFacet, false, undefined, 1));
  });

  it("create GeometricElement3d from local coordinate text string flatbuffer data", async () => {
    // Set up element to be placed in iModel
    const seedElement = imodel.elements.getElement<GeometricElement>("0x1d");
    assert.exists(seedElement);
    assert.isTrue(seedElement.federationGuid! === "18eb4650-b074-414f-b961-d9cfaa6c8746");
    assert.isTrue(0 === imodel.fontMap.fonts.size); // file currently contains no fonts...

    let fontProps: FontProps = { id: 0, type: FontType.TrueType, name: "Arial" };
    try {
      fontProps = imodel.embedFont(fontProps); // throws Error
      assert.isTrue(fontProps.id !== 0);
    } catch (error: any) {
      if ("win32" === Platform.platformName)
        assert.fail("Font embed failed");
      return; // failure expected if not windows, skip remainder of test...
    }

    assert.isTrue(0 !== imodel.fontMap.fonts.size);
    const foundFont = imodel.fontMap.getFont("Arial");
    assert.isTrue(foundFont && foundFont.id === fontProps.id);

    const testOrigin = Point3d.create(5, 10, 0);
    const testAngles = YawPitchRollAngles.createDegrees(90, 0, 0);
    const elementProps = createPhysicalElementProps(seedElement, { origin: testOrigin, angles: testAngles });
    const testElem = imodel.elements.createElement(elementProps);
    const newId = imodel.elements.insertElement(testElem);
    imodel.saveChanges();

    const expected: ExpectedElementGeometryEntry[] = [];
    const newEntries: ElementGeometryDataEntry[] = [];

    const textProps: TextStringProps = {
      text: "ABC",
      font: fontProps.id,
      height: 2,
      bold: true,
      origin: testOrigin,
      rotation: testAngles,
    };

    const entry = ElementGeometry.fromTextString(textProps);
    assert.exists(entry);
    newEntries.push(entry!);
    expected.push({ opcode: ElementGeometryOpcode.TextString, originalEntry: entry });

    assert(DbResult.BE_SQLITE_OK === doElementGeometryUpdate(imodel, newId, newEntries, false));
    assert(DbResult.BE_SQLITE_OK === doElementGeometryValidate(imodel, newId, expected, false, elementProps));
  });

  it("create GeometricElement3d from local coordinate image flatbuffer data", async () => {
    // Set up element to be placed in iModel
    const seedElement = imodel.elements.getElement<GeometricElement>("0x1d");
    assert.exists(seedElement);
    assert.isTrue(seedElement.federationGuid! === "18eb4650-b074-414f-b961-d9cfaa6c8746");

    const testOrigin = Point3d.create(5, 10, 0);
    const testAngles = YawPitchRollAngles.createDegrees(90, 0, 0);
    const elementProps = createPhysicalElementProps(seedElement, { origin: testOrigin, angles: testAngles });
    const testElem = imodel.elements.createElement(elementProps);
    const newId = imodel.elements.insertElement(testElem);
    imodel.saveChanges();

    const expected: ExpectedElementGeometryEntry[] = [];
    const newEntries: ElementGeometryDataEntry[] = [];

    const imageProps: ImageGraphicProps = {
      corners: [Point3d.create(), Point3d.create(1, 0), Point3d.create(1, 1), Point3d.create(0, 1)],
      textureId: "0x1",
      hasBorder: true,
    };

    const entry = ElementGeometry.fromImageGraphic(imageProps);
    assert.exists(entry);
    newEntries.push(entry!);
    expected.push({ opcode: ElementGeometryOpcode.Image, originalEntry: entry });

    assert(DbResult.BE_SQLITE_OK === doElementGeometryUpdate(imodel, newId, newEntries, false));
    assert(DbResult.BE_SQLITE_OK === doElementGeometryValidate(imodel, newId, expected, false, elementProps));
  });

  it("create GeometricElement3d with sub-graphic ranges flatbuffer data", async () => {
    // Set up element to be placed in iModel
    const seedElement = imodel.elements.getElement<GeometricElement>("0x1d");
    assert.exists(seedElement);
    assert.isTrue(seedElement.federationGuid! === "18eb4650-b074-414f-b961-d9cfaa6c8746");

    const testOrigin = Point3d.create(5, 10, 0);
    const testAngles = YawPitchRollAngles.createDegrees(90, 0, 0);
    const elementProps = createPhysicalElementProps(seedElement, { origin: testOrigin, angles: testAngles });
    const testElem = imodel.elements.createElement(elementProps);
    const newId = imodel.elements.insertElement(testElem);
    imodel.saveChanges();

    const expected: ExpectedElementGeometryEntry[] = [];
    const newEntries: ElementGeometryDataEntry[] = [];

    const entrySG = ElementGeometry.fromSubGraphicRange(Range3d.create()); // Computed on backend, just need opcode...
    assert.exists(entrySG);
    newEntries.push(entrySG!);
    expected.push({ opcode: ElementGeometryOpcode.SubGraphicRange });

    const pts: Point3d[] = [];
    pts.push(Point3d.create(0, 0, 0));
    pts.push(Point3d.create(5, 5, 0));
    pts.push(Point3d.create(-5, -5, 0));

    const entryL1 = ElementGeometry.fromGeometryQuery(LineSegment3d.create(pts[0], pts[1]));
    assert.exists(entryL1);
    newEntries.push(entryL1!);
    expected.push({ opcode: ElementGeometryOpcode.PointPrimitive, geometryCategory: "curvePrimitive", geometrySubCategory: "lineString" });

    expected.push({ opcode: ElementGeometryOpcode.SubGraphicRange }); // Added on backend...

    const entryL2 = ElementGeometry.fromGeometryQuery(LineSegment3d.create(pts[0], pts[2]));
    assert.exists(entryL2);
    newEntries.push(entryL2!);
    expected.push({ opcode: ElementGeometryOpcode.PointPrimitive, geometryCategory: "curvePrimitive", geometrySubCategory: "lineString" });

    assert(DbResult.BE_SQLITE_OK === doElementGeometryUpdate(imodel, newId, newEntries, false));
    assert(DbResult.BE_SQLITE_OK === doElementGeometryValidate(imodel, newId, expected, false, elementProps));
  });

  it("create GeometricElement3d with part reference flatbuffer data", async () => {
    // Set up element to be placed in iModel
    const seedElement = imodel.elements.getElement<GeometricElement>("0x1d");
    assert.exists(seedElement);
    assert.isTrue(seedElement.federationGuid! === "18eb4650-b074-414f-b961-d9cfaa6c8746");

    const partId = createPointPart(imodel); // TODO: Invalid to create a part w/o geometry...
    const expectedPart: ExpectedElementGeometryEntry[] = [];
    const newPartEntries: ElementGeometryDataEntry[] = [];

    const entryAR = ElementGeometry.fromGeometryQuery(Arc3d.createXY(Point3d.createZero(), 2.5));
    assert.exists(entryAR);
    newPartEntries.push(entryAR!);
    expectedPart.push({ opcode: ElementGeometryOpcode.ArcPrimitive, geometryCategory: "curvePrimitive", geometrySubCategory: "arc" });

    assert(DbResult.BE_SQLITE_OK === doElementGeometryUpdate(imodel, partId, newPartEntries, false));
    assert(DbResult.BE_SQLITE_OK === doElementGeometryValidate(imodel, partId, expectedPart, false));

    const testOrigin = Point3d.create(5, 10, 0);
    const testAngles = YawPitchRollAngles.createDegrees(90, 0, 0);
    const elementProps = createPhysicalElementProps(seedElement, { origin: testOrigin, angles: testAngles });
    const testElem = imodel.elements.createElement(elementProps);
    const newId = imodel.elements.insertElement(testElem);
    imodel.saveChanges();

    const expected: ExpectedElementGeometryEntry[] = [];
    const newEntries: ElementGeometryDataEntry[] = [];

    const entryPI = ElementGeometry.fromGeometryPart(partId);
    assert.exists(entryPI);
    newEntries.push(entryPI!);
    expected.push({ opcode: ElementGeometryOpcode.PartReference, originalEntry: entryPI });

    const entryPT = ElementGeometry.fromGeometryPart(partId, Transform.createTranslation(Point3d.create(5, 5, 0)));
    assert.exists(entryPT);
    newEntries.push(entryPT!);
    expected.push({ opcode: ElementGeometryOpcode.PartReference, originalEntry: entryPT });

    const entryPR = ElementGeometry.fromGeometryPart(partId, Transform.createOriginAndMatrix(testOrigin, testAngles.toMatrix3d()));
    assert.exists(entryPR);
    newEntries.push(entryPR!);
    expected.push({ opcode: ElementGeometryOpcode.PartReference, originalEntry: entryPR });

    const entryPS = ElementGeometry.fromGeometryPart(partId, Transform.createScaleAboutPoint(testOrigin, 2));
    assert.exists(entryPS);
    newEntries.push(entryPS!);
    expected.push({ opcode: ElementGeometryOpcode.PartReference, originalEntry: entryPS });

    assert(DbResult.BE_SQLITE_OK === doElementGeometryUpdate(imodel, newId, newEntries, false));
    assert(DbResult.BE_SQLITE_OK === doElementGeometryValidate(imodel, newId, expected, false, elementProps));
  });

  it("create GeometricElement3d with appearance flatbuffer data", async () => {
    // Set up element to be placed in iModel
    const seedElement = imodel.elements.getElement<GeometricElement>("0x1d");
    assert.exists(seedElement);
    assert.isTrue(seedElement.federationGuid! === "18eb4650-b074-414f-b961-d9cfaa6c8746");

    const testOrigin = Point3d.create(5, 10, 0);
    const testAngles = YawPitchRollAngles.createDegrees(90, 0, 0);
    const elementProps = createPhysicalElementProps(seedElement, { origin: testOrigin, angles: testAngles });
    const testElem = imodel.elements.createElement(elementProps);
    const newId = imodel.elements.insertElement(testElem);
    imodel.saveChanges();

    const pts: Point3d[] = [];
    pts.push(Point3d.create(5, 10, 0));
    pts.push(Point3d.create(10, 10, 0));
    pts.push(Point3d.create(10, 15, 0));
    pts.push(Point3d.create(5, 15, 0));
    pts.push(pts[0].clone());

    const entrySH = ElementGeometry.fromGeometryQuery(Loop.createPolygon(pts));
    assert.exists(entrySH);

    const expected: ExpectedElementGeometryEntry[] = [];
    const newEntries: ElementGeometryDataEntry[] = [];
    const geomParams = new GeometryParams(seedElement.category);

    // Shape with red outline...
    geomParams.lineColor = ColorDef.red;
    let added = ElementGeometry.appendGeometryParams(geomParams, newEntries);
    assert.isTrue(added);
    expected.push({ opcode: ElementGeometryOpcode.BasicSymbology, geomParams: geomParams.clone() });

    newEntries.push(entrySH!);
    expected.push({ opcode: ElementGeometryOpcode.PointPrimitive, geometryCategory: "curveCollection", geometrySubCategory: "loop" });

    // Shape with gradient fill...
    geomParams.fillDisplay = FillDisplay.ByView;
    geomParams.gradient = new Gradient.Symb();
    geomParams.gradient.mode = Gradient.Mode.Linear;
    geomParams.gradient.flags = Gradient.Flags.Outline;
    geomParams.gradient.keys.push(new Gradient.KeyColor({ value: 0.0, color: ColorDef.blue.toJSON() }));
    geomParams.gradient.keys.push(new Gradient.KeyColor({ value: 0.5, color: ColorDef.red.toJSON() }));
    geomParams.gradient.angle = Angle.createDegrees(45);
    added = ElementGeometry.appendGeometryParams(geomParams, newEntries);
    assert.isTrue(added);
    expected.push({ opcode: ElementGeometryOpcode.BasicSymbology });
    expected.push({ opcode: ElementGeometryOpcode.Fill, geomParams: geomParams.clone() });

    newEntries.push(entrySH!);
    expected.push({ opcode: ElementGeometryOpcode.PointPrimitive, geometryCategory: "curveCollection", geometrySubCategory: "loop" });

    // Shape with thematic gradient fill...
    geomParams.gradient.mode = Gradient.Mode.Thematic;
    geomParams.gradient.thematicSettings = ThematicGradientSettings.fromJSON({ mode: ThematicGradientMode.Stepped, stepCount: 5 });
    added = ElementGeometry.appendGeometryParams(geomParams, newEntries);
    assert.isTrue(added);
    expected.push({ opcode: ElementGeometryOpcode.BasicSymbology });
    expected.push({ opcode: ElementGeometryOpcode.Fill, geomParams: geomParams.clone() });

    newEntries.push(entrySH!);
    expected.push({ opcode: ElementGeometryOpcode.PointPrimitive, geometryCategory: "curveCollection", geometrySubCategory: "loop" });

    // Shape with bg fill...
    geomParams.gradient = undefined;
    geomParams.backgroundFill = BackgroundFill.Outline;
    added = ElementGeometry.appendGeometryParams(geomParams, newEntries);
    assert.isTrue(added);
    expected.push({ opcode: ElementGeometryOpcode.BasicSymbology });
    expected.push({ opcode: ElementGeometryOpcode.Fill, geomParams: geomParams.clone() });

    newEntries.push(entrySH!);
    expected.push({ opcode: ElementGeometryOpcode.PointPrimitive, geometryCategory: "curveCollection", geometrySubCategory: "loop" });

    // Shape with solid fill...
    geomParams.backgroundFill = undefined;
    geomParams.fillColor = ColorDef.blue;
    geomParams.fillTransparency = 0.75;
    added = ElementGeometry.appendGeometryParams(geomParams, newEntries);
    assert.isTrue(added);
    expected.push({ opcode: ElementGeometryOpcode.BasicSymbology });
    expected.push({ opcode: ElementGeometryOpcode.Fill, geomParams: geomParams.clone() });

    newEntries.push(entrySH!);
    expected.push({ opcode: ElementGeometryOpcode.PointPrimitive, geometryCategory: "curveCollection", geometrySubCategory: "loop" });

    // Shape with solid fill and render material
    geomParams.materialId = "0x5";
    added = ElementGeometry.appendGeometryParams(geomParams, newEntries);
    assert.isTrue(added);
    expected.push({ opcode: ElementGeometryOpcode.BasicSymbology });
    expected.push({ opcode: ElementGeometryOpcode.Fill });
    expected.push({ opcode: ElementGeometryOpcode.Material, geomParams: geomParams.clone() });

    newEntries.push(entrySH!);
    expected.push({ opcode: ElementGeometryOpcode.PointPrimitive, geometryCategory: "curveCollection", geometrySubCategory: "loop" });

    // Green construction line to test ignoring region specific appearance like fill...
    geomParams.materialId = undefined;
    geomParams.lineColor = ColorDef.green;
    geomParams.weight = 2;
    const modifiers = new LineStyle.Modifier({
      scale: 2, dashScale: 0.5, gapScale: 0.2,
      startWidth: 0.1, endWidth: 0.3,
      distPhase: 0.25, fractPhase: 0.1, centerPhase: true,
      segmentMode: false, physicalWidth: true,
      normal: Vector3d.unitZ().toJSON(),
      rotation: YawPitchRollAngles.createDegrees(45, 0, 0).toJSON(),
    });
    geomParams.styleInfo = new LineStyle.Info(Id64.invalid, modifiers);
    geomParams.elmTransparency = 0.5;
    geomParams.geometryClass = GeometryClass.Construction;
    added = ElementGeometry.appendGeometryParams(geomParams, newEntries);
    assert.isTrue(added);
    geomParams.fillDisplay = geomParams.fillColor = geomParams.fillTransparency = undefined; // Region specific appearance ignored for open elements...
    expected.push({ opcode: ElementGeometryOpcode.BasicSymbology });
    expected.push({ opcode: ElementGeometryOpcode.LineStyleModifiers, geomParams: geomParams.clone() });

    const entryLN = ElementGeometry.fromGeometryQuery(LineSegment3d.create(pts[0], pts[2]));
    assert.exists(entryLN);
    newEntries.push(entryLN!);
    expected.push({ opcode: ElementGeometryOpcode.PointPrimitive, geometryCategory: "curvePrimitive", geometrySubCategory: "lineString" });

    assert(DbResult.BE_SQLITE_OK === doElementGeometryUpdate(imodel, newId, newEntries, false));
    assert(DbResult.BE_SQLITE_OK === doElementGeometryValidate(imodel, newId, expected, false, elementProps));
  });

  it("create GeometricElement3d with pattern flatbuffer data", async () => {
    // Set up element to be placed in iModel
    const seedElement = imodel.elements.getElement<GeometricElement>("0x1d");
    assert.exists(seedElement);
    assert.isTrue(seedElement.federationGuid! === "18eb4650-b074-414f-b961-d9cfaa6c8746");

    const testOrigin = Point3d.create(5, 10, 0);
    const testAngles = YawPitchRollAngles.createDegrees(90, 0, 0);
    const elementProps = createPhysicalElementProps(seedElement, { origin: testOrigin, angles: testAngles });
    const testElem = imodel.elements.createElement(elementProps);
    const newId = imodel.elements.insertElement(testElem);
    imodel.saveChanges();

    const pts: Point3d[] = [];
    pts.push(Point3d.create(5, 10, 0));
    pts.push(Point3d.create(10, 10, 0));
    pts.push(Point3d.create(10, 15, 0));
    pts.push(Point3d.create(5, 15, 0));
    pts.push(pts[0].clone());

    const entrySH = ElementGeometry.fromGeometryQuery(Loop.createPolygon(pts));
    assert.exists(entrySH);

    const expected: ExpectedElementGeometryEntry[] = [];
    const newEntries: ElementGeometryDataEntry[] = [];
    const geomParams = new GeometryParams(seedElement.category);

    // Shape with hatch w/o overrides...
    geomParams.pattern = new AreaPattern.Params();
    geomParams.pattern.space1 = 0.05;
    geomParams.pattern.angle1 = Angle.createDegrees(45.0);
    let added = ElementGeometry.appendGeometryParams(geomParams, newEntries);
    assert.isTrue(added);
    expected.push({ opcode: ElementGeometryOpcode.BasicSymbology });
    expected.push({ opcode: ElementGeometryOpcode.Pattern, geomParams: geomParams.clone() });

    newEntries.push(entrySH!);
    expected.push({ opcode: ElementGeometryOpcode.PointPrimitive, geometryCategory: "curveCollection", geometrySubCategory: "loop" });

    // Shape with cross hatch with color/weight override...
    geomParams.pattern.space2 = 0.1;
    geomParams.pattern.angle2 = Angle.createDegrees(-30.0);
    geomParams.pattern.color = ColorDef.red;
    geomParams.pattern.weight = 0;
    added = ElementGeometry.appendGeometryParams(geomParams, newEntries);
    assert.isTrue(added);
    expected.push({ opcode: ElementGeometryOpcode.BasicSymbology });
    expected.push({ opcode: ElementGeometryOpcode.Pattern, geomParams: geomParams.clone() });

    newEntries.push(entrySH!);
    expected.push({ opcode: ElementGeometryOpcode.PointPrimitive, geometryCategory: "curveCollection", geometrySubCategory: "loop" });

    // Shape with area pattern w/o overrides...
    const partId = createCirclePart(1.0, imodel);
    assert.isTrue(Id64.isValidId64(partId));
    geomParams.pattern = new AreaPattern.Params();
    geomParams.pattern.symbolId = partId;
    geomParams.pattern.space1 = geomParams.pattern.space2 = 0.05;
    geomParams.pattern.angle1 = Angle.createDegrees(45.0);
    added = ElementGeometry.appendGeometryParams(geomParams, newEntries);
    assert.isTrue(added);
    expected.push({ opcode: ElementGeometryOpcode.BasicSymbology });
    expected.push({ opcode: ElementGeometryOpcode.Pattern, geomParams: geomParams.clone() });

    newEntries.push(entrySH!);
    expected.push({ opcode: ElementGeometryOpcode.PointPrimitive, geometryCategory: "curveCollection", geometrySubCategory: "loop" });

    // Shape with area pattern with color/weight and other overrides...
    geomParams.pattern.origin = Point3d.create(0.05, 0.05, 0.0);
    geomParams.pattern.rotation = YawPitchRollAngles.createDegrees(45, 0, 0);
    geomParams.pattern.space1 = geomParams.pattern.space2 = geomParams.pattern.angle1 = undefined;
    geomParams.pattern.color = ColorDef.red;
    geomParams.pattern.weight = 1;
    geomParams.pattern.snappable = geomParams.pattern.invisibleBoundary = true;
    added = ElementGeometry.appendGeometryParams(geomParams, newEntries);
    assert.isTrue(added);
    expected.push({ opcode: ElementGeometryOpcode.BasicSymbology });
    expected.push({ opcode: ElementGeometryOpcode.Pattern, geomParams: geomParams.clone() });

    newEntries.push(entrySH!);
    expected.push({ opcode: ElementGeometryOpcode.PointPrimitive, geometryCategory: "curveCollection", geometrySubCategory: "loop" });

    // Shape with hatch definition w/o overrides (zig-zag)...
    const defLines: AreaPattern.HatchDefLine[] = [
      { offset: Point2d.create(0.1, 0.1), dashes: [0.1, -0.1] },
      { angle: Angle.createDegrees(90.0), through: Point2d.create(0.1, 0.0), offset: Point2d.create(0.1, 0.1), dashes: [0.1, -0.1] },
    ];

    geomParams.pattern = new AreaPattern.Params();
    geomParams.pattern.defLines = defLines;
    added = ElementGeometry.appendGeometryParams(geomParams, newEntries);
    assert.isTrue(added);
    expected.push({ opcode: ElementGeometryOpcode.BasicSymbology });
    expected.push({ opcode: ElementGeometryOpcode.Pattern, geomParams: geomParams.clone() });

    newEntries.push(entrySH!);
    expected.push({ opcode: ElementGeometryOpcode.PointPrimitive, geometryCategory: "curveCollection", geometrySubCategory: "loop" });

    // Shape with hatch definition with color/weight overrides...
    geomParams.pattern.color = ColorDef.red;
    geomParams.pattern.weight = 1;
    added = ElementGeometry.appendGeometryParams(geomParams, newEntries);
    assert.isTrue(added);
    expected.push({ opcode: ElementGeometryOpcode.BasicSymbology });
    expected.push({ opcode: ElementGeometryOpcode.Pattern, geomParams: geomParams.clone() });

    newEntries.push(entrySH!);
    expected.push({ opcode: ElementGeometryOpcode.PointPrimitive, geometryCategory: "curveCollection", geometrySubCategory: "loop" });

    assert(DbResult.BE_SQLITE_OK === doElementGeometryUpdate(imodel, newId, newEntries, false));
    assert(DbResult.BE_SQLITE_OK === doElementGeometryValidate(imodel, newId, expected, false, elementProps));
  });
});

describe("BRepGeometry", () => {
  let imodel: SnapshotDb;

  before(() => {
    const seedFileName = IModelTestUtils.resolveAssetFile("CompatibilityTestSeed.bim");
    const testFileName = IModelTestUtils.prepareOutputFile("GeometryStream", "GeometryStreamTest.bim");
    imodel = IModelTestUtils.createSnapshotFromSeed(testFileName, seedFileName);
  });

  after(() => {
    imodel.close();
  });

  it("create GeometricElement3d from a sequence of BRep operations test", async () => {
    const seedElement = imodel.elements.getElement<GeometricElement>("0x1d");
    assert.exists(seedElement);
    assert.isTrue(seedElement.federationGuid! === "18eb4650-b074-414f-b961-d9cfaa6c8746");
    const builder = new ElementGeometry.Builder();

    const onResult: BRepGeometryFunction = (info: BRepGeometryInfo): void => {
      assert.isTrue(undefined !== info.entryArray && 1 === info.entryArray.length && ElementGeometryOpcode.BRep === info.entryArray[0].opcode);
      builder.entries.length = 0; // Always replace builder.entries with result for subsequent operations/creating element
      builder.entries.push(info.entryArray[0]);
    };

    // Step 1: Create solid by subtracting the 2 small spheres from the large sphere
    builder.appendGeometryQuery(Sphere.createEllipsoid(Transform.createOriginAndMatrix(Point3d.create(0, 0, 0), Matrix3d.createUniformScale(5)), AngleSweep.createFullLatitude(), true)!);
    builder.appendGeometryQuery(Sphere.createEllipsoid(Transform.createOriginAndMatrix(Point3d.create(0, 0, 5), Matrix3d.createUniformScale(3)), AngleSweep.createFullLatitude(), true)!);
    builder.appendGeometryQuery(Sphere.createEllipsoid(Transform.createOriginAndMatrix(Point3d.create(0, 0, -5), Matrix3d.createUniformScale(3)), AngleSweep.createFullLatitude(), true)!);

    const createProps: BRepGeometryCreate = {
      operation: BRepGeometryOperation.Subtract,
      entryArray: builder.entries,
      onResult,
    };

    try {
      assert(DbResult.BE_SQLITE_OK === imodel.createBRepGeometry(createProps));
    } catch (error: any) {
      assert(false, error.message);
    }

    // Step 2: Create flat spots on sides by intersecting with a cube (i.e. something more complex that a simple revolved solid)
    builder.appendGeometryQuery(Box.createRange(Range3d.create(Point3d.create(-4, -4, -5), Point3d.create(4, 4, 5)), true)!);

    createProps.operation = BRepGeometryOperation.Intersect;

    try {
      assert(DbResult.BE_SQLITE_OK === imodel.createBRepGeometry(createProps));
    } catch (error: any) {
      assert(false, error.message);
    }

    // Step 3: Create a hollow shell
    createProps.operation = BRepGeometryOperation.Hollow;
    createProps.parameters = { distance: -0.5 };

    try {
      assert(DbResult.BE_SQLITE_OK === imodel.createBRepGeometry(createProps));
    } catch (error: any) {
      assert(false, error.message);
    }

    // Step 4: Cut a small hole through the middle of the solid
    builder.appendGeometryQuery(Loop.create(Arc3d.createXY(Point3d.createZero(), 1)));

    createProps.operation = BRepGeometryOperation.Cut;
    createProps.parameters = { bothDirections: true };

    try {
      assert(DbResult.BE_SQLITE_OK === imodel.createBRepGeometry(createProps));
    } catch (error: any) {
      assert(false, error.message);
    }

    // Step 5: Create a geometric element from the result solid
    const testOrigin = Point3d.create(5, 10, 0);
    const testAngles = YawPitchRollAngles.createDegrees(90, 0, 0);
    const elementProps = createPhysicalElementProps(seedElement, { origin: testOrigin, angles: testAngles });
    const testElem = imodel.elements.createElement(elementProps);
    const newId = imodel.elements.insertElement(testElem);

    assert.isTrue(DbResult.BE_SQLITE_OK === imodel.elementGeometryUpdate({ elementId: newId, entryArray: builder.entries, isWorld: false }));
    imodel.saveChanges();
  });

  it("create GeometricElement3d using half-space boolean test", async () => {
    const seedElement = imodel.elements.getElement<GeometricElement>("0x1d");
    assert.exists(seedElement);
    assert.isTrue(seedElement.federationGuid! === "18eb4650-b074-414f-b961-d9cfaa6c8746");
    const builder = new ElementGeometry.Builder();

    const onResult: BRepGeometryFunction = (info: BRepGeometryInfo): void => {
      assert.isTrue(undefined !== info.entryArray && 1 === info.entryArray.length && ElementGeometryOpcode.BRep === info.entryArray[0].opcode);
      builder.entries.length = 0; // Always replace builder.entries with result for subsequent operations/creating element
      builder.entries.push(info.entryArray[0]);
    };

    // Step 1: Create solid cube with all edges rounded
    builder.appendGeometryQuery(Box.createRange(Range3d.create(Point3d.create(-5, -5, -5), Point3d.create(5, 5, 5)), true)!);

    const createProps: BRepGeometryCreate = {
      operation: BRepGeometryOperation.Round,
      entryArray: builder.entries,
      onResult,
      parameters: { radius: 2.0 },
    };

    try {
      assert(DbResult.BE_SQLITE_OK === imodel.createBRepGeometry(createProps));
    } catch (error: any) {
      assert(false, error.message);
    }

    // Step 2: Create a hollow shell
    createProps.operation = BRepGeometryOperation.Hollow;
    createProps.parameters = { distance: -0.5 };

    try {
      assert(DbResult.BE_SQLITE_OK === imodel.createBRepGeometry(createProps));
    } catch (error: any) {
      assert(false, error.message);
    }

    // Step 3: Use solid/sheet subtract to remove bottom half of solid (keep material in direction of surface normal)
    builder.appendGeometryQuery(Loop.create(Arc3d.createXY(Point3d.createZero(), 10)));

    createProps.operation = BRepGeometryOperation.Subtract;
    createProps.parameters = undefined;

    try {
      assert(DbResult.BE_SQLITE_OK === imodel.createBRepGeometry(createProps));
    } catch (error: any) {
      assert(false, error.message);
    }

    // Step 4: Create a geometric element from the result solid
    const testOrigin = Point3d.create(5, 10, 0);
    const testAngles = YawPitchRollAngles.createDegrees(90, 0, 0);
    const elementProps = createPhysicalElementProps(seedElement, { origin: testOrigin, angles: testAngles });
    const testElem = imodel.elements.createElement(elementProps);
    const newId = imodel.elements.insertElement(testElem);

    assert.isTrue(DbResult.BE_SQLITE_OK === imodel.elementGeometryUpdate({ elementId: newId, entryArray: builder.entries, isWorld: false }));
    imodel.saveChanges();
  });

  it("create multiple GeometricElement3d from world coordinate disjoint body result test", async () => {
    const builder = new ElementGeometry.Builder();
    let results: ElementGeometryDataEntry[];

    const onResult: BRepGeometryFunction = (info: BRepGeometryInfo): void => {
      assert.isTrue(undefined !== info.entryArray && 2 === info.entryArray.length);
      results = info.entryArray;
    };

    // Step 1: Create two solids by intersecting the 2 small spheres with the large sphere
    builder.appendGeometryQuery(Sphere.createEllipsoid(Transform.createOriginAndMatrix(Point3d.create(2, 2, 0), Matrix3d.createUniformScale(5)), AngleSweep.createFullLatitude(), true)!);
    builder.appendGeometryQuery(Sphere.createEllipsoid(Transform.createOriginAndMatrix(Point3d.create(2, 2, 5), Matrix3d.createUniformScale(3)), AngleSweep.createFullLatitude(), true)!);
    builder.appendGeometryQuery(Sphere.createEllipsoid(Transform.createOriginAndMatrix(Point3d.create(2, 2, -5), Matrix3d.createUniformScale(3)), AngleSweep.createFullLatitude(), true)!);

    const createProps: BRepGeometryCreate = {
      operation: BRepGeometryOperation.Intersect,
      entryArray: builder.entries,
      onResult,
      separateDisjoint: true, // Request result as 2 solids instead of a single solid with disjoint regions...
    };

    try {
      assert(DbResult.BE_SQLITE_OK === imodel.createBRepGeometry(createProps));
    } catch (error: any) {
      assert(false, error.message);
    }

    // Step 2: Create a geometric element from each result solid
    results!.forEach((entry) => {
      // NOTE: Since entity transform reflects local to world of target (the large sphere) it's a reasonable placement...
      const brepData = ElementGeometry.toBRep(entry);
      assert.isDefined(brepData);
      const placement = YawPitchRollAngles.tryFromTransform(Transform.fromJSON(brepData!.transform));
      assert.isDefined(placement.angles);
      const result = createGeometricElemFromSeed(imodel, "0x1d", [entry], { origin: placement.origin, angles: placement.angles! }, true);
      assert.isTrue(DbResult.BE_SQLITE_OK === result.status);
    });
  });

  it("unite/subtract/intersect solids test", async () => {
    const builder = new ElementGeometry.Builder();
    builder.appendGeometryQuery(Sphere.createEllipsoid(Transform.createOriginAndMatrix(Point3d.create(0, 0, 0), Matrix3d.createUniformScale(5)), AngleSweep.createFullLatitude(), true)!);
    builder.appendGeometryQuery(Sphere.createEllipsoid(Transform.createOriginAndMatrix(Point3d.create(5, 0, 0), Matrix3d.createUniformScale(3)), AngleSweep.createFullLatitude(), true)!);

    const onResult: BRepGeometryFunction = (info: BRepGeometryInfo): void => {
      assert.isTrue(undefined !== info.entryArray && 1 === info.entryArray.length && ElementGeometryOpcode.BRep === info.entryArray[0].opcode);
    };

    const createProps: BRepGeometryCreate = {
      operation: BRepGeometryOperation.Unite,
      entryArray: builder.entries,
      onResult,
    };
    try {
      assert(DbResult.BE_SQLITE_OK === imodel.createBRepGeometry(createProps));
    } catch (error: any) {
      assert(false, error.message);
    }

    createProps.operation = BRepGeometryOperation.Subtract;
    try {
      assert(DbResult.BE_SQLITE_OK === imodel.createBRepGeometry(createProps));
    } catch (error: any) {
      assert(false, error.message);
    }

    createProps.operation = BRepGeometryOperation.Intersect;
    try {
      assert(DbResult.BE_SQLITE_OK === imodel.createBRepGeometry(createProps));
    } catch (error: any) {
      assert(false, error.message);
    }
  });

  it("subtract consumes target test", async () => {
    const builder = new ElementGeometry.Builder();
    builder.appendGeometryQuery(Box.createRange(Range3d.create(Point3d.create(1, 1, 1), Point3d.create(4, 4, 4)), true)!);
    builder.appendGeometryQuery(Box.createRange(Range3d.create(Point3d.create(0, 0, 0), Point3d.create(5, 5, 5)), true)!);

    const onResult: BRepGeometryFunction = (info: BRepGeometryInfo): void => {
      // Successful operation w/empty result...
      assert.isTrue(undefined !== info.entryArray && 0 === info.entryArray.length);
    };

    const createProps: BRepGeometryCreate = {
      operation: BRepGeometryOperation.Subtract,
      entryArray: builder.entries,
      onResult,
    };
    try {
      assert(DbResult.BE_SQLITE_OK === imodel.createBRepGeometry(createProps));
    } catch (error: any) {
      assert(false, error.message);
    }
  });

  it("sew sheets test", async () => {
    const builder = new ElementGeometry.Builder();
    builder.appendGeometryQuery(Loop.createPolygon([Point3d.create(0, 0, 0), Point3d.create(0, 2, 0), Point3d.create(1, 2, 0), Point3d.create(1, 0, 0), Point3d.create(0, 0, 0)]));
    builder.appendGeometryQuery(Loop.createPolygon([Point3d.create(0, 0, 3), Point3d.create(1, 0, 3), Point3d.create(1, 2, 3), Point3d.create(0, 2, 3), Point3d.create(0, 0, 3)]));
    builder.appendGeometryQuery(Loop.createPolygon([Point3d.create(0, 0, 0), Point3d.create(1, 0, 0), Point3d.create(1, 0, 3), Point3d.create(0, 0, 3), Point3d.create(0, 0, 0)]));
    builder.appendGeometryQuery(Loop.createPolygon([Point3d.create(1, 2, 0), Point3d.create(0, 2, 0), Point3d.create(0, 2, 3), Point3d.create(1, 2, 3), Point3d.create(1, 2, 0)]));
    builder.appendGeometryQuery(Loop.createPolygon([Point3d.create(0, 2, 0), Point3d.create(0, 0, 0), Point3d.create(0, 0, 3), Point3d.create(0, 2, 3), Point3d.create(0, 2, 0)]));
    builder.appendGeometryQuery(Loop.createPolygon([Point3d.create(1, 0, 0), Point3d.create(1, 2, 0), Point3d.create(1, 2, 3), Point3d.create(1, 0, 3), Point3d.create(1, 0, 0)]));

    const onResult: BRepGeometryFunction = (info: BRepGeometryInfo): void => {
      assert.isTrue(undefined !== info.entryArray && 1 === info.entryArray.length && ElementGeometryOpcode.BRep === info.entryArray[0].opcode);
    };

    const createProps: BRepGeometryCreate = {
      operation: BRepGeometryOperation.Sew,
      entryArray: builder.entries,
      onResult,
    };
    try {
      assert(DbResult.BE_SQLITE_OK === imodel.createBRepGeometry(createProps));
    } catch (error: any) {
      assert(false, error.message);
    }
  });

  it("cut solids test", async () => {
    const builder = new ElementGeometry.Builder();

    const onResult: BRepGeometryFunction = (info: BRepGeometryInfo): void => {
      assert.isTrue(undefined !== info.entryArray && 1 === info.entryArray.length && ElementGeometryOpcode.BRep === info.entryArray[0].opcode);
    };

    // Test creating cut through solid in forward direction (default)
    builder.appendGeometryQuery(Box.createRange(Range3d.create(Point3d.create(0, 0, 0), Point3d.create(5, 5, 5)), true)!);
    builder.appendGeometryQuery(Loop.create(Arc3d.createXY(Point3d.create(2.5, 2.5, 2.5), 2)));

    const createProps: BRepGeometryCreate = {
      operation: BRepGeometryOperation.Cut,
      entryArray: builder.entries,
      onResult,
    };
    try {
      assert(DbResult.BE_SQLITE_OK === imodel.createBRepGeometry(createProps));
    } catch (error: any) {
      assert(false, error.message);
    }

    // Test creating cut through solid in both directions
    createProps.parameters = { bothDirections: true };

    try {
      assert(DbResult.BE_SQLITE_OK === imodel.createBRepGeometry(createProps));
    } catch (error: any) {
      assert(false, error.message);
    }

    // Test creating depth cut in solid in forward direction
    createProps.parameters = { distance: 1 };

    try {
      assert(DbResult.BE_SQLITE_OK === imodel.createBRepGeometry(createProps));
    } catch (error: any) {
      assert(false, error.message);
    }

    // Test creating depth cut in solid in both directions
    createProps.parameters = { distance: 1, bothDirections: true };

    try {
      assert(DbResult.BE_SQLITE_OK === imodel.createBRepGeometry(createProps));
    } catch (error: any) {
      assert(false, error.message);
    }
  });

  it("emboss profile test", async () => {
    const builder = new ElementGeometry.Builder();

    const onResult: BRepGeometryFunction = (info: BRepGeometryInfo): void => {
      assert.isTrue(undefined !== info.entryArray && 1 === info.entryArray.length && ElementGeometryOpcode.BRep === info.entryArray[0].opcode);
    };

    // Test creating a pocket in a solid
    builder.appendGeometryQuery(Box.createRange(Range3d.create(Point3d.create(0, 0, 1), Point3d.create(5, 5, 2)), true)!);
    builder.appendGeometryQuery(Loop.create(Arc3d.createXY(Point3d.create(2.5, 2.5, 1.5), 2)));

    const createProps: BRepGeometryCreate = {
      operation: BRepGeometryOperation.Emboss,
      entryArray: builder.entries,
      onResult,
    };
    try {
      assert(DbResult.BE_SQLITE_OK === imodel.createBRepGeometry(createProps));
    } catch (error: any) {
      assert(false, error.message);
    }

    // Test creating a pad on a solid
    builder.entries.length = 0;
    builder.appendGeometryQuery(Box.createRange(Range3d.create(Point3d.create(0, 0, -3), Point3d.create(5, 5, -2)), true)!);
    builder.appendGeometryQuery(Loop.create(Arc3d.createXY(Point3d.create(2.5, 2.5, -1.5), 2)));

    try {
      assert(DbResult.BE_SQLITE_OK === imodel.createBRepGeometry(createProps));
    } catch (error: any) {
      assert(false, error.message);
    }

    // Test embossing a surface
    builder.entries.length = 0;
    builder.appendGeometryQuery(Loop.createPolygon([Point3d.create(0, 0, 0), Point3d.create(0, 5, 0), Point3d.create(5, 5, 0), Point3d.create(5, 0, 0), Point3d.create(0, 0, 0)]));
    builder.appendGeometryQuery(Loop.create(Arc3d.createXY(Point3d.create(2.5, 2.5, -0.5), 2, AngleSweep.createStartSweepDegrees(0, -360))));

    try {
      assert(DbResult.BE_SQLITE_OK === imodel.createBRepGeometry(createProps));
    } catch (error: any) {
      assert(false, error.message);
    }
  });

  it("thicken surfaces test", async () => {
    const builder = new ElementGeometry.Builder();
    builder.appendGeometryQuery(Loop.createPolygon([Point3d.create(0, 0, 0), Point3d.create(0, 5, 0), Point3d.create(5, 5, 0), Point3d.create(5, 0, 0), Point3d.create(0, 0, 0)]));

    const onResult: BRepGeometryFunction = (info: BRepGeometryInfo): void => {
      assert.isTrue(undefined !== info.entryArray && 1 === info.entryArray.length && ElementGeometryOpcode.BRep === info.entryArray[0].opcode);
    };

    const createProps: BRepGeometryCreate = {
      operation: BRepGeometryOperation.Thicken,
      entryArray: builder.entries,
      onResult,
      parameters: { frontDistance: 0.25 },
    };
    try {
      assert(DbResult.BE_SQLITE_OK === imodel.createBRepGeometry(createProps));
    } catch (error: any) {
      assert(false, error.message);
    }

    createProps.parameters = { backDistance: 0.25 };
    try {
      assert(DbResult.BE_SQLITE_OK === imodel.createBRepGeometry(createProps));
    } catch (error: any) {
      assert(false, error.message);
    }

    createProps.parameters = { frontDistance: 0.1, backDistance: 0.1 };
    try {
      assert(DbResult.BE_SQLITE_OK === imodel.createBRepGeometry(createProps));
    } catch (error: any) {
      assert(false, error.message);
    }
  });

  it("offset surfaces test", async () => {
    const builder = new ElementGeometry.Builder();
    builder.appendGeometryQuery(Loop.createPolygon([Point3d.create(0, 0, 0), Point3d.create(0, 5, 0), Point3d.create(5, 5, 0), Point3d.create(5, 0, 0), Point3d.create(0, 0, 0)]));

    const onResult: BRepGeometryFunction = (info: BRepGeometryInfo): void => {
      assert.isTrue(undefined !== info.entryArray && 1 === info.entryArray.length && ElementGeometryOpcode.BRep === info.entryArray[0].opcode);
    };

    const createProps: BRepGeometryCreate = {
      operation: BRepGeometryOperation.Offset,
      entryArray: builder.entries,
      onResult,
      parameters: { distance: 0.25 },
    };
    try {
      assert(DbResult.BE_SQLITE_OK === imodel.createBRepGeometry(createProps));
    } catch (error: any) {
      assert(false, error.message);
    }
  });

  it("hollow solids test", async () => {
    const builder = new ElementGeometry.Builder();
    builder.appendGeometryQuery(Box.createRange(Range3d.create(Point3d.createZero(), Point3d.create(5, 5, 2)), true)!);

    const onResult: BRepGeometryFunction = (info: BRepGeometryInfo): void => {
      assert.isTrue(undefined !== info.entryArray && 1 === info.entryArray.length && ElementGeometryOpcode.BRep === info.entryArray[0].opcode);
    };

    const createProps: BRepGeometryCreate = {
      operation: BRepGeometryOperation.Hollow,
      entryArray: builder.entries,
      onResult,
      parameters: { distance: 0.25 },
    };
    try {
      assert(DbResult.BE_SQLITE_OK === imodel.createBRepGeometry(createProps));
    } catch (error: any) {
      assert(false, error.message);
    }
  });

  it("offset solids test", async () => {
    const builder = new ElementGeometry.Builder();
    builder.appendGeometryQuery(Box.createRange(Range3d.create(Point3d.createZero(), Point3d.create(5, 5, 2)), true)!);

    const onResult: BRepGeometryFunction = (info: BRepGeometryInfo): void => {
      assert.isTrue(undefined !== info.entryArray && 1 === info.entryArray.length && ElementGeometryOpcode.BRep === info.entryArray[0].opcode);
    };

    const createProps: BRepGeometryCreate = {
      operation: BRepGeometryOperation.Offset,
      entryArray: builder.entries,
      onResult,
      parameters: { distance: 0.25 },
    };
    try {
      assert(DbResult.BE_SQLITE_OK === imodel.createBRepGeometry(createProps));
    } catch (error: any) {
      assert(false, error.message);
    }
  });

  it("sweep profile along path test", async () => {
    const builder = new ElementGeometry.Builder();
    builder.appendGeometryQuery(Loop.create(Arc3d.createXY(Point3d.create(0, 0, 0), 1)));
    builder.appendGeometryQuery(LineString3d.create(Point3d.create(0, 0, 0), Point3d.create(0, 0, 3), Point3d.create(5, 0, 3), Point3d.create(8, 10, 10)));

    const onResult: BRepGeometryFunction = (info: BRepGeometryInfo): void => {
      assert.isTrue(undefined !== info.entryArray && 1 === info.entryArray.length && ElementGeometryOpcode.BRep === info.entryArray[0].opcode);
    };

    const createProps: BRepGeometryCreate = {
      operation: BRepGeometryOperation.Sweep,
      entryArray: builder.entries,
      onResult,
    };
    try {
      assert(DbResult.BE_SQLITE_OK === imodel.createBRepGeometry(createProps));
    } catch (error: any) {
      assert(false, error.message);
    }
  });

  it("loft profiles test", async () => {
    const builder = new ElementGeometry.Builder();
    builder.appendGeometryQuery(Loop.create(Arc3d.createXY(Point3d.create(0.5, 0, 5), 1.25)));
    builder.appendGeometryQuery(Loop.create(Arc3d.createXY(Point3d.create(0, 0, 3), 1)));
    builder.appendGeometryQuery(Loop.create(Arc3d.createXY(Point3d.create(0, 0, 2), 2)));
    builder.appendGeometryQuery(Loop.create(Arc3d.createXY(Point3d.create(0, 0, 0), 1.5)));
    builder.appendGeometryQuery(Loop.create(Arc3d.createXY(Point3d.create(-0.5, 0, -2), 3)));

    const onResult: BRepGeometryFunction = (info: BRepGeometryInfo): void => {
      assert.isTrue(undefined !== info.entryArray && 1 === info.entryArray.length && ElementGeometryOpcode.BRep === info.entryArray[0].opcode);
    };

    const createProps: BRepGeometryCreate = {
      operation: BRepGeometryOperation.Loft,
      entryArray: builder.entries,
      onResult,
    };
    try {
      assert(DbResult.BE_SQLITE_OK === imodel.createBRepGeometry(createProps));
    } catch (error: any) {
      assert(false, error.message);
    }
  });

  it("round edges test", async () => {
    const builder = new ElementGeometry.Builder();
    builder.appendGeometryQuery(Box.createRange(Range3d.create(Point3d.createZero(), Point3d.create(5, 5, 2)), true)!);

    const onResult: BRepGeometryFunction = (info: BRepGeometryInfo): void => {
      assert.isTrue(undefined !== info.entryArray && 1 === info.entryArray.length && ElementGeometryOpcode.BRep === info.entryArray[0].opcode);
    };

    const createProps: BRepGeometryCreate = {
      operation: BRepGeometryOperation.Round,
      entryArray: builder.entries,
      onResult,
      parameters: { radius: 1 },
    };
    try {
      assert(DbResult.BE_SQLITE_OK === imodel.createBRepGeometry(createProps));
    } catch (error: any) {
      assert(false, error.message);
    }
  });

  it("create element using base 64 encoded brep from flatbuffer test", async () => {
    // Set up element to be placed in iModel
    const seedElement = imodel.elements.getElement<GeometricElement>("0x1d");
    assert.exists(seedElement);
    assert.isTrue(seedElement.federationGuid! === "18eb4650-b074-414f-b961-d9cfaa6c8746");

    const builder = new ElementGeometry.Builder();
    builder.appendGeometryQuery(Box.createRange(Range3d.create(Point3d.createZero(), Point3d.create(5, 5, 2)), true)!);

    const onResult: BRepGeometryFunction = (info: BRepGeometryInfo): void => {
      assert.isTrue(undefined !== info.entryArray && 1 === info.entryArray.length && ElementGeometryOpcode.BRep === info.entryArray[0].opcode);

      // Create new element to test flatbuffer conversion to brep wire format
      // NOTE: It is preferable to use IModelDb.elementGeometryUpdate over GeometryStreamBuilder this is just for testing,
      const gsBuilder = new GeometryStreamBuilder();
      const brep = ElementGeometry.toBRep(info.entryArray[0], true);
      assert.exists(brep);
      gsBuilder.appendBRepData(brep!);

      const elementProps = createPhysicalElementProps(seedElement, { origin: Point3d.create(5, 10, 0), angles: YawPitchRollAngles.createDegrees(45, 0, 0) }, gsBuilder.geometryStream);
      const testElem = imodel.elements.createElement(elementProps);
      const newId = imodel.elements.insertElement(testElem);
      imodel.saveChanges();

      // Extract and test value returned
      const value = imodel.elements.getElementProps<GeometricElementProps>({ id: newId, wantGeometry: true, wantBRepData: true });
      assert.isDefined(value.geom);

      const itLocal = new GeometryStreamIterator(value.geom!, value.category);
      for (const entry of itLocal) {
        assertTrue(entry.primitive.type === "brep");
        // TODO: Enable fromBRep check below when addon is updated...
        // const brepEntry = ElementGeometry.fromBRep(entry.primitive.brep);
        // assert.exists(brepEntry);
      }
    };

    const createProps: BRepGeometryCreate = {
      operation: BRepGeometryOperation.Hollow,
      entryArray: builder.entries,
      onResult,
      parameters: { distance: 0.25 },
    };
    try {
      assert(DbResult.BE_SQLITE_OK === imodel.createBRepGeometry(createProps));
    } catch (error: any) {
      assert(false, error.message);
    }
  });

  it("catch solid kernel severe error - main thread", async () => {
    const builder = new ElementGeometry.Builder();
    builder.appendGeometryQuery(Loop.createPolygon([Point3d.create(0, 0, 0), Point3d.create(0, 1, 0), Point3d.create(-1.1, 1, 0), Point3d.create(-1, 1.1, 0)]));

    // Test main thread using createBRepGeometry...
    const onResult: BRepGeometryFunction = (_info: BRepGeometryInfo): void => { };

    const createProps: BRepGeometryCreate = {
      operation: BRepGeometryOperation.Offset,
      entryArray: builder.entries,
      onResult,
      parameters: { distance: 0.25 },
    };

    // Expect exception creating sheet body from invalid loop (imprint error)...
    expect(() => imodel.createBRepGeometry(createProps)).to.throw(Error, "Solid kernel severe error: 942");
  });

  it("catch solid kernel severe error - worker thread", async () => {
    const builder = new ElementGeometry.Builder();
    const loop0 = Loop.createPolygon([Point3d.create(0, 0, 0), Point3d.create(0, 1, 0), Point3d.create(-1.1, 1, 0), Point3d.create(-1, 1.1, 0)]);
    const loop1 = Loop.create(Arc3d.createXY(Point3d.create(0, 0, 1), 0.2));
    const solid = RuledSweep.create([loop0, loop1], true);
    assert.isDefined(solid);
    builder.appendGeometryQuery(solid!);

    // Test worker thread using getMassProperties...
    const result = createGeometricElemFromSeed(imodel, "0x1d", builder.entries);
    assert.isTrue(DbResult.BE_SQLITE_OK === result.status);

    const requestProps: MassPropertiesRequestProps = {
      operation: MassPropertiesOperation.AccumulateVolumes,
      candidates: [result.newId],
    };

    // Expect exception creating sheet body from invalid loop (imprint error)...
    await expect(imodel.getMassProperties(requestProps)).to.be.rejectedWith(Error, "Solid kernel severe error: 942");
  });
});

describe("Mass Properties", () => {
  let imodel: SnapshotDb;

  before(() => {
    const seedFileName = IModelTestUtils.resolveAssetFile("CompatibilityTestSeed.bim");
    const testFileName = IModelTestUtils.prepareOutputFile("GeometryStream", "GeometryStreamTest.bim");
    imodel = IModelTestUtils.createSnapshotFromSeed(testFileName, seedFileName);
  });

  after(() => {
    imodel.close();
  });

  it("volume", async () => {
    // Set up element to be placed in iModel
    const seedElement = imodel.elements.getElement<GeometricElement>("0x1d");
    assert.exists(seedElement);
    assert.isTrue(seedElement.federationGuid! === "18eb4650-b074-414f-b961-d9cfaa6c8746");

    const box = Box.createRange(Range3d.create(Point3d.createZero(), Point3d.create(1.0, 1.0, 1.0)), true);
    assert.isFalse(undefined === box);

    const builder = new GeometryStreamBuilder();
    builder.appendGeometry(box!);

    const elementProps = createPhysicalElementProps(seedElement, undefined, builder.geometryStream);
    const testElem = imodel.elements.createElement(elementProps);
    const newId = imodel.elements.insertElement(testElem);
    imodel.saveChanges();

    const requestProps: MassPropertiesRequestProps = {
      operation: MassPropertiesOperation.AccumulateVolumes,
      candidates: [newId],
    };

    const result = await imodel.getMassProperties(requestProps);
    assert.isTrue(BentleyStatus.SUCCESS === result.status);
    assert.isTrue(1.0 === result.volume);
    assert.isTrue(6.0 === result.area);
    assert.isTrue(Point3d.fromJSON(result.centroid).isAlmostEqual(Point3d.create(0.5, 0.5, 0.5)));
  });

  it("area", async () => {
    // Set up element to be placed in iModel
    const seedElement = imodel.elements.getElement<GeometricElement>("0x1d");
    assert.exists(seedElement);
    assert.isTrue(seedElement.federationGuid! === "18eb4650-b074-414f-b961-d9cfaa6c8746");

    const shape = Loop.create(LineString3d.create(Point3d.create(0, 0, 0), Point3d.create(1, 0, 0), Point3d.create(1, 1, 0), Point3d.create(0, 1, 0), Point3d.create(0, 0, 0)));
    const builder = new GeometryStreamBuilder();
    builder.appendGeometry(shape);

    const elementProps = createPhysicalElementProps(seedElement, undefined, builder.geometryStream);
    const testElem = imodel.elements.createElement(elementProps);
    const newId = imodel.elements.insertElement(testElem);
    imodel.saveChanges();

    const requestProps: MassPropertiesRequestProps = {
      operation: MassPropertiesOperation.AccumulateAreas,
      candidates: [newId],
    };

    const result = await imodel.getMassProperties(requestProps);
    assert.isTrue(BentleyStatus.SUCCESS === result.status);
    assert.isTrue(1.0 === result.area);
    assert.isTrue(4.0 === result.perimeter);
    assert.isTrue(Point3d.fromJSON(result.centroid).isAlmostEqual(Point3d.create(0.5, 0.5, 0.0)));
  });
});

describe("Geometry Containment", () => {
  let imodel: SnapshotDb;

  before(() => {
    const seedFileName = IModelTestUtils.resolveAssetFile("CompatibilityTestSeed.bim");
    const testFileName = IModelTestUtils.prepareOutputFile("GeometryStream", "GeometryStreamTest.bim");
    imodel = IModelTestUtils.createSnapshotFromSeed(testFileName, seedFileName);
  });

  after(() => {
    imodel.close();
  });

  it("clip volume curve containment", async () => {
    // Set up element to be placed in iModel
    const seedElement = imodel.elements.getElement<GeometricElement>("0x1d");
    assert.exists(seedElement);
    assert.isTrue(seedElement.federationGuid! === "18eb4650-b074-414f-b961-d9cfaa6c8746");

    const rangeInsideId = createCircleElem(1.0, Point3d.create(5, 5, 0), YawPitchRollAngles.createDegrees(0, 0, 0), imodel, seedElement);
    const rangeOutsideId = createCircleElem(1.0, Point3d.create(12, 5, 0), YawPitchRollAngles.createDegrees(0, 0, 0), imodel, seedElement);
    const edgeOverlapId = createCircleElem(1.0, Point3d.create(0, 5, 0), YawPitchRollAngles.createDegrees(0, 0, 0), imodel, seedElement);
    const cornerOverlapId = createCircleElem(1.0, Point3d.create(10, 10, 0), YawPitchRollAngles.createDegrees(0, 0, 0), imodel, seedElement);
    const rangeOvrGeomOutId = createCircleElem(1.25, Point3d.create(11, -1, 0), YawPitchRollAngles.createDegrees(0, 0, 0), imodel, seedElement);
    const rangeOvrGeomInId = createCircleElem(0.85, Point3d.create(5, 9, 0), YawPitchRollAngles.createDegrees(45, 0, 0), imodel, seedElement);
    imodel.saveChanges();

    const range = Range3d.create(Point3d.create(0, 0, -5), Point3d.create(10, 10, 5));
    const clip = ClipVector.createEmpty();
    const block = ClipShape.createBlock(range, ClipMaskXYZRangePlanes.All, false, false);
    clip.appendReference(block);

    const expectedContainment: ClipPlaneContainment[] = [ClipPlaneContainment.StronglyInside, ClipPlaneContainment.StronglyOutside, ClipPlaneContainment.Ambiguous, ClipPlaneContainment.Ambiguous, ClipPlaneContainment.StronglyOutside, ClipPlaneContainment.StronglyInside];

    const requestProps: GeometryContainmentRequestProps = {
      candidates: [rangeInsideId, rangeOutsideId, edgeOverlapId, cornerOverlapId, rangeOvrGeomOutId, rangeOvrGeomInId],
      clip: clip.toJSON(),
      allowOverlaps: true,
    };

    let result = await imodel.getGeometryContainment(requestProps);

    assert.isTrue(BentleyStatus.SUCCESS === result.status && undefined !== result.candidatesContainment);
    assert.isTrue(result.candidatesContainment?.length === expectedContainment.length);
    assert.isTrue(2 === result.numInside);
    assert.isTrue(2 === result.numOutside);
    assert.isTrue(2 === result.numOverlap);
    result.candidatesContainment!.forEach((val, index) => { assert.isTrue(val === expectedContainment[index]); });

    requestProps.allowOverlaps = false; // test inside mode...
    result = await imodel.getGeometryContainment(requestProps);

    assert.isTrue(BentleyStatus.SUCCESS === result.status && undefined !== result.candidatesContainment);
    assert.isTrue(result.candidatesContainment?.length === expectedContainment.length);
    assert.isTrue(2 === result.numInside);
    assert.isTrue(4 === result.numOutside);
    assert.isTrue(0 === result.numOverlap);
  });

  it("clip volume mesh containment", async () => {
    // Set up element to be placed in iModel
    const seedElement = imodel.elements.getElement<GeometricElement>("0x1d");
    assert.exists(seedElement);
    assert.isTrue(seedElement.federationGuid! === "18eb4650-b074-414f-b961-d9cfaa6c8746");

    const rangeInsideId = createSphereElem(1.0, Point3d.create(5, 5, 0), YawPitchRollAngles.createDegrees(0, 0, 0), imodel, seedElement);
    const rangeOutsideId = createSphereElem(1.0, Point3d.create(12, 5, 0), YawPitchRollAngles.createDegrees(0, 0, 0), imodel, seedElement);
    const edgeOverlapId = createSphereElem(1.0, Point3d.create(0, 5, 0), YawPitchRollAngles.createDegrees(0, 0, 0), imodel, seedElement);
    const cornerOverlapId = createSphereElem(1.0, Point3d.create(10, 10, 0), YawPitchRollAngles.createDegrees(0, 0, 0), imodel, seedElement);
    const rangeOvrGeomOutId = createSphereElem(1.25, Point3d.create(11, -1, 0), YawPitchRollAngles.createDegrees(0, 0, 0), imodel, seedElement);
    const rangeOvrGeomInId = createSphereElem(0.85, Point3d.create(5, 9, 0), YawPitchRollAngles.createDegrees(45, 0, 0), imodel, seedElement);
    imodel.saveChanges();

    const range = Range3d.create(Point3d.create(0, 0, -5), Point3d.create(10, 10, 5));
    const clip = ClipVector.createEmpty();
    const block = ClipShape.createBlock(range, ClipMaskXYZRangePlanes.All, false, false);
    clip.appendReference(block);

    const expectedContainment: ClipPlaneContainment[] = [ClipPlaneContainment.StronglyInside, ClipPlaneContainment.StronglyOutside, ClipPlaneContainment.Ambiguous, ClipPlaneContainment.Ambiguous, ClipPlaneContainment.StronglyOutside, ClipPlaneContainment.StronglyInside];

    const requestProps: GeometryContainmentRequestProps = {
      candidates: [rangeInsideId, rangeOutsideId, edgeOverlapId, cornerOverlapId, rangeOvrGeomOutId, rangeOvrGeomInId],
      clip: clip.toJSON(),
      allowOverlaps: true,
    };

    let result = await imodel.getGeometryContainment(requestProps);

    assert.isTrue(BentleyStatus.SUCCESS === result.status && undefined !== result.candidatesContainment);
    assert.isTrue(result.candidatesContainment?.length === expectedContainment.length);
    assert.isTrue(2 === result.numInside);
    assert.isTrue(2 === result.numOutside);
    assert.isTrue(2 === result.numOverlap);
    result.candidatesContainment!.forEach((val, index) => { assert.isTrue(val === expectedContainment[index]); });

    requestProps.allowOverlaps = false; // test inside mode...
    result = await imodel.getGeometryContainment(requestProps);

    assert.isTrue(BentleyStatus.SUCCESS === result.status && undefined !== result.candidatesContainment);
    assert.isTrue(result.candidatesContainment?.length === expectedContainment.length);
    assert.isTrue(2 === result.numInside);
    assert.isTrue(4 === result.numOutside);
    assert.isTrue(0 === result.numOverlap);
  });

  it("clip volume part containment", async () => {
    // Set up element to be placed in iModel
    const seedElement = imodel.elements.getElement<GeometricElement>("0x1d");
    assert.exists(seedElement);
    assert.isTrue(seedElement.federationGuid! === "18eb4650-b074-414f-b961-d9cfaa6c8746");

    const partAId = createCirclePart(1.0, imodel);
    const partBId = createCirclePart(1.25, imodel);
    const partCId = createCirclePart(0.85, imodel);

    // create part entries without instance transform...
    const rangeInsideId = createPartElem(partAId, Point3d.create(5, 5, 0), YawPitchRollAngles.createDegrees(0, 0, 0), imodel, seedElement);
    const rangeOutsideId = createPartElem(partAId, Point3d.create(12, 5, 0), YawPitchRollAngles.createDegrees(0, 0, 0), imodel, seedElement);
    const edgeOverlapId = createPartElem(partAId, Point3d.create(0, 5, 0), YawPitchRollAngles.createDegrees(0, 0, 0), imodel, seedElement);
    const cornerOverlapId = createPartElem(partAId, Point3d.create(10, 10, 0), YawPitchRollAngles.createDegrees(0, 0, 0), imodel, seedElement);
    const rangeOvrGeomOutId = createPartElem(partBId, Point3d.create(11, -1, 0), YawPitchRollAngles.createDegrees(0, 0, 0), imodel, seedElement);
    const rangeOvrGeomInId = createPartElem(partCId, Point3d.create(5, 9, 0), YawPitchRollAngles.createDegrees(45, 0, 0), imodel, seedElement);

    // create part entries with instance transform...
    const rangeInsideRId = createPartElem(partAId, Point3d.create(5, 5, 0), YawPitchRollAngles.createDegrees(0, 0, 0), imodel, seedElement, true);
    const rangeOutsideRId = createPartElem(partAId, Point3d.create(12, 5, 0), YawPitchRollAngles.createDegrees(0, 0, 0), imodel, seedElement, true);
    const edgeOverlapRId = createPartElem(partAId, Point3d.create(0, 5, 0), YawPitchRollAngles.createDegrees(0, 0, 0), imodel, seedElement, true);
    const cornerOverlapRId = createPartElem(partAId, Point3d.create(10, 10, 0), YawPitchRollAngles.createDegrees(0, 0, 0), imodel, seedElement, true);
    const rangeOvrGeomOutRId = createPartElem(partBId, Point3d.create(11, -1, 0), YawPitchRollAngles.createDegrees(0, 0, 0), imodel, seedElement, true);
    const rangeOvrGeomInRId = createPartElem(partCId, Point3d.create(5, 9, 0), YawPitchRollAngles.createDegrees(45, 0, 0), imodel, seedElement, true);

    imodel.saveChanges();

    const range = Range3d.create(Point3d.create(0, 0, -5), Point3d.create(10, 10, 5));
    const clip = ClipVector.createEmpty();
    const block = ClipShape.createBlock(range, ClipMaskXYZRangePlanes.All, false, false);
    clip.appendReference(block);

    const expectedContainment: ClipPlaneContainment[] = [ClipPlaneContainment.StronglyInside, ClipPlaneContainment.StronglyOutside, ClipPlaneContainment.Ambiguous, ClipPlaneContainment.Ambiguous, ClipPlaneContainment.StronglyOutside, ClipPlaneContainment.StronglyInside, ClipPlaneContainment.StronglyInside, ClipPlaneContainment.StronglyOutside, ClipPlaneContainment.Ambiguous, ClipPlaneContainment.Ambiguous, ClipPlaneContainment.StronglyOutside, ClipPlaneContainment.StronglyInside];

    const requestProps: GeometryContainmentRequestProps = {
      candidates: [rangeInsideId, rangeOutsideId, edgeOverlapId, cornerOverlapId, rangeOvrGeomOutId, rangeOvrGeomInId, rangeInsideRId, rangeOutsideRId, edgeOverlapRId, cornerOverlapRId, rangeOvrGeomOutRId, rangeOvrGeomInRId],
      clip: clip.toJSON(),
      allowOverlaps: true,
    };

    let result = await imodel.getGeometryContainment(requestProps);

    assert.isTrue(BentleyStatus.SUCCESS === result.status && undefined !== result.candidatesContainment);
    assert.isTrue(result.candidatesContainment?.length === expectedContainment.length);
    assert.isTrue(4 === result.numInside);
    assert.isTrue(4 === result.numOutside);
    assert.isTrue(4 === result.numOverlap);
    result.candidatesContainment!.forEach((val, index) => { assert.isTrue(val === expectedContainment[index]); });

    requestProps.allowOverlaps = false; // test inside mode...
    result = await imodel.getGeometryContainment(requestProps);

    assert.isTrue(BentleyStatus.SUCCESS === result.status && undefined !== result.candidatesContainment);
    assert.isTrue(result.candidatesContainment?.length === expectedContainment.length);
    assert.isTrue(4 === result.numInside);
    assert.isTrue(8 === result.numOutside);
    assert.isTrue(0 === result.numOverlap);
  });

  it("clip volume displayed containment", async () => {
    // Set up element to be placed in iModel
    const seedElement = imodel.elements.getElement<GeometricElement>("0x1d");
    assert.exists(seedElement);
    assert.isTrue(seedElement.federationGuid! === "18eb4650-b074-414f-b961-d9cfaa6c8746");

    const primInConsOutId = createDisjointCirclesElem(1.0, Point3d.create(10, 5, 0), YawPitchRollAngles.createDegrees(0, 0, 0), imodel, seedElement);
    const primOutConsInId = createDisjointCirclesElem(1.0, Point3d.create(0, 5, 0), YawPitchRollAngles.createDegrees(0, 0, 0), imodel, seedElement);
    const primInConsInId = createDisjointCirclesElem(1.0, Point3d.create(5, 5, 0), YawPitchRollAngles.createDegrees(0, 0, 0), imodel, seedElement);
    const primOvrConsOvrId = createDisjointCirclesElem(1.0, Point3d.create(5, 10, 0), YawPitchRollAngles.createDegrees(0, 0, 0), imodel, seedElement);
    imodel.saveChanges();

    const range = Range3d.create(Point3d.create(0, 0, -5), Point3d.create(10, 10, 5));
    const clip = ClipVector.createEmpty();
    const block = ClipShape.createBlock(range, ClipMaskXYZRangePlanes.All, false, false);
    clip.appendReference(block);

    const expectedContainmentDef: ClipPlaneContainment[] = [ClipPlaneContainment.Ambiguous, ClipPlaneContainment.Ambiguous, ClipPlaneContainment.StronglyInside, ClipPlaneContainment.Ambiguous];

    const requestProps: GeometryContainmentRequestProps = {
      candidates: [primInConsOutId, primOutConsInId, primInConsInId, primOvrConsOvrId],
      clip: clip.toJSON(),
      allowOverlaps: true,
    };

    let result = await imodel.getGeometryContainment(requestProps);

    assert.isTrue(BentleyStatus.SUCCESS === result.status && undefined !== result.candidatesContainment);
    assert.isTrue(result.candidatesContainment?.length === expectedContainmentDef.length);
    result.candidatesContainment!.forEach((val, index) => { assert.isTrue(val === expectedContainmentDef[index]); });
    assert.isTrue(1 === result.numInside);
    assert.isTrue(0 === result.numOutside);
    assert.isTrue(3 === result.numOverlap);

    const expectedContainmentSubCat: ClipPlaneContainment[] = [ClipPlaneContainment.StronglyOutside, ClipPlaneContainment.StronglyOutside, ClipPlaneContainment.StronglyOutside, ClipPlaneContainment.StronglyOutside];

    requestProps.offSubCategories = [IModel.getDefaultSubCategoryId(seedElement.category)];
    result = await imodel.getGeometryContainment(requestProps);

    assert.isTrue(BentleyStatus.SUCCESS === result.status && undefined !== result.candidatesContainment);
    assert.isTrue(result.candidatesContainment?.length === expectedContainmentSubCat.length);
    result.candidatesContainment!.forEach((val, index) => { assert.isTrue(val === expectedContainmentSubCat[index]); });
    assert.isTrue(0 === result.numInside);
    assert.isTrue(4 === result.numOutside);
    assert.isTrue(0 === result.numOverlap);

    const expectedContainmentViewFlags: ClipPlaneContainment[] = [ClipPlaneContainment.StronglyInside, ClipPlaneContainment.StronglyOutside, ClipPlaneContainment.StronglyInside, ClipPlaneContainment.Ambiguous];

    const flags = new ViewFlags(); // constructions are off by default...
    requestProps.viewFlags = flags;
    requestProps.offSubCategories = undefined;
    result = await imodel.getGeometryContainment(requestProps);

    assert.isTrue(BentleyStatus.SUCCESS === result.status && undefined !== result.candidatesContainment);
    assert.isTrue(result.candidatesContainment?.length === expectedContainmentViewFlags.length);
    result.candidatesContainment!.forEach((val, index) => { assert.isTrue(val === expectedContainmentViewFlags[index]); });
    assert.isTrue(2 === result.numInside);
    assert.isTrue(1 === result.numOutside);
    assert.isTrue(1 === result.numOverlap);
  });

  it("clip L shape volume curve containment", async () => {
    // Set up element to be placed in iModel
    const seedElement = imodel.elements.getElement<GeometricElement>("0x1d");
    assert.exists(seedElement);
    assert.isTrue(seedElement.federationGuid! === "18eb4650-b074-414f-b961-d9cfaa6c8746");

    const rangeInsideXYId = createCircleElem(1.0, Point3d.create(2.5, 2.5, 0), YawPitchRollAngles.createDegrees(0, 0, 0), imodel, seedElement);
    const rangeInsideYId = createCircleElem(1.0, Point3d.create(2.5, 7.5, 0), YawPitchRollAngles.createDegrees(0, 0, 0), imodel, seedElement);
    const rangeInsideXId = createCircleElem(1.0, Point3d.create(7.5, 2.5, 0), YawPitchRollAngles.createDegrees(0, 0, 0), imodel, seedElement);
    const rangeOutsideId = createCircleElem(1.0, Point3d.create(7.5, 7.5, 0), YawPitchRollAngles.createDegrees(0, 0, 0), imodel, seedElement);
    const rangeOvrGeomOvrId = createCircleElem(1.0, Point3d.create(5, 5, 0), YawPitchRollAngles.createDegrees(0, 0, 0), imodel, seedElement);
    imodel.saveChanges();

    const clipShapePts: Point3d[] = [];
    clipShapePts.push(Point3d.create(0, 0, 0));
    clipShapePts.push(Point3d.create(10, 0, 0));
    clipShapePts.push(Point3d.create(10, 5, 0));
    clipShapePts.push(Point3d.create(5, 5, 0));
    clipShapePts.push(Point3d.create(5, 10, 0));
    clipShapePts.push(Point3d.create(0, 10, 0));
    clipShapePts.push(Point3d.create(0, 0, 0));
    const clip = ClipVector.createEmpty();
    clip.appendShape(clipShapePts, -5, 5);

    const expectedContainment: ClipPlaneContainment[] = [ClipPlaneContainment.StronglyInside, ClipPlaneContainment.StronglyInside, ClipPlaneContainment.StronglyInside, ClipPlaneContainment.StronglyOutside, ClipPlaneContainment.Ambiguous];

    const requestProps: GeometryContainmentRequestProps = {
      candidates: [rangeInsideXYId, rangeInsideXId, rangeInsideYId, rangeOutsideId, rangeOvrGeomOvrId],
      clip: clip.toJSON(),
      allowOverlaps: true,
    };

    const result = await imodel.getGeometryContainment(requestProps);

    assert.isTrue(BentleyStatus.SUCCESS === result.status && undefined !== result.candidatesContainment);
    assert.isTrue(result.candidatesContainment?.length === expectedContainment.length);
    assert.isTrue(3 === result.numInside);
    assert.isTrue(1 === result.numOutside);
    assert.isTrue(1 === result.numOverlap);
    result.candidatesContainment!.forEach((val, index) => { assert.isTrue(val === expectedContainment[index]); });
  });

  it("clip L shape volume mesh containment", async () => {
    // Set up element to be placed in iModel
    const seedElement = imodel.elements.getElement<GeometricElement>("0x1d");
    assert.exists(seedElement);
    assert.isTrue(seedElement.federationGuid! === "18eb4650-b074-414f-b961-d9cfaa6c8746");

    const rangeInsideXYId = createSphereElem(1.0, Point3d.create(2.5, 2.5, 0), YawPitchRollAngles.createDegrees(0, 0, 0), imodel, seedElement);
    const rangeInsideYId = createSphereElem(1.0, Point3d.create(2.5, 7.5, 0), YawPitchRollAngles.createDegrees(0, 0, 0), imodel, seedElement);
    const rangeInsideXId = createSphereElem(1.0, Point3d.create(7.5, 2.5, 0), YawPitchRollAngles.createDegrees(0, 0, 0), imodel, seedElement);
    const rangeOutsideId = createSphereElem(1.0, Point3d.create(7.5, 7.5, 0), YawPitchRollAngles.createDegrees(0, 0, 0), imodel, seedElement);
    const rangeOvrGeomOvrId = createSphereElem(1.0, Point3d.create(5, 5, 0), YawPitchRollAngles.createDegrees(0, 0, 0), imodel, seedElement);
    imodel.saveChanges();

    const clipShapePts: Point3d[] = [];
    clipShapePts.push(Point3d.create(0, 0, 0));
    clipShapePts.push(Point3d.create(10, 0, 0));
    clipShapePts.push(Point3d.create(10, 5, 0));
    clipShapePts.push(Point3d.create(5, 5, 0));
    clipShapePts.push(Point3d.create(5, 10, 0));
    clipShapePts.push(Point3d.create(0, 10, 0));
    clipShapePts.push(Point3d.create(0, 0, 0));
    const clip = ClipVector.createEmpty();
    clip.appendShape(clipShapePts, -5, 5);

    const expectedContainment: ClipPlaneContainment[] = [ClipPlaneContainment.StronglyInside, ClipPlaneContainment.StronglyInside, ClipPlaneContainment.StronglyInside, ClipPlaneContainment.StronglyOutside, ClipPlaneContainment.Ambiguous];

    const requestProps: GeometryContainmentRequestProps = {
      candidates: [rangeInsideXYId, rangeInsideXId, rangeInsideYId, rangeOutsideId, rangeOvrGeomOvrId],
      clip: clip.toJSON(),
      allowOverlaps: true,
    };

    const result = await imodel.getGeometryContainment(requestProps);

    assert.isTrue(BentleyStatus.SUCCESS === result.status && undefined !== result.candidatesContainment);
    assert.isTrue(result.candidatesContainment?.length === expectedContainment.length);
    assert.isTrue(3 === result.numInside);
    assert.isTrue(1 === result.numOutside);
    assert.isTrue(1 === result.numOverlap);
    result.candidatesContainment!.forEach((val, index) => { assert.isTrue(val === expectedContainment[index]); });
  });

  it("clip plane curve containment", async () => {
    // Set up element to be placed in iModel
    const seedElement = imodel.elements.getElement<GeometricElement>("0x1d");
    assert.exists(seedElement);
    assert.isTrue(seedElement.federationGuid! === "18eb4650-b074-414f-b961-d9cfaa6c8746");

    const rangeInsideId = createCircleElem(1.0, Point3d.create(0, 0, 0), YawPitchRollAngles.createDegrees(0, 0, 0), imodel, seedElement);
    const rangeOutsideId = createCircleElem(1.0, Point3d.create(10, 0, 0), YawPitchRollAngles.createDegrees(0, 0, 0), imodel, seedElement);
    const rangeOverlapId = createCircleElem(1.0, Point3d.create(5, 0, 0), YawPitchRollAngles.createDegrees(0, 0, 0), imodel, seedElement);
    imodel.saveChanges();

    const plane = Plane3dByOriginAndUnitNormal.create(Point3d.create(5, 0, 0), Vector3d.create(-1, 0, 0)); // inward normal...
    const planeSet = ConvexClipPlaneSet.createEmpty();
    planeSet.addPlaneToConvexSet(ClipPlane.createPlane(plane!));
    const prim = ClipPrimitive.createCapture(planeSet);
    const clip = ClipVector.createEmpty();
    clip.appendReference(prim);

    const expectedContainment: ClipPlaneContainment[] = [ClipPlaneContainment.StronglyInside, ClipPlaneContainment.StronglyOutside, ClipPlaneContainment.Ambiguous];

    const requestProps: GeometryContainmentRequestProps = {
      candidates: [rangeInsideId, rangeOutsideId, rangeOverlapId],
      clip: clip.toJSON(),
      allowOverlaps: true,
    };

    const result = await imodel.getGeometryContainment(requestProps);

    assert.isTrue(BentleyStatus.SUCCESS === result.status && undefined !== result.candidatesContainment);
    assert.isTrue(result.candidatesContainment?.length === expectedContainment.length);
    assert.isTrue(1 === result.numInside);
    assert.isTrue(1 === result.numOutside);
    assert.isTrue(1 === result.numOverlap);
    result.candidatesContainment!.forEach((val, index) => { assert.isTrue(val === expectedContainment[index]); });
  });

  it("clip plane mesh containment", async () => {
    // Set up element to be placed in iModel
    const seedElement = imodel.elements.getElement<GeometricElement>("0x1d");
    assert.exists(seedElement);
    assert.isTrue(seedElement.federationGuid! === "18eb4650-b074-414f-b961-d9cfaa6c8746");

    const rangeInsideId = createSphereElem(1.0, Point3d.create(0, 0, 0), YawPitchRollAngles.createDegrees(0, 0, 0), imodel, seedElement);
    const rangeOutsideId = createSphereElem(1.0, Point3d.create(10, 0, 0), YawPitchRollAngles.createDegrees(0, 0, 0), imodel, seedElement);
    const rangeOverlapId = createSphereElem(1.0, Point3d.create(5, 0, 0), YawPitchRollAngles.createDegrees(0, 0, 0), imodel, seedElement);
    imodel.saveChanges();

    const plane = Plane3dByOriginAndUnitNormal.create(Point3d.create(5, 0, 0), Vector3d.create(-1, 0, 0)); // inward normal...
    const planeSet = ConvexClipPlaneSet.createEmpty();
    planeSet.addPlaneToConvexSet(ClipPlane.createPlane(plane!));
    const prim = ClipPrimitive.createCapture(planeSet);
    const clip = ClipVector.createEmpty();
    clip.appendReference(prim);

    const expectedContainment: ClipPlaneContainment[] = [ClipPlaneContainment.StronglyInside, ClipPlaneContainment.StronglyOutside, ClipPlaneContainment.Ambiguous];

    const requestProps: GeometryContainmentRequestProps = {
      candidates: [rangeInsideId, rangeOutsideId, rangeOverlapId],
      clip: clip.toJSON(),
      allowOverlaps: true,
    };

    const result = await imodel.getGeometryContainment(requestProps);

    assert.isTrue(BentleyStatus.SUCCESS === result.status && undefined !== result.candidatesContainment);
    assert.isTrue(result.candidatesContainment?.length === expectedContainment.length);
    assert.isTrue(1 === result.numInside);
    assert.isTrue(1 === result.numOutside);
    assert.isTrue(1 === result.numOverlap);
    result.candidatesContainment!.forEach((val, index) => { assert.isTrue(val === expectedContainment[index]); });
  });
});
<|MERGE_RESOLUTION|>--- conflicted
+++ resolved
@@ -1,2982 +1,2974 @@
-/*---------------------------------------------------------------------------------------------
-* Copyright (c) Bentley Systems, Incorporated. All rights reserved.
-* See LICENSE.md in the project root for license terms and full copyright notice.
-*--------------------------------------------------------------------------------------------*/
-
-import { assert, expect } from "chai";
-import { BentleyStatus, DbResult, Id64, Id64String } from "@itwin/core-bentley";
-import {
-  Angle, AngleSweep, Arc3d, Box, ClipMaskXYZRangePlanes, ClipPlane, ClipPlaneContainment, ClipPrimitive, ClipShape, ClipVector, ConvexClipPlaneSet,
-  CurveCollection, CurvePrimitive, Geometry, GeometryQueryCategory, IndexedPolyface, LineSegment3d, LineString3d, Loop, Matrix3d,
-  Plane3dByOriginAndUnitNormal, Point2d, Point3d, Point3dArray, PointString3d, PolyfaceBuilder, Range3d, RuledSweep, SolidPrimitive, Sphere,
-  StrokeOptions, Transform, Vector3d, YawPitchRollAngles,
-} from "@itwin/core-geometry";
-import {
-  AreaPattern, BackgroundFill, BRepEntity, BRepGeometryCreate, BRepGeometryFunction, BRepGeometryInfo, BRepGeometryOperation, Code, ColorByName,
-  ColorDef, ElementGeometry, ElementGeometryDataEntry, ElementGeometryFunction, ElementGeometryInfo, ElementGeometryOpcode, ElementGeometryRequest,
-  ElementGeometryUpdate, FillDisplay, FontProps, FontType, GeometricElement3dProps, GeometricElementProps, GeometryClass,
-  GeometryContainmentRequestProps, GeometryParams, GeometryPartProps, GeometryStreamBuilder, GeometryStreamFlags, GeometryStreamIterator,
-  GeometryStreamProps, Gradient, ImageGraphicCorners, ImageGraphicProps, IModel, LinePixels, LineStyle, MassPropertiesOperation,
-  MassPropertiesRequestProps, PhysicalElementProps, Placement3d, Placement3dProps, TextString, TextStringProps, ThematicGradientMode,
-  ThematicGradientSettings, ViewFlags,
-<<<<<<< HEAD
-} from "@bentley/imodeljs-common";
-import { GeometricElement, GeometryPart, LineStyleDefinition, PhysicalObject, Platform, SnapshotDb } from "../../imodeljs-backend";
-=======
-} from "@itwin/core-common";
-import {
-  ExportGraphics, ExportGraphicsInfo, ExportGraphicsMeshVisitor, ExportGraphicsOptions, GeometricElement, GeometryPart, LineStyleDefinition,
-  PhysicalObject, Platform, SnapshotDb,
-} from "../../core-backend";
->>>>>>> f73aa258
-import { IModelTestUtils, Timer } from "../IModelTestUtils";
-
-function assertTrue(expr: boolean): asserts expr {
-  assert.isTrue(expr);
-}
-
-function createGeometryPartProps(geom: GeometryStreamProps): GeometryPartProps {
-  const partProps: GeometryPartProps = {
-    classFullName: GeometryPart.classFullName,
-    model: IModel.dictionaryId,
-    code: Code.createEmpty(),
-    geom,
-  };
-  return partProps;
-}
-
-function createPhysicalElementProps(seedElement: GeometricElement, placement?: Placement3dProps, geom?: GeometryStreamProps): PhysicalElementProps {
-  const elementProps: PhysicalElementProps = {
-    classFullName: PhysicalObject.classFullName,
-    model: seedElement.model,
-    category: seedElement.category,
-    code: Code.createEmpty(),
-    geom,
-    placement,
-  };
-  return elementProps;
-}
-
-function createGeometryPart(geom: GeometryStreamProps, imodel: SnapshotDb): Id64String {
-  const partProps = createGeometryPartProps(geom);
-  return imodel.elements.insertElement(partProps);
-}
-
-function createGeometricElem(geom: GeometryStreamProps, placement: Placement3dProps, imodel: SnapshotDb, seedElement: GeometricElement): Id64String {
-  const elementProps = createPhysicalElementProps(seedElement, placement, geom);
-  const el = imodel.elements.createElement<GeometricElement>(elementProps);
-  return imodel.elements.insertElement(el);
-}
-
-function createPartElem(partId: Id64String, origin: Point3d, angles: YawPitchRollAngles, imodel: SnapshotDb, seedElement: GeometricElement, isRelative = false): Id64String {
-  const builder = new GeometryStreamBuilder();
-  builder.appendGeometryPart3d(partId, isRelative ? origin : undefined, isRelative ? angles : undefined);
-  return createGeometricElem(builder.geometryStream, isRelative ? { origin: Point3d.createZero(), angles: YawPitchRollAngles.createDegrees(0, 0, 0) } : { origin, angles }, imodel, seedElement);
-}
-
-function createPointPart(imodel: SnapshotDb): Id64String {
-  const builder = new GeometryStreamBuilder();
-  builder.appendGeometry(PointString3d.create(Point3d.createZero())); // NOTE: CoordinateXYZ isn't supported...
-  return createGeometryPart(builder.geometryStream, imodel);
-}
-
-function createCirclePart(radius: number, imodel: SnapshotDb): Id64String {
-  const builder = new GeometryStreamBuilder();
-  builder.appendGeometry(Arc3d.createXY(Point3d.createZero(), radius));
-  return createGeometryPart(builder.geometryStream, imodel);
-}
-
-function createCircleElem(radius: number, origin: Point3d, angles: YawPitchRollAngles, imodel: SnapshotDb, seedElement: GeometricElement): Id64String {
-  const builder = new GeometryStreamBuilder();
-  builder.appendGeometry(Arc3d.createXY(Point3d.createZero(), radius));
-  return createGeometricElem(builder.geometryStream, { origin, angles }, imodel, seedElement);
-}
-
-function createSphereElem(radius: number, origin: Point3d, angles: YawPitchRollAngles, imodel: SnapshotDb, seedElement: GeometricElement): Id64String {
-  const builder = new GeometryStreamBuilder();
-  builder.appendGeometry(Sphere.createCenterRadius(Point3d.createZero(), radius));
-  return createGeometricElem(builder.geometryStream, { origin, angles }, imodel, seedElement);
-}
-
-function createDisjointCirclesElem(radius: number, origin: Point3d, angles: YawPitchRollAngles, imodel: SnapshotDb, seedElement: GeometricElement): Id64String {
-  const builder = new GeometryStreamBuilder();
-  const xOffset = radius * 1.5;
-  builder.appendGeometry(Arc3d.createXY(Point3d.create(-xOffset), radius));
-  const geomParams = new GeometryParams(seedElement.category);
-  geomParams.geometryClass = GeometryClass.Construction;
-  builder.appendGeometryParamsChange(geomParams);
-  builder.appendGeometry(Arc3d.createXY(Point3d.create(xOffset), radius));
-  return createGeometricElem(builder.geometryStream, { origin, angles }, imodel, seedElement);
-}
-
-function createIndexedPolyface(radius: number, origin?: Point3d, angleTol?: Angle): IndexedPolyface {
-  const options = StrokeOptions.createForFacets();
-
-  options.needParams = true;
-  options.needNormals = true;
-
-  if (angleTol)
-    options.angleTol = angleTol;
-
-  // Create indexed polyface for testing by facetting a sphere...
-  const sphere = Sphere.createCenterRadius(undefined !== origin ? origin : Point3d.createZero(), radius);
-  const polyBuilder = PolyfaceBuilder.create(options);
-  polyBuilder.handleSphere(sphere);
-
-  return polyBuilder.claimPolyface();
-}
-
-function createBRepDataProps(origin?: Point3d, angles?: YawPitchRollAngles): BRepEntity.DataProps {
-  // This brep has a face symbology attribute attached to one face, make it green.
-  const faceSymb: BRepEntity.FaceSymbologyProps[] = [
-    { color: ColorDef.blue.toJSON() }, // base symbology should match appearance...
-    { color: ColorDef.green.toJSON(), transparency: 0.5 },
-  ];
-
-  const brepProps: BRepEntity.DataProps = {
-    data: "encoding=base64;QjMAAAA6IFRSQU5TTUlUIEZJTEUgY3JlYXRlZCBieSBtb2RlbGxlciB2ZXJzaW9uIDMwMDAyMjYRAAAAU0NIXzEyMDAwMDBfMTIwMDYAAAAADAACAE4DAAABAAMAAQABAAEAAQABAAAAAECPQDqMMOKOeUU+AQAEAAUAAQEAAQEGAAcACAAJAAoACwAMAEYAAwAAAAAAAgABAAEABAAAAAIAAAAUAAAACAAAAA0ADQABAAAAAQ0ABgADAAAAAQACAAEADgABAAEADwABADIABwAOAgAAAQAQABEAAQABACsAAAAAAAAAAAAAAAAAAAAAQs6rCkUaCkAAAAAAAAAAAAAAAAAAAAAAAAAAAAAA8D8AAAAAAADwPwAAAAAAAAAAAAAAAAAAAIAeAAgADAIAAAEAEgATAAEAAQArgPF9eNDM6L9AozGQqkcAQELOqwpFGgpAAAAAAAAA8D8AAAAAAAAAAAAAAAAAAAAAHQAJALYCAAABAAwAFAABAIDxfXjQzOi/QKMxkKpHAEBEzqsKRRoKQBMACgB8AQAAAQACAA8AAQAVAFYQAAsAvAEAABYAAABumY+SvMIXAAEAGAAZAAEAAQACABIADACzAgAAAQAaAAEAGwAJAAAAbpmPkrzCAgARABoAAQAcAB0AHgAMAB8AEgABACAALRIAGwCoAgAAAQAdAAwAIQAUAAAAbpmPkrzCAgARAB0AAQAcACIAGgAbACAAIwABACQALRIAIQBxAgAAAQAiABsAJQAmAAAAbpmPkrzCAgAdABQAqwIAAAEAGwAmAAkAgPF9eNDM6L+AKvfK/IsGwETOqwpFGgpAHQAmAHQCAAABACEAJwAUANDJnJPPUw1AgCr3yvyLBsBEzqsKRRoKQB0AJwBpAgAAAQAlACgAJgDQyZyTz1MNQECjMZCqRwBARM6rCkUaCkASACUAZgIAAAEAHwAhACkAJwAAAG6Zj5K8wgIAHQAoAHwAAAABACkAKgAnANDJnJPPUw1AQKMxkKpHAEAAAAAAAAAAABIAKQBjAAAAAQArACUALAAoAAAAbpmPkrzCAgAdACoAfQAAAAEALAAtACgA0Mmck89TDUCAKvfK/IsGwAAAAAAAAAAAEgAsAGQAAAABAC4AKQAvACoAAABumY+SvMICAB0ALQCCAAAAAQAvADAAKgCA8X140Mzov4Aq98r8iwbAAAAAAAAAAAASAC8AaQAAAAEAMQAsADIALQAAAG6Zj5K8wgIAHQAwAIMAAAABADIAAQAtAIDxfXjQzOi/QKMxkKpHAEAAAAAAAAAAABIAMgBqAAAAAQAzAC8AAQAwAAAAbpmPkrzCAgARADMAAQA0ADUAIAAyADYANwABADgAKw8ANAC5AgAAAQAgAA4AAQARADUAAQA0ADkAMwAvADoAOwABADwALREAIAABADQAMwA5AAwAHQAjAAEANgArEQA2AAEAPQAfADgADAAzADcAAQABAC0QADcAjwAAAD4AAABumY+SvMIzAD8AQABBAAEAAQACABEAOAABAD0ANgBCADIAKwBAAAEAOgAtDwA9AMUCAAABAB8AQwABABEAQgABAD0AOAAfACkARABFAAEARgArEQArAAEARwBIADoAKQA4AEAAAQBCACsQAEAASwAAAEkAAABumY+SvMIrADcAOwBKAAEAAQACABEAOgABAEcAKwA8ADIANQA7AAEAAQArDwBHAPwCAAABACsASwABABEAPAABAEcAOgBIAC8ALgBMAAEAAQArEAA7AE0AAABNAAAAbpmPkrzCOgBAAEwATgABAAEAAgBRAAEAAABNAE4AAABPADsAAQABAFAAUQBSABAATABPAAAAUwAAAG6Zj5K8wjwAOwBUAFUAAQABAAIAHgBOAHcAAAABADsASgBVAAEAK4DxfXjQzOi/gCr3yvyLBsAAAAAAAAAAAAAAAAAAAAAAAAAAAAAA8D8AAAAAAAAAAB4ASgB4AAAAAQBAAAEATgABACuA8X140Mzov0CjMZCqRwBAAAAAAAAAAAAAAAAAAADwPwAAAAAAAAAAAAAAAAAAAAAeAFUAdgAAAAEATABOAFYAAQArAAAAAAAAAACAKvfK/IsGwAAAAAAAAAAAAAAAAAAA8L8AAAAAAAAAAAAAAAAAAAAAHgBWAHEAAAABAFQAVQBXAAEAK9DJnJPPUw1AQKMxkKpHAEAAAAAAAAAAAAAAAAAAAAAAAAAAAAAA8L8AAAAAAAAAABAAVABZAAAAWAAAAG6Zj5K8wkgATAABAFYAAQABAAIAHgBXALgAAAABAEUAVgBZAAEAK9DJnJPPUw1AQKMxkKpHAEDAzqsKRRoaQAAAAAAAAACAAAAAAAAAAID////////vvxAARQCIAAAAWgAAAG6Zj5K8wkIAEgBbAFcAAQABAAIAHgBZALkAAAABAFsAVwBcAAEAK9DJnJPPUw1AgCr3yvyLBsDAzqsKRRoaQAAAAAAAAACAAAAAAAAAAID////////vvxAAWwCJAAAAXQAAAG6Zj5K8wl4ARQA/AFkAAQABAAIAHgBcAL4AAAABAD8AWQBBAAEAK4DxfXjQzOi/gCr3yvyLBsDAzqsKRRoaQAAAAAAAAACAAAAAAAAAAID////////vvxAAPwCOAAAAXwAAAG6Zj5K8wjEAWwA3AFwAAQABAAIAHgBBAL8AAAABADcAXAAZAAEAK4DxfXjQzOi/QKMxkKpHAEDAzqsKRRoaQAAAAAAAAACAAAAAAAAAAID////////vvx4AGQAFAgAAAQALAEEAYAABACvQyZyTz1MNQECjMZCqRwBAQs6rCkUaCkAAAAAAAAAAAAAAAAAAAPC/AAAAAAAAAAAeAGAACgIAAAEAGAAZABMAAQArAAAAAAAAAACAKvfK/IsGwELOqwpFGgpAAAAAAAAA8L8AAAAAAAAAAAAAAAAAAAAAEAAYAKgBAABhAAAAbpmPkrzCJAALACMAYAABAAEAAgAeABMACwIAAAEAIwBgAAgAAQArgPF9eNDM6L+AKvfK/IsGwELOqwpFGgpAAAAAAAAAAAAAAAAAAADwPwAAAAAAAACAEAAjAKQBAABiAAAAbpmPkrzCIAAYABIAEwABAAEAAgBRAAEAAABiAKUBAABPACMAAQABAGMAZABlABAAEgCgAQAAZgAAAG6Zj5K8wh8AIwBFAAgAAQABAAIAUQABAAAAZgAKAwAATwASAGMAAQBJAGcAaAARAB8AAQA9AEIANgAlABoAEgABAB4AKxEAHgABABwAGgAiACUAFwALAAEARAAtDwAcAPQCAAABAB4AEAABABEAIgABABwAHgAdACEAJAAYAAEAFwAtEQAXAAEAaQBeAEQAIQAeAAsAAQBqACsRAEQAAQBpABcARgAlAEIARQABAAEALQ8AaQB3AgAAAQAXAGsAAQARAEYAAQBpAEQAXgApAEgAVAABAAEALREAXgABAGkARgAXACwAagBbAAEASAArEQBIAAEARwA8ACsALABGAFQAAQABACsRAGoAAQBsACQALgAhAF4AWwABAAEALQ8AbACuAgAAAQAkAG0AAQARACQAAQBsADEAagAbACIAGAABADkAKxEALgABAGwAagAxACwAPABMAAEAXgAtEQAxAAEAbAAuACQALwA5AD8AAQA1ACsRADkAAQA0ACAANQAbADEAPwABAAEALQ4AbQCZAAAAZwAAAG6Zj5K8wkMAawBsAAYAbgArAQABAEMAawAVAFEAAQAAAGcAQgMAAE8AbQBvAAEAZgBTAHAADgBDAJUAAABxAAAAbpmPkrzCEABtAD0ABgByACsBAAEAEABtABUADgBrAKMAAABzAAAAbpmPkrzCbQAOAGkABgARACsBAAEAbQAOABUAMgBuAK0AAAABAG0AdAARAAEAKwAAAAAAAAAAgCr3yvyLBsDAzqsKRRoaQAAAAAAAAAAA////////778AAAAAAAAAAAAAAAAAAAAAAAAAAAAAAIAAAAAAAADwvw0AFQBOAwAAAQABAAEAAQABAAEACgAOAA4ADgDiAAAAdQAAAG6Zj5K8wmsAAQA0AAYAdAArAQABAGsAAQAVAFEAAQAAAHUAlQEAAHYADgB3AAEAAQABAHgAMgB0AKwAAAABAA4AcgBuAAEAK4DxfXjQzOi/gCr3yvyLBsDAzqsKRRoaQP///////++/AAAAAAAAAAAAAAAAAAAAAAAAAAAAAAAAAAAAAAAAAAAAAAAAAADwPzIAcgCrAAAAAQBDAHkAdAABACuA8X140Mzov0CjMZCqRwBAwM6rCkUaGkAAAAAAAAAAAP///////+8/AAAAAAAAAAAAAAAAAAAAAAAAAAAAAACAAAAAAAAA8D8yAHkAbQAAAAEASwABAHIAAQArAAAAAAAAAAAAAAAAAAAAAAAAAAAAAAAAAAAAAAAAAAAAAAAAAAAAAAAAAAAAAPA/AAAAAAAA8D8AAAAAAAAAAAAAAAAAAACADgBLAEcAAAB6AAAAbpmPkrzCAQAQAEcABgB5AC0BAAEAAQAQABUAUQABAAAAegDRAAAATwBLAAEAAQB7AHcAfAAOABAANAAAAHsAAABumY+SvMJLAEMAHAAGAAcAKwEAAQBLAEMAFQBRAAEAAAB7ANAAAABPABAAAQABAHMAegB9AFAAAQAAAE8AfgB/ACgjAAAAAAAAAwYAAAAAAAABAAEAAAAAAAAAAVEAAQAAAHMAzAAAAE8AawABAAEAbwB7AIAAUgACAAAAfQABAAAADwAAAFEAAQAAAG8AxwAAAE8AbQABAGcAgQBzAIIAUgACAAAAgAABAAAABgAAAFEAAQAAAIEAxQAAAE8AQwABAHEAWABvAIMAUgACAAAAggABAAAACwAAAFEAAQAAAHEACAMAAE8AQwCBAAEAPgBJAIQAUQABAAAAWABaAAAATwBUAAEAAQBRAIEAhQBSAAIAAACDAAEAAAANAAAAUQABAAAAUQBQAAAATwBMAAEAUwBNAFgAhgBSAAIAAACFAAEAAAAGAAAAUQABAAAAUwBDAwAATwBMAFEAAQBnAGEAhwBSAAIAAACGAAEAAAALAAAAUQABAAAAYQBEAwAATwAYAGQAAQBTAAEAiABSAAIAAACHAAEAAAAHAAAAUQABAAAAZACpAQAATwAYAAEAYQBiABYAiQBSAAIAAACIAAEAAAAHAAAAUQABAAAAFgC9AQAATwALAAEAAQBkAFoAigBSAAIAAACJAAEAAAALAAAAUQABAAAAWgBoAgAATwBFAAEAAQAWAF0AiwBSAAIAAACKAAEAAAAGAAAAUQABAAAAXQBzAgAATwBbAAEAAQBaAF8AjABSAAIAAACLAAEAAAARAAAAUQABAAAAXwCqAgAATwA/AAEAAQBdAD4AjQBSAAIAAACMAAEAAAASAAAAUQABAAAAPgC1AgAATwA3AAEAAQBfAHEAjgBSAAIAAACNAAEAAAAXAAAAUgACAAAAjgABAAAAGAAAAFEAAQAAAEkACQMAAE8AQABQAAEAcQBmAI8AUgACAAAAhAABAAAABQAAAFEAAQAAAFAATAAAAE8AQAABAEkAAQBNAJAAUgACAAAAjwABAAAABQAAAFIAAgAAAJAAAQAAAA0AAABPAAwAAAB/AEJTSV9FbnRpdHlJZFEAAQAAAHcA4wAAAE8ADgABAHUAegBjAJEAUgACAAAAfAABAAAAEAAAAFEAAQAAAGMAoQEAAE8AEgABAGYAdwBiAJIAUgACAAAAkQABAAAADAAAAFIAAgAAAJIAAQAAAA0AAABQAAEAAAB2AJMAlAAoIwAAAAAAAAMFAAAAAAAAAQAAAAAAAAAAAAFSAAEAAAB4AAEAAABPAA4AAACUAEJTSV9GYWNlTWF0SWR4MgARALIAAAABAGsAbgAHAAEAK9DJnJPPUw1AQKMxkKpHAEDAzqsKRRoaQP///////+8/AAAAAAAAAAAAAAAAAAAAgAAAAAAAAACAAAAAAAAAAAAAAAAAAADwv1IAAgAAAHAAAQAAAAcAAABSAAIAAABoAAEAAAAFAAAAUgACAAAAZQABAAAADAAAAFIAAgAAAFIAAQAAAAwAAAATAA8AwwAAAAEAAgABAAoABgBTSgAUAAAADQACAAAAAQBhAHUAAQABAAEAAQABAAEAAQABAAEAAQABAAEAAQABAAEAAQABAAEAAQABAA==",
-    faceSymbology: faceSymb,
-    transform: Transform.createOriginAndMatrix(origin, angles ? angles.toMatrix3d() : undefined).toJSON(),
-  };
-
-  return brepProps;
-}
-
-interface ExpectedElementGeometryEntry {
-  opcode: ElementGeometryOpcode;
-  geometryCategory?: GeometryQueryCategory;
-  geometrySubCategory?: string;
-  originalEntry?: ElementGeometryDataEntry;
-  geomParams?: GeometryParams;
-}
-
-function validateElementInfo(info: ElementGeometryInfo, expected: ExpectedElementGeometryEntry[], isWorld: boolean): void {
-  assert.isTrue(undefined !== info.entryArray && expected.length === info.entryArray.length);
-  const geomParams = (undefined !== info.categoryId ? new GeometryParams(info.categoryId) : undefined);
-
-  info.entryArray.forEach((entry, i) => {
-    assert.isTrue(expected[i].opcode === entry.opcode);
-
-    if (ElementGeometry.isGeometryQueryEntry(entry)) {
-      const geom = ElementGeometry.toGeometryQuery(entry);
-      assert.exists(geom);
-
-      if (undefined !== expected[i].geometryCategory) {
-        assert.isTrue(expected[i].geometryCategory === geom?.geometryCategory);
-      }
-
-      if (undefined !== expected[i].geometrySubCategory) {
-        switch (expected[i].geometryCategory) {
-          case "curvePrimitive": {
-            assert.isTrue(geom instanceof CurvePrimitive);
-            assert.isTrue(expected[i].geometrySubCategory === (geom as CurvePrimitive).curvePrimitiveType);
-            break;
-          }
-          case "curveCollection": {
-            assert.isTrue(geom instanceof CurveCollection);
-            assert.isTrue(expected[i].geometrySubCategory === (geom as CurveCollection).curveCollectionType);
-            break;
-          }
-          case "solid": {
-            assert.isTrue(geom instanceof SolidPrimitive);
-            assert.isTrue(expected[i].geometrySubCategory === (geom as SolidPrimitive).solidPrimitiveType);
-            break;
-          }
-        }
-      }
-    } else if (ElementGeometry.isGeometricEntry(entry)) {
-      switch (entry.opcode) {
-        case ElementGeometryOpcode.BRep:
-          const brep = ElementGeometry.toBRep(entry);
-          assert.exists(brep);
-          if (!isWorld && undefined !== expected[i].originalEntry) {
-            const other = ElementGeometry.toBRep(expected[i].originalEntry!);
-            assert.exists(other);
-            // NOTE: Don't compare brep type; set from entity data by backend, ignored if supplied to update...
-            const transform = Transform.fromJSON(brep?.transform);
-            const otherTrans = Transform.fromJSON(other?.transform);
-            assert.isTrue(transform.isAlmostEqual(otherTrans));
-            const faceSymbLen = (undefined !== brep?.faceSymbology ? brep?.faceSymbology.length : 0);
-            const otherSymbLen = (undefined !== other?.faceSymbology ? other?.faceSymbology.length : 0);
-            assert.isTrue(faceSymbLen === otherSymbLen);
-          }
-          break;
-        case ElementGeometryOpcode.TextString:
-          const text = ElementGeometry.toTextString(entry);
-          assert.exists(text);
-          if (!isWorld && undefined !== expected[i].originalEntry) {
-            const other = ElementGeometry.toTextString(expected[i].originalEntry!);
-            assert.exists(other);
-            assert.isTrue(text?.font === other?.font);
-            assert.isTrue(text?.text === other?.text);
-            assert.isTrue(text?.bold === other?.bold);
-            assert.isTrue(text?.italic === other?.italic);
-            assert.isTrue(text?.underline === other?.underline);
-            assert.isTrue(text?.height === other?.height);
-            assert.isTrue(text?.widthFactor === other?.widthFactor);
-            const origin = Point3d.fromJSON(text?.origin);
-            const otherOrigin = Point3d.fromJSON(other?.origin);
-            assert.isTrue(origin.isAlmostEqual(otherOrigin));
-            const angles = YawPitchRollAngles.fromJSON(text?.rotation);
-            const otherAngles = YawPitchRollAngles.fromJSON(other?.rotation);
-            assert.isTrue(angles.isAlmostEqual(otherAngles));
-          }
-          break;
-        case ElementGeometryOpcode.Image:
-          const image = ElementGeometry.toImageGraphic(entry);
-          assert.exists(image);
-          if (!isWorld && undefined !== expected[i].originalEntry) {
-            const other = ElementGeometry.toImageGraphic(expected[i].originalEntry!);
-            assert.exists(other);
-            assert.isTrue(image?.textureId === other?.textureId);
-            assert.isTrue(image?.hasBorder === other?.hasBorder);
-            const corners = ImageGraphicCorners.fromJSON(image!.corners);
-            const otherCorners = ImageGraphicCorners.fromJSON(other!.corners);
-            assert.isTrue(corners[0].isAlmostEqual(otherCorners[0]));
-            assert.isTrue(corners[1].isAlmostEqual(otherCorners[1]));
-            assert.isTrue(corners[2].isAlmostEqual(otherCorners[2]));
-            assert.isTrue(corners[3].isAlmostEqual(otherCorners[3]));
-          }
-          break;
-        default:
-          assert.isTrue(false);
-          break;
-      }
-    } else if (ElementGeometryOpcode.SubGraphicRange === entry.opcode) {
-      const subRange = ElementGeometry.toSubGraphicRange(entry);
-      assert.exists(subRange);
-      assert.isFalse(subRange?.isNull);
-    } else if (ElementGeometryOpcode.PartReference === entry.opcode) {
-      const partToElement = Transform.createIdentity();
-      const part = ElementGeometry.toGeometryPart(entry, partToElement);
-      assert.exists(part);
-      if (!isWorld && undefined !== expected[i].originalEntry) {
-        const otherToElement = Transform.createIdentity();
-        const other = ElementGeometry.toGeometryPart(expected[i].originalEntry!, otherToElement);
-        assert.exists(other);
-        assert.isTrue(partToElement.isAlmostEqual(otherToElement));
-      }
-    } else if (ElementGeometry.isAppearanceEntry(entry)) {
-      if (undefined !== geomParams) {
-        const updated = ElementGeometry.updateGeometryParams(entry, geomParams);
-        assert.isTrue(updated);
-        if (!isWorld && undefined !== expected[i].geomParams)
-          assert.isTrue(geomParams.isEquivalent(expected[i].geomParams!));
-      }
-    }
-  });
-}
-
-function validateGeometricElementProps(info: ElementGeometryInfo, expected: GeometricElement3dProps): void {
-  assert.isFalse(undefined === info.categoryId || undefined === info.sourceToWorld || undefined === info.bbox);
-  assert.isTrue(expected.category === info.categoryId);
-  const placement = Placement3d.fromJSON(expected.placement);
-  const sourceToWorld = ElementGeometry.toTransform(info.sourceToWorld!);
-  assert.exists(sourceToWorld);
-  assert.isTrue(sourceToWorld?.isAlmostEqual(placement.transform));
-  const bbox = ElementGeometry.toElementAlignedBox3d(info.bbox!);
-  assert.isFalse(bbox?.isNull);
-}
-
-function doElementGeometryValidate(imodel: SnapshotDb, elementId: Id64String, expected: ExpectedElementGeometryEntry[], isWorld: boolean, elementProps?: GeometricElement3dProps, brepOpt?: number): DbResult {
-  const onGeometry: ElementGeometryFunction = (info: ElementGeometryInfo): void => {
-    if (undefined !== elementProps)
-      validateGeometricElementProps(info, elementProps);
-
-    if (1 === brepOpt || 2 === brepOpt)
-      assert.isTrue(info.brepsPresent);
-
-    validateElementInfo(info, expected, isWorld);
-  };
-
-  const requestProps: ElementGeometryRequest = {
-    onGeometry,
-    elementId,
-  };
-
-  if (1 === brepOpt)
-    requestProps.replaceBReps = true;
-  else if (2 === brepOpt)
-    requestProps.skipBReps = true;
-
-  return imodel.elementGeometryRequest(requestProps);
-}
-
-function doElementGeometryUpdate(imodel: SnapshotDb, elementId: Id64String, entryArray: ElementGeometryDataEntry[], isWorld: boolean): DbResult {
-  const updateProps: ElementGeometryUpdate = {
-    elementId,
-    entryArray,
-    isWorld,
-  };
-  const status = imodel.elementGeometryUpdate(updateProps);
-  if (DbResult.BE_SQLITE_OK === status)
-    imodel.saveChanges();
-  return status;
-}
-
-function createGeometricElemFromSeed(imodel: SnapshotDb, seedId: Id64String, entryArray: ElementGeometryDataEntry[], placement?: Placement3dProps, isWorld: boolean = false): { status: DbResult, newId: Id64String } {
-  const seedElement = imodel.elements.getElement<GeometricElement>(seedId);
-  assert.exists(seedElement);
-
-  const elementProps = createPhysicalElementProps(seedElement, placement);
-  const testElem = imodel.elements.createElement(elementProps);
-  const newId = imodel.elements.insertElement(testElem);
-
-  const status = imodel.elementGeometryUpdate({ elementId: newId, entryArray, isWorld });
-  if (DbResult.BE_SQLITE_OK === status)
-    imodel.saveChanges();
-  return { status, newId };
-}
-
-describe("GeometryStream", () => {
-  let imodel: SnapshotDb;
-
-  before(() => {
-    const seedFileName = IModelTestUtils.resolveAssetFile("CompatibilityTestSeed.bim");
-    const testFileName = IModelTestUtils.prepareOutputFile("GeometryStream", "GeometryStreamTest.bim");
-    imodel = IModelTestUtils.createSnapshotFromSeed(testFileName, seedFileName);
-  });
-
-  after(() => {
-    imodel.close();
-  });
-
-  it("create GeometricElement3d using line codes 1-7", async () => {
-    // Set up element to be placed in iModel
-    const seedElement = imodel.elements.getElement<GeometricElement>("0x1d");
-    assert.exists(seedElement);
-    assert.isTrue(seedElement.federationGuid! === "18eb4650-b074-414f-b961-d9cfaa6c8746");
-
-    // init line code to line pixels array
-    const lsCodes: LinePixels[] = [LinePixels.Solid, LinePixels.Code1, LinePixels.Code2, LinePixels.Code3, LinePixels.Code4, LinePixels.Code5, LinePixels.Code6, LinePixels.Code7];
-
-    // create new line style definitions for line codes 1-7
-    const lsStyles: Id64String[] = [];
-    lsCodes.forEach((linePixels) => {
-      lsStyles.push(LinePixels.Solid === linePixels ? Id64.invalid : LineStyleDefinition.Utils.getOrCreateLinePixelsStyle(imodel, IModel.dictionaryId, linePixels));
-    });
-
-    // get existing line style definitions for line codes 1-7
-    const lsStylesExist: Id64String[] = [];
-    lsCodes.forEach((linePixels) => {
-      lsStylesExist.push(LinePixels.Solid === linePixels ? Id64.invalid : LineStyleDefinition.Utils.getOrCreateLinePixelsStyle(imodel, IModel.dictionaryId, linePixels));
-    });
-
-    // make sure we found existing styles and didn't create a second set
-    assert.isTrue(8 === lsStyles.length && lsStyles.length === lsStylesExist.length);
-    for (let iStyle = 0; iStyle < lsStyles.length; ++iStyle) {
-      assert.isTrue(0 === iStyle || Id64.isValidId64(lsStyles[iStyle]));
-      assert.isTrue(lsStylesExist[iStyle] === (lsStyles[iStyle]));
-    }
-
-    const builder = new GeometryStreamBuilder();
-    const params = new GeometryParams(seedElement.category);
-
-    const pointS = Point3d.createZero();
-    const pointE = Point3d.create(5, 0, 0);
-
-    lsStyles.forEach((styleId) => {
-      params.styleInfo = Id64.isValidId64(styleId) ? new LineStyle.Info(styleId) : undefined;
-      builder.appendGeometryParamsChange(params);
-      builder.appendGeometry(LineSegment3d.create(pointS, pointE));
-      pointS.y += 0.5; pointE.y += 0.5;
-    });
-
-    const elementProps = createPhysicalElementProps(seedElement, undefined, builder.geometryStream);
-    const newId = imodel.elements.insertElement(elementProps);
-    assert.isTrue(Id64.isValidId64(newId));
-    imodel.saveChanges();
-
-    // Extract and test value returned...
-    const value = imodel.elements.getElementProps<GeometricElement3dProps>({ id: newId, wantGeometry: true });
-    assert.isDefined(value.geom);
-
-    const itNextCheck = new GeometryStreamIterator(value.geom!, value.category);
-    assert.isFalse(itNextCheck.next().done);
-    assert.isFalse(itNextCheck.next().done);
-    assert.isFalse(itNextCheck.next().done);
-    assert.isFalse(itNextCheck.next().done);
-    assert.isFalse(itNextCheck.next().done);
-    assert.isFalse(itNextCheck.next().done);
-    assert.isFalse(itNextCheck.next().done);
-    assert.isFalse(itNextCheck.next().done);
-    assert.isTrue(itNextCheck.next().done);
-
-    const lsStylesUsed: Id64String[] = [];
-    const it = new GeometryStreamIterator(value.geom!, value.category);
-    for (const entry of it) {
-      assert.equal(entry.primitive.type, "geometryQuery");
-      lsStylesUsed.push(entry.geomParams.styleInfo ? entry.geomParams.styleInfo.styleId : Id64.invalid);
-    }
-
-    // Make sure we extracted same style information after round trip...
-    assert.isTrue(lsStyles.length === lsStylesUsed.length);
-    for (let iStyle = 0; iStyle < lsStyles.length; ++iStyle) {
-      assert.isTrue(lsStylesUsed[iStyle] === (lsStyles[iStyle]));
-    }
-  });
-
-  it("create GeometricElement3d using continuous style", async () => {
-    // Set up element to be placed in iModel
-    const seedElement = imodel.elements.getElement<GeometricElement>("0x1d");
-    assert.exists(seedElement);
-    assert.isTrue(seedElement.federationGuid! === "18eb4650-b074-414f-b961-d9cfaa6c8746");
-
-    // create special "internal default" continuous style for drawing curves using width overrides
-    const styleId = LineStyleDefinition.Utils.getOrCreateContinuousStyle(imodel, IModel.dictionaryId);
-    assert.isTrue(Id64.isValidId64(styleId));
-
-    // make sure we found existing style and didn't create a new one
-    const styleIdExists = LineStyleDefinition.Utils.getOrCreateContinuousStyle(imodel, IModel.dictionaryId);
-    assert.isTrue(Id64.isValidId64(styleIdExists) && styleIdExists === (styleId));
-
-    // create continuous style with pre-defined constant width
-    const styleIdWidth = LineStyleDefinition.Utils.getOrCreateContinuousStyle(imodel, IModel.dictionaryId, 0.05);
-    assert.isTrue(Id64.isValidId64(styleIdWidth));
-
-    // make sure we found existing style and didn't create a new one
-    const styleIdWidthExists = LineStyleDefinition.Utils.getOrCreateContinuousStyle(imodel, IModel.dictionaryId, 0.05);
-    assert.isTrue(Id64.isValidId64(styleIdWidthExists) && styleIdWidthExists === (styleIdWidth));
-
-    const builder = new GeometryStreamBuilder();
-    const params = new GeometryParams(seedElement.category);
-
-    const styles: Id64String[] = [styleId, styleId, styleIdWidth, styleIdWidth];
-    const widths: number[] = [0.0, 0.025, 0.0, 0.075];
-
-    // add line using 0 width continuous style
-    params.styleInfo = new LineStyle.Info(styles[0]);
-    builder.appendGeometryParamsChange(params);
-    builder.appendGeometry(LineSegment3d.create(Point3d.create(0, 0, 0), Point3d.create(0, 5, 0)));
-
-    // add line with width override, undefined endWidth = startWidth, needed solely for taper
-    params.styleInfo.styleMod = new LineStyle.Modifier({ startWidth: widths[1], physicalWidth: true });
-    builder.appendGeometryParamsChange(params);
-    builder.appendGeometry(LineSegment3d.create(Point3d.create(0.5, 0, 0), Point3d.create(0.5, 5, 0)));
-
-    // add line using pre-defined width continuous style
-    params.styleInfo = new LineStyle.Info(styles[2]);
-    builder.appendGeometryParamsChange(params);
-    builder.appendGeometry(LineSegment3d.create(Point3d.create(1.0, 0, 0), Point3d.create(1.0, 5, 0)));
-
-    // add line with width override, undefined endWidth = startWidth, needed solely for taper
-    params.styleInfo.styleMod = new LineStyle.Modifier({ startWidth: widths[3], physicalWidth: true });
-    builder.appendGeometryParamsChange(params);
-    builder.appendGeometry(LineSegment3d.create(Point3d.create(1.5, 0, 0), Point3d.create(1.5, 5, 0)));
-
-    const elementProps = createPhysicalElementProps(seedElement, undefined, builder.geometryStream);
-    const newId = imodel.elements.insertElement(elementProps);
-    assert.isTrue(Id64.isValidId64(newId));
-    imodel.saveChanges();
-
-    // Extract and test value returned...
-    const value = imodel.elements.getElementProps<GeometricElement3dProps>({ id: newId, wantGeometry: true });
-    assert.isDefined(value.geom);
-
-    const stylesUsed: Id64String[] = [];
-    const widthsUsed: number[] = [];
-    const it = new GeometryStreamIterator(value.geom!, value.category);
-    for (const entry of it) {
-      assert.equal(entry.primitive.type, "geometryQuery");
-      assert.isDefined(entry.geomParams.styleInfo);
-      stylesUsed.push(entry.geomParams.styleInfo!.styleId);
-      widthsUsed.push(entry.geomParams.styleInfo!.styleMod !== undefined ? entry.geomParams.styleInfo!.styleMod.startWidth! : 0.0);
-    }
-
-    // Make sure we extracted same style information after round trip...
-    assert.isTrue(styles.length === stylesUsed.length);
-    for (let iStyle = 0; iStyle < styles.length; ++iStyle) {
-      assert.isTrue(stylesUsed[iStyle] === (styles[iStyle]));
-      assert.isTrue(Geometry.isSameCoordinate(widthsUsed[iStyle], widths[iStyle]));
-    }
-  });
-
-  it("create GeometricElement3d using arrow head style w/o using stroke pattern", async () => {
-    // Set up element to be placed in iModel
-    const seedElement = imodel.elements.getElement<GeometricElement>("0x1d");
-    assert.exists(seedElement);
-    assert.isTrue(seedElement.federationGuid! === "18eb4650-b074-414f-b961-d9cfaa6c8746");
-
-    const partBuilder = new GeometryStreamBuilder();
-    const partParams = new GeometryParams(Id64.invalid); // category won't be used
-
-    partParams.fillDisplay = FillDisplay.Always;
-    partBuilder.appendGeometryParamsChange(partParams);
-    partBuilder.appendGeometry(Loop.create(LineString3d.create(Point3d.create(0.1, 0, 0), Point3d.create(0, -0.05, 0), Point3d.create(0, 0.05, 0), Point3d.create(0.1, 0, 0))));
-
-    const partProps = createGeometryPartProps(partBuilder.geometryStream);
-    const partId = imodel.elements.insertElement(partProps);
-    assert.isTrue(Id64.isValidId64(partId));
-
-    const pointSymbolData = LineStyleDefinition.Utils.createPointSymbolComponent(imodel, { geomPartId: partId }); // base and size will be set automatically...
-    assert.isTrue(undefined !== pointSymbolData);
-
-    // Use internal default instead of creating a stroke component for a solid line
-    const strokePointData = LineStyleDefinition.Utils.createStrokePointComponent(imodel, { descr: "TestArrowHead", lcId: 0, lcType: LineStyleDefinition.ComponentType.Internal, symbols: [{ symId: pointSymbolData!.compId, strokeNum: -1, mod1: LineStyleDefinition.SymbolOptions.CurveEnd }] });
-    assert.isTrue(undefined !== strokePointData);
-
-    const compoundData = LineStyleDefinition.Utils.createCompoundComponent(imodel, { comps: [{ id: strokePointData.compId, type: strokePointData.compType }, { id: 0, type: LineStyleDefinition.ComponentType.Internal }] });
-    assert.isTrue(undefined !== compoundData);
-
-    const styleId = LineStyleDefinition.Utils.createStyle(imodel, IModel.dictionaryId, "TestArrowStyle", compoundData);
-    assert.isTrue(Id64.isValidId64(styleId));
-
-    const builder = new GeometryStreamBuilder();
-    const params = new GeometryParams(seedElement.category);
-
-    params.styleInfo = new LineStyle.Info(styleId);
-    builder.appendGeometryParamsChange(params);
-    builder.appendGeometry(LineSegment3d.create(Point3d.createZero(), Point3d.create(-1, -1, 0)));
-
-    const elementProps = createPhysicalElementProps(seedElement, undefined, builder.geometryStream);
-    const newId = imodel.elements.insertElement(elementProps);
-    assert.isTrue(Id64.isValidId64(newId));
-    imodel.saveChanges();
-
-    const usageInfo = imodel.nativeDb.queryDefinitionElementUsage([partId, styleId])!;
-    assert.isTrue(usageInfo.geometryPartIds!.includes(partId));
-    assert.isTrue(usageInfo.lineStyleIds!.includes(styleId));
-    assert.isTrue(usageInfo.usedIds!.includes(partId));
-    assert.isTrue(usageInfo.usedIds!.includes(styleId));
-  });
-
-  it("create GeometricElement3d using compound style with dash widths and symbol", async () => {
-    // Set up element to be placed in iModel
-    const seedElement = imodel.elements.getElement<GeometricElement>("0x1d");
-    assert.exists(seedElement);
-    assert.isTrue(seedElement.federationGuid! === "18eb4650-b074-414f-b961-d9cfaa6c8746");
-
-    const lsStrokes: LineStyleDefinition.Strokes = [];
-    lsStrokes.push({ length: 0.25, orgWidth: 0.0, endWidth: 0.025, strokeMode: LineStyleDefinition.StrokeMode.Dash, widthMode: LineStyleDefinition.StrokeWidth.Left });
-    lsStrokes.push({ length: 0.1 });
-    lsStrokes.push({ length: 0.1, orgWidth: 0.025, endWidth: 0.025, strokeMode: LineStyleDefinition.StrokeMode.Dash, widthMode: LineStyleDefinition.StrokeWidth.Full });
-    lsStrokes.push({ length: 0.1 });
-    lsStrokes.push({ length: 0.25, orgWidth: 0.025, endWidth: 0.0, strokeMode: LineStyleDefinition.StrokeMode.Dash, widthMode: LineStyleDefinition.StrokeWidth.Right });
-    lsStrokes.push({ length: 0.1 });
-
-    const strokePatternData = LineStyleDefinition.Utils.createStrokePatternComponent(imodel, { descr: "TestDashDotDashLineCode", strokes: lsStrokes });
-    assert.isTrue(undefined !== strokePatternData);
-
-    const partBuilder = new GeometryStreamBuilder();
-    partBuilder.appendGeometry(Arc3d.createXY(Point3d.createZero(), 0.05));
-
-    const partProps = createGeometryPartProps(partBuilder.geometryStream);
-    const partId = imodel.elements.insertElement(partProps);
-    assert.isTrue(Id64.isValidId64(partId));
-
-    const pointSymbolData = LineStyleDefinition.Utils.createPointSymbolComponent(imodel, { geomPartId: partId }); // base and size will be set automatically...
-    assert.isTrue(undefined !== pointSymbolData);
-
-    const lsSymbols: LineStyleDefinition.Symbols = [];
-    lsSymbols.push({ symId: pointSymbolData!.compId, strokeNum: 1, mod1: LineStyleDefinition.SymbolOptions.Center });
-    lsSymbols.push({ symId: pointSymbolData!.compId, strokeNum: 3, mod1: LineStyleDefinition.SymbolOptions.Center });
-
-    const strokePointData = LineStyleDefinition.Utils.createStrokePointComponent(imodel, { descr: "TestGapSymbolsLinePoint", lcId: strokePatternData.compId, symbols: lsSymbols });
-    assert.isTrue(undefined !== strokePointData);
-
-    const lsComponents: LineStyleDefinition.Components = [];
-    lsComponents.push({ id: strokePointData.compId, type: strokePointData.compType });
-    lsComponents.push({ id: strokePatternData.compId, type: strokePatternData.compType });
-
-    const compoundData = LineStyleDefinition.Utils.createCompoundComponent(imodel, { comps: lsComponents });
-    assert.isTrue(undefined !== compoundData);
-
-    const styleId = LineStyleDefinition.Utils.createStyle(imodel, IModel.dictionaryId, "TestDashCircleDotCircleDashStyle", compoundData);
-    assert.isTrue(Id64.isValidId64(styleId));
-
-    const builder = new GeometryStreamBuilder();
-    const params = new GeometryParams(seedElement.category);
-
-    params.styleInfo = new LineStyle.Info(styleId);
-    builder.appendGeometryParamsChange(params);
-    builder.appendGeometry(LineSegment3d.create(Point3d.createZero(), Point3d.create(5, 5, 0)));
-
-    const elementProps = createPhysicalElementProps(seedElement, undefined, builder.geometryStream);
-    const newId = imodel.elements.insertElement(elementProps);
-    assert.isTrue(Id64.isValidId64(newId));
-    imodel.saveChanges();
-
-    const usageInfo = imodel.nativeDb.queryDefinitionElementUsage([partId, styleId, seedElement.category])!;
-    assert.isTrue(usageInfo.geometryPartIds!.includes(partId));
-    assert.isTrue(usageInfo.lineStyleIds!.includes(styleId));
-    assert.isTrue(usageInfo.spatialCategoryIds!.includes(seedElement.category));
-    assert.isTrue(usageInfo.usedIds!.includes(partId));
-    assert.isTrue(usageInfo.usedIds!.includes(styleId));
-    assert.isTrue(usageInfo.usedIds!.includes(seedElement.category));
-  });
-
-  it("create GeometricElement3d using shapes with fill/gradient", async () => {
-    // Set up element to be placed in iModel
-    const seedElement = imodel.elements.getElement<GeometricElement>("0x1d");
-    assert.exists(seedElement);
-    assert.isTrue(seedElement.federationGuid! === "18eb4650-b074-414f-b961-d9cfaa6c8746");
-
-    const builder = new GeometryStreamBuilder();
-    const params = new GeometryParams(seedElement.category);
-
-    builder.appendGeometryRanges(); // Test inclusion of local ranges...
-
-    const xOffset = Transform.createTranslation(Point3d.create(1.5));
-    const shape = Loop.create(LineString3d.create(Point3d.create(0, 0, 0), Point3d.create(1, 0, 0), Point3d.create(1, 1, 0), Point3d.create(0, 1, 0), Point3d.create(0, 0, 0)));
-
-    // No fill...
-    params.lineColor = ColorDef.green;
-    params.weight = 5;
-    builder.appendGeometryParamsChange(params);
-    builder.appendGeometry(shape);
-
-    // Opaque fill by view...
-    params.fillDisplay = FillDisplay.ByView;
-    params.fillColor = params.lineColor;
-    builder.appendGeometryParamsChange(params);
-    shape.tryTransformInPlace(xOffset);
-    builder.appendGeometry(shape);
-
-    // Outline fill by view...
-    params.fillColor = ColorDef.red;
-    builder.appendGeometryParamsChange(params);
-    shape.tryTransformInPlace(xOffset);
-    builder.appendGeometry(shape);
-
-    // Outline transparency fill always...
-    params.fillDisplay = FillDisplay.Always;
-    params.fillTransparency = 0.75;
-    builder.appendGeometryParamsChange(params);
-    shape.tryTransformInPlace(xOffset);
-    builder.appendGeometry(shape);
-
-    // Opaque background fill always...
-    params.backgroundFill = BackgroundFill.Solid;
-    params.fillTransparency = 0.0;
-    builder.appendGeometryParamsChange(params);
-    shape.tryTransformInPlace(xOffset);
-    builder.appendGeometry(shape);
-
-    // Outline background fill always...
-    params.backgroundFill = BackgroundFill.Outline;
-    builder.appendGeometryParamsChange(params);
-    shape.tryTransformInPlace(xOffset);
-    builder.appendGeometry(shape);
-
-    // Opaque gradient by view...
-    params.fillDisplay = FillDisplay.ByView;
-    params.gradient = new Gradient.Symb();
-    params.gradient.mode = Gradient.Mode.Linear;
-    params.gradient.flags = Gradient.Flags.Invert;
-    params.gradient.keys.push(new Gradient.KeyColor({ value: 0.0, color: ColorDef.blue.toJSON() }));
-    params.gradient.keys.push(new Gradient.KeyColor({ value: 0.5, color: ColorDef.red.toJSON() }));
-    builder.appendGeometryParamsChange(params);
-    shape.tryTransformInPlace(xOffset);
-    builder.appendGeometry(shape);
-
-    // Outline gradient by view...Display issue, changes to gradient being ignored???
-    params.gradient.flags = Gradient.Flags.Outline;
-    builder.appendGeometryParamsChange(params);
-    shape.tryTransformInPlace(xOffset);
-    builder.appendGeometry(shape);
-
-    const elementProps = createPhysicalElementProps(seedElement, undefined, builder.geometryStream);
-    const newId = imodel.elements.insertElement(elementProps);
-    assert.isTrue(Id64.isValidId64(newId));
-    imodel.saveChanges();
-
-    // Extract and test value returned...
-    const value = imodel.elements.getElementProps<GeometricElementProps>({ id: newId, wantGeometry: true });
-    assert.isDefined(value.geom);
-
-    let iShape = 0;
-    const itLocal = new GeometryStreamIterator(value.geom!, value.category);
-    for (const entry of itLocal) {
-      assert.equal(entry.primitive.type, "geometryQuery");
-      switch (iShape++) {
-        case 0:
-          assert.isTrue(undefined === entry.geomParams.fillDisplay || FillDisplay.Never === entry.geomParams.fillDisplay);
-          break;
-        case 1:
-          assert.isTrue(FillDisplay.ByView === entry.geomParams.fillDisplay);
-          assert.isTrue(entry.geomParams.lineColor!.equals(entry.geomParams.fillColor!));
-          break;
-        case 2:
-          assert.isTrue(FillDisplay.ByView === entry.geomParams.fillDisplay);
-          assert.isFalse(entry.geomParams.lineColor!.equals(entry.geomParams.fillColor!));
-          break;
-        case 3:
-          assert.isTrue(FillDisplay.Always === entry.geomParams.fillDisplay);
-          assert.isFalse(0.0 === entry.geomParams.fillTransparency);
-          break;
-        case 4:
-          assert.isTrue(FillDisplay.Always === entry.geomParams.fillDisplay);
-          assert.isTrue(BackgroundFill.Solid === entry.geomParams.backgroundFill);
-          break;
-        case 5:
-          assert.isTrue(FillDisplay.Always === entry.geomParams.fillDisplay);
-          assert.isTrue(BackgroundFill.Outline === entry.geomParams.backgroundFill);
-          break;
-        case 6:
-          assert.isTrue(FillDisplay.ByView === entry.geomParams.fillDisplay);
-          assert.isDefined(entry.geomParams.gradient);
-          assert.isTrue(0 === (Gradient.Flags.Outline & entry.geomParams.gradient!.flags));
-          break;
-        case 7:
-          assert.isTrue(FillDisplay.ByView === entry.geomParams.fillDisplay);
-          assert.isDefined(entry.geomParams.gradient);
-          assert.isFalse(0 === (Gradient.Flags.Outline & entry.geomParams.gradient!.flags));
-          break;
-      }
-    }
-    assert.isTrue(8 === iShape);
-  });
-
-  it("create GeometricElement3d using shapes with patterns", async () => {
-    // Set up element to be placed in iModel
-    const seedElement = imodel.elements.getElement<GeometricElement>("0x1d");
-    assert.exists(seedElement);
-    assert.isTrue(seedElement.federationGuid! === "18eb4650-b074-414f-b961-d9cfaa6c8746");
-
-    const builder = new GeometryStreamBuilder();
-    const params = new GeometryParams(seedElement.category);
-
-    builder.appendGeometryRanges(); // Test inclusion of local ranges...
-
-    const xOffset = Transform.createTranslation(Point3d.create(1.5));
-    const shape = Loop.create(LineString3d.create(Point3d.create(0, 0, 0), Point3d.create(1, 0, 0), Point3d.create(1, 1, 0), Point3d.create(0, 1, 0), Point3d.create(0, 0, 0)));
-
-    // Hatch w/o overrides
-    params.lineColor = ColorDef.create(ColorByName.yellow);
-    params.weight = 5;
-    params.pattern = new AreaPattern.Params();
-    params.pattern.space1 = 0.05;
-    params.pattern.angle1 = Angle.createDegrees(45.0);
-    builder.appendGeometryParamsChange(params);
-    builder.appendGeometry(shape);
-
-    // Cross hatch with color/weight override
-    params.pattern.space2 = 0.1;
-    params.pattern.angle2 = Angle.createDegrees(-30.0);
-    params.pattern.color = ColorDef.red;
-    params.pattern.weight = 0;
-    builder.appendGeometryParamsChange(params);
-    shape.tryTransformInPlace(xOffset);
-    builder.appendGeometry(shape);
-
-    const partBuilder = new GeometryStreamBuilder();
-    partBuilder.appendGeometry(Arc3d.createXY(Point3d.createZero(), 0.05));
-
-    const partProps = createGeometryPartProps(partBuilder.geometryStream);
-    const partId = imodel.elements.insertElement(partProps);
-    assert.isTrue(Id64.isValidId64(partId));
-
-    // Area pattern w/o overrides
-    params.pattern = new AreaPattern.Params();
-    params.pattern.symbolId = partId;
-    params.pattern.space1 = params.pattern.space2 = 0.05;
-    params.pattern.angle1 = Angle.createDegrees(45.0);
-    builder.appendGeometryParamsChange(params);
-    shape.tryTransformInPlace(xOffset);
-    builder.appendGeometry(shape);
-
-    // Area pattern with color/weight overrides, snappable geometry, and invisible boundary
-    params.pattern.origin = Point3d.create(0.05, 0.05, 0.0);
-    params.pattern.space1 = params.pattern.space2 = params.pattern.angle1 = undefined;
-    params.pattern.color = ColorDef.red;
-    params.pattern.weight = 1;
-    params.pattern.snappable = params.pattern.invisibleBoundary = true;
-    builder.appendGeometryParamsChange(params);
-    shape.tryTransformInPlace(xOffset);
-    builder.appendGeometry(shape);
-
-    // Hatch definition w/o overrides (zig-zag)
-    const defLines: AreaPattern.HatchDefLine[] = [
-      { offset: Point2d.create(0.1, 0.1), dashes: [0.1, -0.1] },
-      { angle: Angle.createDegrees(90.0), through: Point2d.create(0.1, 0.0), offset: Point2d.create(0.1, 0.1), dashes: [0.1, -0.1] },
-    ];
-
-    params.pattern = new AreaPattern.Params();
-    params.pattern.defLines = defLines;
-    builder.appendGeometryParamsChange(params);
-    shape.tryTransformInPlace(xOffset);
-    builder.appendGeometry(shape);
-
-    // Hatch definition with color/weight overrides
-    params.pattern.color = ColorDef.red;
-    params.pattern.weight = 1;
-    builder.appendGeometryParamsChange(params);
-    shape.tryTransformInPlace(xOffset);
-    builder.appendGeometry(shape);
-
-    const elementProps = createPhysicalElementProps(seedElement, undefined, builder.geometryStream);
-    const newId = imodel.elements.insertElement(elementProps);
-    assert.isTrue(Id64.isValidId64(newId));
-    imodel.saveChanges();
-
-    // Extract and test value returned...
-    const value = imodel.elements.getElementProps<GeometricElementProps>({ id: newId, wantGeometry: true });
-    assert.isDefined(value.geom);
-
-    let iShape = 0;
-    const itLocal = new GeometryStreamIterator(value.geom!, value.category);
-    for (const entry of itLocal) {
-      assert.equal(entry.primitive.type, "geometryQuery");
-      assert.isDefined(entry.geomParams.pattern);
-      switch (iShape++) {
-        case 0:
-          assert.isTrue(undefined !== entry.geomParams.pattern!.space1 && undefined !== entry.geomParams.pattern!.angle1 && undefined === entry.geomParams.pattern!.space2 && undefined === entry.geomParams.pattern!.angle2);
-          break;
-        case 1:
-          assert.isTrue(undefined !== entry.geomParams.pattern!.space1 && undefined !== entry.geomParams.pattern!.angle1 && undefined !== entry.geomParams.pattern!.space2 && undefined !== entry.geomParams.pattern!.angle2);
-          break;
-        case 2:
-          assert.isTrue(undefined !== entry.geomParams.pattern!.symbolId && undefined === entry.geomParams.pattern!.color);
-          break;
-        case 3:
-          assert.isTrue(undefined !== entry.geomParams.pattern!.symbolId && undefined !== entry.geomParams.pattern!.color);
-          break;
-        case 4:
-          assert.isTrue(undefined !== entry.geomParams.pattern!.defLines && undefined === entry.geomParams.pattern!.color);
-          break;
-        case 5:
-          assert.isTrue(undefined !== entry.geomParams.pattern!.defLines && undefined !== entry.geomParams.pattern!.color);
-          break;
-      }
-    }
-    assert.isTrue(6 === iShape);
-
-    const usageInfo = imodel.nativeDb.queryDefinitionElementUsage([partId])!;
-    assert.isTrue(usageInfo.geometryPartIds!.includes(partId));
-    assert.isTrue(usageInfo.usedIds!.includes(partId));
-  });
-
-  it("create GeometricElement3d from world coordinate text using a newly embedded font", async () => {
-    // Set up element to be placed in iModel
-    const seedElement = imodel.elements.getElement<GeometricElement>("0x1d");
-    assert.exists(seedElement);
-    assert.isTrue(seedElement.federationGuid! === "18eb4650-b074-414f-b961-d9cfaa6c8746");
-    assert.isTrue(0 === imodel.fontMap.fonts.size); // file currently contains no fonts...
-
-    let fontProps: FontProps = { id: 0, type: FontType.TrueType, name: "Arial" };
-    try {
-      fontProps = imodel.embedFont(fontProps); // throws Error
-      assert.isTrue(fontProps.id !== 0);
-    } catch (error: any) {
-      if ("win32" === Platform.platformName)
-        assert.fail("Font embed failed");
-      return; // failure expected if not windows, skip remainder of test...
-    }
-
-    assert.isTrue(0 !== imodel.fontMap.fonts.size);
-    const foundFont = imodel.fontMap.getFont("Arial");
-    assert.isTrue(foundFont && foundFont.id === fontProps.id);
-
-    const testOrigin = Point3d.create(5, 10, 0);
-    const testAngles = YawPitchRollAngles.createDegrees(45, 0, 0);
-    const builder = new GeometryStreamBuilder();
-
-    builder.setLocalToWorld3d(testOrigin, testAngles); // Establish world to local transform...
-
-    const textProps: TextStringProps = {
-      text: "ABC",
-      font: fontProps.id,
-      height: 2,
-      bold: true,
-      origin: testOrigin,
-      rotation: testAngles,
-    };
-
-    const textString = new TextString(textProps);
-    const status = builder.appendTextString(textString);
-    assert.isTrue(status);
-
-    const elementProps = createPhysicalElementProps(seedElement, { origin: testOrigin, angles: testAngles }, builder.geometryStream);
-    const testElem = imodel.elements.createElement(elementProps);
-    const newId = imodel.elements.insertElement(testElem);
-    imodel.saveChanges();
-
-    // Extract and test value returned, text transform should now be identity as it is accounted for by element's placement...
-    const value = imodel.elements.getElementProps<GeometricElementProps>({ id: newId, wantGeometry: true });
-    assert.isDefined(value.geom);
-
-    let gotHeader = false;
-    for (const entry of value.geom!) {
-      expect(undefined === entry.header).to.equal(gotHeader);
-      if (undefined !== entry.header) {
-        gotHeader = true;
-      } else {
-        assert.isDefined(entry.textString);
-        const origin = Point3d.fromJSON(entry.textString!.origin);
-        const rotation = YawPitchRollAngles.fromJSON(entry.textString!.rotation);
-        assert.isTrue(origin.isAlmostZero);
-        assert.isTrue(rotation.isIdentity());
-      }
-    }
-
-    expect(gotHeader).to.be.true;
-
-    const itLocal = new GeometryStreamIterator(value.geom!, value.category);
-    for (const entry of itLocal) {
-      assertTrue(entry.primitive.type === "textString");
-      assert.isTrue(entry.primitive.textString.origin.isAlmostZero);
-      assert.isTrue(entry.primitive.textString.rotation.isIdentity());
-    }
-
-    const itWorld = GeometryStreamIterator.fromGeometricElement3d(value as GeometricElement3dProps);
-    for (const entry of itWorld) {
-      assertTrue(entry.primitive.type === "textString");
-      assert.isTrue(entry.primitive.textString.origin.isAlmostEqual(testOrigin));
-      assert.isTrue(entry.primitive.textString.rotation.isAlmostEqual(testAngles));
-    }
-  });
-
-  it("create GeometryPart from arcs", async () => {
-    // Set up element to be placed in iModel
-    const seedElement = imodel.elements.getElement<GeometricElement>("0x1d");
-    assert.exists(seedElement);
-    assert.isTrue(seedElement.federationGuid! === "18eb4650-b074-414f-b961-d9cfaa6c8746");
-
-    const geomArray: Arc3d[] = [
-      Arc3d.createXY(Point3d.create(0, 0), 5),
-      Arc3d.createXY(Point3d.create(5, 5), 2),
-      Arc3d.createXY(Point3d.create(-5, -5), 20),
-    ];
-
-    const partBuilder = new GeometryStreamBuilder();
-
-    for (const geom of geomArray) {
-      partBuilder.appendGeometry(geom);
-    }
-
-    const partProps = createGeometryPartProps(partBuilder.geometryStream);
-    const testPart = imodel.elements.createElement(partProps);
-    const partId = imodel.elements.insertElement(testPart);
-    imodel.saveChanges();
-
-    // Extract and test value returned
-    const value = imodel.elements.getElementProps<GeometricElementProps>({ id: partId, wantGeometry: true });
-    assert.isDefined(value.geom);
-
-    const geomArrayOut: Arc3d[] = [];
-    const itLocal = GeometryStreamIterator.fromGeometryPart(value as GeometryPartProps);
-    for (const entry of itLocal) {
-      assertTrue(entry.primitive.type === "geometryQuery");
-      assertTrue(entry.primitive.geometry instanceof Arc3d);
-      geomArrayOut.push(entry.primitive.geometry);
-    }
-
-    assert.isTrue(geomArrayOut.length === geomArray.length);
-    for (let i = 0; i < geomArrayOut.length; i++) {
-      assert.isTrue(geomArrayOut[i].isAlmostEqual(geomArray[i]));
-    }
-
-    const usageInfo = imodel.nativeDb.queryDefinitionElementUsage([partId])!;
-    assert.isTrue(usageInfo.geometryPartIds!.includes(partId));
-    assert.isUndefined(usageInfo.usedIds, "GeometryPart should not to be used by any GeometricElement");
-  });
-
-  it("create GeometricElement3d from arcs", async () => {
-    // Set up element to be placed in iModel
-    const seedElement = imodel.elements.getElement<GeometricElement>("0x1d");
-    assert.exists(seedElement);
-    assert.isTrue(seedElement.federationGuid! === "18eb4650-b074-414f-b961-d9cfaa6c8746");
-
-    const geomArray: Arc3d[] = [
-      Arc3d.createXY(Point3d.create(0, 0), 5),
-      Arc3d.createXY(Point3d.create(5, 5), 2),
-      Arc3d.createXY(Point3d.create(-5, -5), 20),
-    ];
-
-    const builder = new GeometryStreamBuilder();
-
-    for (const geom of geomArray) {
-      builder.appendGeometry(geom);
-    }
-
-    const elementProps = createPhysicalElementProps(seedElement, undefined, builder.geometryStream);
-    const testElem = imodel.elements.createElement(elementProps);
-    const newId = imodel.elements.insertElement(testElem);
-    imodel.saveChanges();
-
-    // Extract and test value returned
-    const value = imodel.elements.getElementProps<GeometricElementProps>({ id: newId, wantGeometry: true });
-    assert.isDefined(value.geom);
-
-    const geomArrayOut: Arc3d[] = [];
-    const itLocal = new GeometryStreamIterator(value.geom!, value.category);
-    for (const entry of itLocal) {
-      assertTrue(entry.primitive.type === "geometryQuery");
-      assertTrue(entry.primitive.geometry instanceof Arc3d);
-      geomArrayOut.push(entry.primitive.geometry);
-    }
-
-    assert.isTrue(geomArrayOut.length === geomArray.length);
-    for (let i = 0; i < geomArrayOut.length; i++) {
-      assert.isTrue(geomArrayOut[i].isAlmostEqual(geomArray[i]));
-    }
-  });
-
-  it("create GeometricElement3d partToWorld test", async () => {
-    // Set up element to be placed in iModel
-    const seedElement = imodel.elements.getElement<GeometricElement>("0x1d");
-    assert.exists(seedElement);
-    assert.isTrue(seedElement.federationGuid! === "18eb4650-b074-414f-b961-d9cfaa6c8746");
-
-    const arc = Arc3d.createXY(Point3d.create(0, 0), 1);
-    const partBuilder = new GeometryStreamBuilder();
-
-    partBuilder.appendGeometry(arc);
-
-    const partProps = createGeometryPartProps(partBuilder.geometryStream);
-    const testPart = imodel.elements.createElement(partProps);
-    const partId = imodel.elements.insertElement(testPart);
-    imodel.saveChanges();
-
-    const builder = new GeometryStreamBuilder();
-    const shapePts: Point3d[] = [Point3d.create(1, 1, 0), Point3d.create(2, 1, 0), Point3d.create(2, 2, 0), Point3d.create(1, 2, 0)];
-    const testOrigin = Point3d.create(0.5, 0.5, 0);
-    const testAngles = YawPitchRollAngles.createDegrees(45, 0, 0);
-
-    builder.setLocalToWorld3d(testOrigin, testAngles);
-    builder.appendGeometry(Loop.create(LineString3d.create(shapePts)));
-    shapePts.forEach((pt) => { builder.appendGeometryPart3d(partId, pt, undefined, 0.25); }); // Position part (arc center) at each vertex...
-
-    const elementProps = createPhysicalElementProps(seedElement, { origin: testOrigin, angles: testAngles }, builder.geometryStream);
-    const testElem = imodel.elements.createElement(elementProps);
-    const newId = imodel.elements.insertElement(testElem);
-    imodel.saveChanges();
-
-    // Extract and test value returned
-    const valueElem = imodel.elements.getElementProps<GeometricElement3dProps>({ id: newId, wantGeometry: true });
-    assert.isDefined(valueElem.geom);
-
-    const outPts: Point3d[] = [];
-    const itWorld = GeometryStreamIterator.fromGeometricElement3d(valueElem);
-    for (const entry of itWorld) {
-      if ("partReference" !== entry.primitive.type)
-        continue;
-      assertTrue(partId === entry.primitive.part.id);
-      const valuePart = imodel.elements.getElementProps<GeometryPartProps>({ id: entry.primitive.part.id, wantGeometry: true });
-      assert.isDefined(valuePart.geom);
-
-      const itWorldPart = GeometryStreamIterator.fromGeometryPart(valuePart, undefined, itWorld.partToWorld());
-      for (const partEntry of itWorldPart) {
-        assertTrue(partEntry.primitive.type === "geometryQuery");
-        assertTrue(partEntry.primitive.geometry instanceof Arc3d);
-        outPts.push(partEntry.primitive.geometry.center);
-      }
-    }
-
-    assert.isTrue(outPts.length === shapePts.length);
-    for (let i = 0; i < outPts.length; i++) {
-      assert.isTrue(outPts[i].isAlmostEqual(shapePts[i]));
-    }
-  });
-
-  it("create GeometricElement3d wire format appearance check", async () => {
-    // Set up element to be placed in iModel
-    const seedElement = imodel.elements.getElement<GeometricElement>("0x1d");
-    assert.exists(seedElement);
-    assert.isTrue(seedElement.federationGuid! === "18eb4650-b074-414f-b961-d9cfaa6c8746");
-
-    const builder = new GeometryStreamBuilder();
-    const params = new GeometryParams(seedElement.category);
-    const shape = Loop.create(LineString3d.create(Point3d.create(0, 0, 0), Point3d.create(1, 0, 0), Point3d.create(1, 1, 0), Point3d.create(0, 1, 0), Point3d.create(0, 0, 0)));
-
-    params.fillDisplay = FillDisplay.ByView;
-    builder.appendGeometryParamsChange(params);
-    builder.appendGeometry(shape);
-
-    const elementProps = createPhysicalElementProps(seedElement, undefined, builder.geometryStream);
-    const newId = imodel.elements.insertElement(elementProps);
-    assert.isTrue(Id64.isValidId64(newId));
-    imodel.saveChanges();
-
-    // Extract and test value returned...
-    const value = imodel.elements.getElementProps<GeometricElementProps>({ id: newId, wantGeometry: true });
-    assert.isDefined(value.geom);
-
-    const itLocal = new GeometryStreamIterator(value.geom!, value.category);
-    for (const entry of itLocal) {
-      assert.equal(entry.primitive.type, "geometryQuery");
-      assert.isTrue(FillDisplay.ByView === entry.geomParams.fillDisplay);
-    }
-
-    const geometryStream: GeometryStreamProps = [];
-
-    geometryStream.push({ header: { flags: 0 } });
-    geometryStream.push({ appearance: {} }); // Native ToJson should add appearance entry with no defined values for this case...
-    geometryStream.push({ fill: { display: FillDisplay.ByView } });
-    geometryStream.push({ loop: [{ lineString: [[0, 0, 0], [1, 0, 0], [1, 1, 0], [0, 1, 0], [0, 0, 0]] }] });
-
-    const fromBuilder = JSON.stringify(builder.geometryStream);
-    const fromElProps = JSON.stringify(value.geom);
-    const fromScratch = JSON.stringify(geometryStream);
-
-    assert.isTrue(undefined !== builder.geometryStream[0].appearance && builder.geometryStream[0].appearance.subCategory === IModel.getDefaultSubCategoryId(value.category)); // Ensure default sub-category is specified...
-    assert.isTrue(fromElProps !== fromBuilder); // Should not match, default sub-category should not be persisted...
-    assert.isTrue(fromElProps === fromScratch);
-  });
-
-  it("create GeometricElement3d from world coordinate brep data", async () => {
-    // Set up element to be placed in iModel
-    const seedElement = imodel.elements.getElement<GeometricElement>("0x1d");
-    assert.exists(seedElement);
-    assert.isTrue(seedElement.federationGuid! === "18eb4650-b074-414f-b961-d9cfaa6c8746");
-
-    const testOrigin = Point3d.create(5, 10, 0);
-    const testAngles = YawPitchRollAngles.createDegrees(45, 0, 0);
-    const builder = new GeometryStreamBuilder();
-    const params = new GeometryParams(seedElement.category);
-
-    builder.setLocalToWorld3d(testOrigin, testAngles); // Establish world to local transform...
-
-    params.lineColor = ColorDef.red;
-    params.weight = 2;
-    builder.appendGeometryParamsChange(params);
-
-    const brepProps = createBRepDataProps(testOrigin, testAngles);
-    builder.appendBRepData(brepProps);
-
-    const elementProps = createPhysicalElementProps(seedElement, { origin: testOrigin, angles: testAngles }, builder.geometryStream);
-    const testElem = imodel.elements.createElement(elementProps);
-    const newId = imodel.elements.insertElement(testElem);
-    imodel.saveChanges();
-
-    // Extract and test value returned
-    const value = imodel.elements.getElementProps<GeometricElementProps>({ id: newId, wantGeometry: true, wantBRepData: true });
-    assert.isDefined(value.geom);
-
-    const itLocal = new GeometryStreamIterator(value.geom!, value.category);
-    for (const entry of itLocal) {
-      assert.equal(entry.primitive.type, "brep");
-    }
-
-    const itWorld = GeometryStreamIterator.fromGeometricElement3d(value as GeometricElement3dProps);
-    for (const entry of itWorld) {
-      assert.equal(entry.primitive.type, "brep");
-    }
-  });
-
-  it("create GeometricElement3d with local coordinate indexed polyface json data", async () => {
-    // Set up element to be placed in iModel
-    const seedElement = imodel.elements.getElement<GeometricElement>("0x1d");
-    assert.exists(seedElement);
-    assert.isTrue(seedElement.federationGuid! === "18eb4650-b074-414f-b961-d9cfaa6c8746");
-
-    const xOffset = Transform.createTranslation(Point3d.create(2.5));
-    const builder = new GeometryStreamBuilder();
-
-    // NOTE: It's a good idea to request sub-graphic ranges when adding multiple "large" polyfaces to a geometry stream...
-    builder.appendGeometryRanges();
-
-    const polyface = createIndexedPolyface(5.0);
-    builder.appendGeometry(polyface);
-
-    polyface.tryTransformInPlace(xOffset); // translate in x...
-    builder.appendGeometry(polyface);
-
-    polyface.tryTransformInPlace(xOffset); // translate in x again...
-    builder.appendGeometry(polyface);
-
-    // NOTE: For time comparison with ElementGeometry: create GeometricElement3d with local coordinate indexed polyface flatbuffer data
-    let timer = new Timer("createGeometricElem");
-    const testOrigin = Point3d.create(5, 10, 0);
-    const testAngles = YawPitchRollAngles.createDegrees(90, 0, 0);
-    const newId = createGeometricElem(builder.geometryStream, { origin: testOrigin, angles: testAngles }, imodel, seedElement);
-    timer.end();
-    assert.isTrue(Id64.isValidId64(newId));
-    imodel.saveChanges();
-
-    timer = new Timer("queryGeometricElem");
-    const value = imodel.elements.getElementProps<GeometricElementProps>({ id: newId, wantGeometry: true });
-    assert.isDefined(value.geom);
-
-    const itLocal = new GeometryStreamIterator(value.geom!, value.category);
-    for (const entry of itLocal) {
-      assert.isTrue(entry.geomParams.categoryId === seedElement.category); // Current appearance information (default sub-category appearance in this case)...
-      assert.isTrue(undefined !== entry.localRange && !entry.localRange.isNull); // Make sure sub-graphic ranges were added...
-
-      assertTrue(entry.primitive.type === "geometryQuery");
-      assertTrue(entry.primitive.geometry instanceof IndexedPolyface);
-
-      const polyOut = entry.primitive.geometry;
-      assert.isTrue(polyOut.pointCount === polyface.pointCount);
-      assert.isTrue(polyOut.paramCount === polyface.paramCount);
-      assert.isTrue(polyOut.normalCount === polyface.normalCount);
-    }
-    timer.end();
-  });
-
-  it("should preserve header with flags", () => {
-    const builder = new GeometryStreamBuilder();
-    builder.appendGeometry(Arc3d.createXY(Point3d.create(0, 0), 5));
-
-    const roundTrip = () => {
-      const iter = new GeometryStreamIterator(builder.geometryStream);
-      expect((iter.flags === GeometryStreamFlags.ViewIndependent)).to.equal(builder.isViewIndependent);
-
-      const partProps = createGeometryPartProps(builder.geometryStream);
-      const part = imodel.elements.createElement(partProps);
-      const partId = imodel.elements.insertElement(part);
-      imodel.saveChanges();
-
-      const json = imodel.elements.getElementProps<GeometryPartProps>({ id: partId, wantGeometry: true });
-      expect(json.geom).not.to.be.undefined;
-      expect(json.geom!.length).to.equal(2);
-      expect(json.geom![0].header).not.to.be.undefined;
-      const flags = json.geom![0].header!.flags;
-      expect(flags).to.equal(builder.isViewIndependent ? GeometryStreamFlags.ViewIndependent : GeometryStreamFlags.None);
-
-      if (undefined !== builder.getHeader())
-        expect(JSON.stringify(builder.geometryStream[0])).to.equal(JSON.stringify(json.geom![0]));
-    };
-
-    expect(builder.getHeader()).to.be.undefined;
-    expect(builder.isViewIndependent).to.be.false;
-    roundTrip();
-
-    builder.isViewIndependent = false;
-    expect(builder.getHeader()).to.be.undefined;
-    expect(builder.isViewIndependent).to.be.false;
-    roundTrip();
-
-    builder.isViewIndependent = true;
-    expect(builder.getHeader()).not.to.be.undefined;
-    expect(builder.isViewIndependent).to.be.true;
-    roundTrip();
-
-    builder.isViewIndependent = false;
-    expect(builder.getHeader()).not.to.be.undefined;
-    expect(builder.isViewIndependent).to.be.false;
-  });
-});
-
-describe("ElementGeometry", () => {
-  let imodel: SnapshotDb;
-
-  before(() => {
-    const seedFileName = IModelTestUtils.resolveAssetFile("CompatibilityTestSeed.bim");
-    const testFileName = IModelTestUtils.prepareOutputFile("GeometryStream", "GeometryStreamTest.bim");
-    imodel = IModelTestUtils.createSnapshotFromSeed(testFileName, seedFileName);
-  });
-
-  after(() => {
-    imodel.close();
-  });
-
-  it("Exercise using builder/iterator in world coordinates with flatbuffer data", async () => {
-    const testOrigin = Point3d.create(5, 10, 0);
-    const testAngles = YawPitchRollAngles.createDegrees(90, 0, 0);
-
-    const pts: Point3d[] = [];
-    pts.push(Point3d.create(5, 10, 0));
-    pts.push(Point3d.create(10, 10, 0));
-    pts.push(Point3d.create(10, 15, 0));
-    pts.push(Point3d.create(5, 15, 0));
-    pts.push(pts[0].clone());
-
-    const builder = new ElementGeometry.Builder();
-    const primitive = LineString3d.create(pts);
-
-    builder.setLocalToWorld3d(testOrigin, testAngles); // Establish world to local transform for append...
-    const status = builder.appendGeometryQuery(primitive);
-    assert.isTrue(status);
-
-    const it = new ElementGeometry.Iterator({ entryArray: builder.entries }, undefined, builder.localToWorld);
-    it.requestWorldCoordinates(); // Apply local to world to entries...
-
-    for (const entry of it) {
-      const geom = entry.toGeometryQuery();
-      assert.exists(geom);
-      assertTrue(geom instanceof LineString3d);
-      assert.isTrue(Point3dArray.isAlmostEqual(pts, geom.points));
-    }
-  });
-
-  it("request geometry stream flatbuffer data from existing element", async () => {
-    const seedElement = imodel.elements.getElement<GeometricElement>("0x1d");
-    assert.exists(seedElement);
-    assert.isTrue(seedElement.federationGuid! === "18eb4650-b074-414f-b961-d9cfaa6c8746");
-
-    const expected: ExpectedElementGeometryEntry[] = [{ opcode: ElementGeometryOpcode.SolidPrimitive, geometryCategory: "solid", geometrySubCategory: "sphere" }];
-    assert(DbResult.BE_SQLITE_OK === doElementGeometryValidate(imodel, "0x1d", expected, false));
-  });
-
-  it("create GeometricElement3d from world coordinate point and arc primitive flatbuffer data", async () => {
-    // Set up element to be placed in iModel
-    const seedElement = imodel.elements.getElement<GeometricElement>("0x1d");
-    assert.exists(seedElement);
-    assert.isTrue(seedElement.federationGuid! === "18eb4650-b074-414f-b961-d9cfaa6c8746");
-
-    const testOrigin = Point3d.create(5, 10, 0);
-    const testAngles = YawPitchRollAngles.createDegrees(90, 0, 0);
-    const elementProps = createPhysicalElementProps(seedElement, { origin: testOrigin, angles: testAngles });
-    const testElem = imodel.elements.createElement(elementProps);
-    const newId = imodel.elements.insertElement(testElem);
-    imodel.saveChanges();
-
-    const pts: Point3d[] = [];
-    pts.push(Point3d.create(5, 10, 0));
-    pts.push(Point3d.create(10, 10, 0));
-    pts.push(Point3d.create(10, 15, 0));
-    pts.push(Point3d.create(5, 15, 0));
-    pts.push(pts[0].clone());
-
-    const expected: ExpectedElementGeometryEntry[] = [];
-    const newEntries: ElementGeometryDataEntry[] = [];
-
-    const entryLN = ElementGeometry.fromGeometryQuery(LineSegment3d.create(pts[0], pts[1]));
-    assert.exists(entryLN);
-    newEntries.push(entryLN!);
-    expected.push({ opcode: ElementGeometryOpcode.PointPrimitive, geometryCategory: "curvePrimitive", geometrySubCategory: "lineString" });
-
-    const entryLS = ElementGeometry.fromGeometryQuery(LineString3d.create(pts));
-    assert.exists(entryLS);
-    newEntries.push(entryLS!);
-    expected.push({ opcode: ElementGeometryOpcode.PointPrimitive, geometryCategory: "curvePrimitive", geometrySubCategory: "lineString" });
-
-    const entrySH = ElementGeometry.fromGeometryQuery(Loop.createPolygon(pts));
-    assert.exists(entrySH);
-    newEntries.push(entrySH!);
-    expected.push({ opcode: ElementGeometryOpcode.PointPrimitive, geometryCategory: "curveCollection", geometrySubCategory: "loop" });
-
-    const entryPS = ElementGeometry.fromGeometryQuery(PointString3d.create(pts));
-    assert.exists(entryPS);
-    newEntries.push(entryPS!);
-    expected.push({ opcode: ElementGeometryOpcode.PointPrimitive, geometryCategory: "pointCollection" });
-
-    const entryAR = ElementGeometry.fromGeometryQuery(Arc3d.createXY(pts[0], pts[0].distance(pts[1])));
-    assert.exists(entryAR);
-    newEntries.push(entryAR!);
-    expected.push({ opcode: ElementGeometryOpcode.ArcPrimitive, geometryCategory: "curvePrimitive", geometrySubCategory: "arc" });
-
-    const entryEL = ElementGeometry.fromGeometryQuery(Loop.create(Arc3d.createXY(pts[0], pts[0].distance(pts[1]))));
-    assert.exists(entryEL);
-    newEntries.push(entryEL!);
-    expected.push({ opcode: ElementGeometryOpcode.ArcPrimitive, geometryCategory: "curveCollection", geometrySubCategory: "loop" });
-
-    assert(DbResult.BE_SQLITE_OK === doElementGeometryUpdate(imodel, newId, newEntries, true));
-    assert(DbResult.BE_SQLITE_OK === doElementGeometryValidate(imodel, newId, expected, true, elementProps));
-  });
-
-  it("create GeometricElement3d with local coordinate indexed polyface flatbuffer data", async () => {
-    // Set up element to be placed in iModel
-    const seedElement = imodel.elements.getElement<GeometricElement>("0x1d");
-    assert.exists(seedElement);
-    assert.isTrue(seedElement.federationGuid! === "18eb4650-b074-414f-b961-d9cfaa6c8746");
-
-    const xOffset = Transform.createTranslation(Point3d.create(2.5));
-    const builder = new ElementGeometry.Builder();
-
-    // NOTE: It's a good idea to request sub-graphic ranges when adding multiple "large" polyfaces to a geometry stream...
-    builder.appendGeometryRanges();
-
-    const polyface = createIndexedPolyface(5.0);
-    builder.appendGeometryQuery(polyface);
-
-    polyface.tryTransformInPlace(xOffset); // translate in x...
-    builder.appendGeometryQuery(polyface);
-
-    polyface.tryTransformInPlace(xOffset); // translate in x again...
-    builder.appendGeometryQuery(polyface);
-
-    // NOTE: For time comparison with GeometryStream: create GeometricElement3d with local coordinate indexed polyface json data
-    let timer = new Timer("elementNoGeometryInsert");
-    const testOrigin = Point3d.create(5, 10, 0);
-    const testAngles = YawPitchRollAngles.createDegrees(90, 0, 0);
-    const elementProps = createPhysicalElementProps(seedElement, { origin: testOrigin, angles: testAngles });
-    const testElem = imodel.elements.createElement(elementProps);
-    const newId = imodel.elements.insertElement(testElem);
-    timer.end();
-
-    timer = new Timer("elementGeometryUpdate");
-    let status = imodel.elementGeometryUpdate({ elementId: newId, entryArray: builder.entries, isWorld: false });
-    timer.end();
-    assert.isTrue(DbResult.BE_SQLITE_OK === status);
-    imodel.saveChanges();
-
-    const onGeometry: ElementGeometryFunction = (info: ElementGeometryInfo): void => {
-      assert.isTrue(6 === info.entryArray.length); // 3 pairs of sub-range + polyface...
-      const it = new ElementGeometry.Iterator(info);
-      for (const entry of it) {
-        assert.isTrue(entry.geomParams.categoryId === info.categoryId); // Current appearance information (default sub-category appearance in this case)...
-        assert.isTrue(undefined !== entry.localRange && !entry.localRange.isNull); // Make sure sub-graphic ranges were added...
-
-        const geom = entry.toGeometryQuery();
-        assert.exists(geom);
-        assert.isTrue(geom instanceof IndexedPolyface);
-
-        const polyOut = geom as IndexedPolyface;
-        assert.isTrue(polyOut.pointCount === polyface.pointCount);
-        assert.isTrue(polyOut.paramCount === polyface.paramCount);
-        assert.isTrue(polyOut.normalCount === polyface.normalCount);
-      }
-    };
-
-    timer = new Timer("elementGeometryRequest");
-    status = imodel.elementGeometryRequest({ onGeometry, elementId: newId });
-    timer.end();
-    assert.isTrue(DbResult.BE_SQLITE_OK === status);
-  });
-
-  it("create GeometricElement3d from local coordinate brep flatbuffer data", async () => {
-    // Set up element to be placed in iModel
-    const seedElement = imodel.elements.getElement<GeometricElement>("0x1d");
-    assert.exists(seedElement);
-    assert.isTrue(seedElement.federationGuid! === "18eb4650-b074-414f-b961-d9cfaa6c8746");
-
-    const testOrigin = Point3d.create(5, 10, 0);
-    const testAngles = YawPitchRollAngles.createDegrees(90, 0, 0);
-    const elementProps = createPhysicalElementProps(seedElement, { origin: testOrigin, angles: testAngles });
-    const testElem = imodel.elements.createElement(elementProps);
-    const newId = imodel.elements.insertElement(testElem);
-    imodel.saveChanges();
-
-    const expected: ExpectedElementGeometryEntry[] = [];
-    const expectedFacet: ExpectedElementGeometryEntry[] = [];
-    const expectedSkip: ExpectedElementGeometryEntry[] = [];
-    const newEntries: ElementGeometryDataEntry[] = [];
-
-    const brepProps = createBRepDataProps(testOrigin, testAngles);
-    const entry = ElementGeometry.fromBRep(brepProps);
-    assert.exists(entry);
-    newEntries.push(entry!);
-    expected.push({ opcode: ElementGeometryOpcode.BRep, originalEntry: entry });
-
-    // Why 6 and not 4?
-    expectedFacet.push({ opcode: ElementGeometryOpcode.BasicSymbology });
-    expectedFacet.push({ opcode: ElementGeometryOpcode.Polyface, geometryCategory: "polyface" });
-    expectedFacet.push({ opcode: ElementGeometryOpcode.BasicSymbology });
-    expectedFacet.push({ opcode: ElementGeometryOpcode.Polyface, geometryCategory: "polyface" });
-    expectedFacet.push({ opcode: ElementGeometryOpcode.BasicSymbology });
-    expectedFacet.push({ opcode: ElementGeometryOpcode.Polyface, geometryCategory: "polyface" });
-
-    assert(DbResult.BE_SQLITE_OK === doElementGeometryUpdate(imodel, newId, newEntries, false));
-    assert(DbResult.BE_SQLITE_OK === doElementGeometryValidate(imodel, newId, expected, false, elementProps));
-    assert(DbResult.BE_SQLITE_OK === doElementGeometryValidate(imodel, newId, expectedFacet, false, undefined, 1));
-    assert(DbResult.BE_SQLITE_OK === doElementGeometryValidate(imodel, newId, expectedSkip, false, undefined, 2));
-  });
-
-  it("apply world coordinate transform directly to brep flatbuffer data", async () => {
-    // Set up element to be placed in iModel
-    const seedElement = imodel.elements.getElement<GeometricElement>("0x1d");
-    assert.exists(seedElement);
-    assert.isTrue(seedElement.federationGuid! === "18eb4650-b074-414f-b961-d9cfaa6c8746");
-
-    const testOrigin = Point3d.create(5, 10, 0);
-    const testAngles = YawPitchRollAngles.createDegrees(90, 0, 0);
-    const elementProps = createPhysicalElementProps(seedElement, { origin: testOrigin, angles: testAngles });
-    const testElem = imodel.elements.createElement(elementProps);
-    const newId = imodel.elements.insertElement(testElem);
-    imodel.saveChanges();
-
-    const brepProps = createBRepDataProps();
-    const entry = ElementGeometry.fromBRep(brepProps);
-    assert.exists(entry);
-
-    const entityTransform = Transform.createOriginAndMatrix(testOrigin, testAngles.toMatrix3d());
-    const status = ElementGeometry.transformBRep(entry!, entityTransform);
-    assert.isTrue(status);
-
-    const worldBRep = ElementGeometry.toBRep(entry!);
-    assert.exists(worldBRep);
-    const worldTransform = Transform.fromJSON(worldBRep?.transform);
-    assert.isTrue(worldTransform.isAlmostEqual(entityTransform));
-
-    const newEntries: ElementGeometryDataEntry[] = [];
-    newEntries.push(entry!);
-
-    // Facet to make sure brep and face attachments are intact after transformBRep...
-    const expectedFacet: ExpectedElementGeometryEntry[] = [];
-    expectedFacet.push({ opcode: ElementGeometryOpcode.BasicSymbology });
-    expectedFacet.push({ opcode: ElementGeometryOpcode.Polyface, geometryCategory: "polyface" });
-    expectedFacet.push({ opcode: ElementGeometryOpcode.BasicSymbology });
-    expectedFacet.push({ opcode: ElementGeometryOpcode.Polyface, geometryCategory: "polyface" });
-    expectedFacet.push({ opcode: ElementGeometryOpcode.BasicSymbology });
-    expectedFacet.push({ opcode: ElementGeometryOpcode.Polyface, geometryCategory: "polyface" });
-
-    assert(DbResult.BE_SQLITE_OK === doElementGeometryUpdate(imodel, newId, newEntries, true));
-    assert(DbResult.BE_SQLITE_OK === doElementGeometryValidate(imodel, newId, expectedFacet, false, undefined, 1));
-  });
-
-  it("create GeometricElement3d from local coordinate text string flatbuffer data", async () => {
-    // Set up element to be placed in iModel
-    const seedElement = imodel.elements.getElement<GeometricElement>("0x1d");
-    assert.exists(seedElement);
-    assert.isTrue(seedElement.federationGuid! === "18eb4650-b074-414f-b961-d9cfaa6c8746");
-    assert.isTrue(0 === imodel.fontMap.fonts.size); // file currently contains no fonts...
-
-    let fontProps: FontProps = { id: 0, type: FontType.TrueType, name: "Arial" };
-    try {
-      fontProps = imodel.embedFont(fontProps); // throws Error
-      assert.isTrue(fontProps.id !== 0);
-    } catch (error: any) {
-      if ("win32" === Platform.platformName)
-        assert.fail("Font embed failed");
-      return; // failure expected if not windows, skip remainder of test...
-    }
-
-    assert.isTrue(0 !== imodel.fontMap.fonts.size);
-    const foundFont = imodel.fontMap.getFont("Arial");
-    assert.isTrue(foundFont && foundFont.id === fontProps.id);
-
-    const testOrigin = Point3d.create(5, 10, 0);
-    const testAngles = YawPitchRollAngles.createDegrees(90, 0, 0);
-    const elementProps = createPhysicalElementProps(seedElement, { origin: testOrigin, angles: testAngles });
-    const testElem = imodel.elements.createElement(elementProps);
-    const newId = imodel.elements.insertElement(testElem);
-    imodel.saveChanges();
-
-    const expected: ExpectedElementGeometryEntry[] = [];
-    const newEntries: ElementGeometryDataEntry[] = [];
-
-    const textProps: TextStringProps = {
-      text: "ABC",
-      font: fontProps.id,
-      height: 2,
-      bold: true,
-      origin: testOrigin,
-      rotation: testAngles,
-    };
-
-    const entry = ElementGeometry.fromTextString(textProps);
-    assert.exists(entry);
-    newEntries.push(entry!);
-    expected.push({ opcode: ElementGeometryOpcode.TextString, originalEntry: entry });
-
-    assert(DbResult.BE_SQLITE_OK === doElementGeometryUpdate(imodel, newId, newEntries, false));
-    assert(DbResult.BE_SQLITE_OK === doElementGeometryValidate(imodel, newId, expected, false, elementProps));
-  });
-
-  it("create GeometricElement3d from local coordinate image flatbuffer data", async () => {
-    // Set up element to be placed in iModel
-    const seedElement = imodel.elements.getElement<GeometricElement>("0x1d");
-    assert.exists(seedElement);
-    assert.isTrue(seedElement.federationGuid! === "18eb4650-b074-414f-b961-d9cfaa6c8746");
-
-    const testOrigin = Point3d.create(5, 10, 0);
-    const testAngles = YawPitchRollAngles.createDegrees(90, 0, 0);
-    const elementProps = createPhysicalElementProps(seedElement, { origin: testOrigin, angles: testAngles });
-    const testElem = imodel.elements.createElement(elementProps);
-    const newId = imodel.elements.insertElement(testElem);
-    imodel.saveChanges();
-
-    const expected: ExpectedElementGeometryEntry[] = [];
-    const newEntries: ElementGeometryDataEntry[] = [];
-
-    const imageProps: ImageGraphicProps = {
-      corners: [Point3d.create(), Point3d.create(1, 0), Point3d.create(1, 1), Point3d.create(0, 1)],
-      textureId: "0x1",
-      hasBorder: true,
-    };
-
-    const entry = ElementGeometry.fromImageGraphic(imageProps);
-    assert.exists(entry);
-    newEntries.push(entry!);
-    expected.push({ opcode: ElementGeometryOpcode.Image, originalEntry: entry });
-
-    assert(DbResult.BE_SQLITE_OK === doElementGeometryUpdate(imodel, newId, newEntries, false));
-    assert(DbResult.BE_SQLITE_OK === doElementGeometryValidate(imodel, newId, expected, false, elementProps));
-  });
-
-  it("create GeometricElement3d with sub-graphic ranges flatbuffer data", async () => {
-    // Set up element to be placed in iModel
-    const seedElement = imodel.elements.getElement<GeometricElement>("0x1d");
-    assert.exists(seedElement);
-    assert.isTrue(seedElement.federationGuid! === "18eb4650-b074-414f-b961-d9cfaa6c8746");
-
-    const testOrigin = Point3d.create(5, 10, 0);
-    const testAngles = YawPitchRollAngles.createDegrees(90, 0, 0);
-    const elementProps = createPhysicalElementProps(seedElement, { origin: testOrigin, angles: testAngles });
-    const testElem = imodel.elements.createElement(elementProps);
-    const newId = imodel.elements.insertElement(testElem);
-    imodel.saveChanges();
-
-    const expected: ExpectedElementGeometryEntry[] = [];
-    const newEntries: ElementGeometryDataEntry[] = [];
-
-    const entrySG = ElementGeometry.fromSubGraphicRange(Range3d.create()); // Computed on backend, just need opcode...
-    assert.exists(entrySG);
-    newEntries.push(entrySG!);
-    expected.push({ opcode: ElementGeometryOpcode.SubGraphicRange });
-
-    const pts: Point3d[] = [];
-    pts.push(Point3d.create(0, 0, 0));
-    pts.push(Point3d.create(5, 5, 0));
-    pts.push(Point3d.create(-5, -5, 0));
-
-    const entryL1 = ElementGeometry.fromGeometryQuery(LineSegment3d.create(pts[0], pts[1]));
-    assert.exists(entryL1);
-    newEntries.push(entryL1!);
-    expected.push({ opcode: ElementGeometryOpcode.PointPrimitive, geometryCategory: "curvePrimitive", geometrySubCategory: "lineString" });
-
-    expected.push({ opcode: ElementGeometryOpcode.SubGraphicRange }); // Added on backend...
-
-    const entryL2 = ElementGeometry.fromGeometryQuery(LineSegment3d.create(pts[0], pts[2]));
-    assert.exists(entryL2);
-    newEntries.push(entryL2!);
-    expected.push({ opcode: ElementGeometryOpcode.PointPrimitive, geometryCategory: "curvePrimitive", geometrySubCategory: "lineString" });
-
-    assert(DbResult.BE_SQLITE_OK === doElementGeometryUpdate(imodel, newId, newEntries, false));
-    assert(DbResult.BE_SQLITE_OK === doElementGeometryValidate(imodel, newId, expected, false, elementProps));
-  });
-
-  it("create GeometricElement3d with part reference flatbuffer data", async () => {
-    // Set up element to be placed in iModel
-    const seedElement = imodel.elements.getElement<GeometricElement>("0x1d");
-    assert.exists(seedElement);
-    assert.isTrue(seedElement.federationGuid! === "18eb4650-b074-414f-b961-d9cfaa6c8746");
-
-    const partId = createPointPart(imodel); // TODO: Invalid to create a part w/o geometry...
-    const expectedPart: ExpectedElementGeometryEntry[] = [];
-    const newPartEntries: ElementGeometryDataEntry[] = [];
-
-    const entryAR = ElementGeometry.fromGeometryQuery(Arc3d.createXY(Point3d.createZero(), 2.5));
-    assert.exists(entryAR);
-    newPartEntries.push(entryAR!);
-    expectedPart.push({ opcode: ElementGeometryOpcode.ArcPrimitive, geometryCategory: "curvePrimitive", geometrySubCategory: "arc" });
-
-    assert(DbResult.BE_SQLITE_OK === doElementGeometryUpdate(imodel, partId, newPartEntries, false));
-    assert(DbResult.BE_SQLITE_OK === doElementGeometryValidate(imodel, partId, expectedPart, false));
-
-    const testOrigin = Point3d.create(5, 10, 0);
-    const testAngles = YawPitchRollAngles.createDegrees(90, 0, 0);
-    const elementProps = createPhysicalElementProps(seedElement, { origin: testOrigin, angles: testAngles });
-    const testElem = imodel.elements.createElement(elementProps);
-    const newId = imodel.elements.insertElement(testElem);
-    imodel.saveChanges();
-
-    const expected: ExpectedElementGeometryEntry[] = [];
-    const newEntries: ElementGeometryDataEntry[] = [];
-
-    const entryPI = ElementGeometry.fromGeometryPart(partId);
-    assert.exists(entryPI);
-    newEntries.push(entryPI!);
-    expected.push({ opcode: ElementGeometryOpcode.PartReference, originalEntry: entryPI });
-
-    const entryPT = ElementGeometry.fromGeometryPart(partId, Transform.createTranslation(Point3d.create(5, 5, 0)));
-    assert.exists(entryPT);
-    newEntries.push(entryPT!);
-    expected.push({ opcode: ElementGeometryOpcode.PartReference, originalEntry: entryPT });
-
-    const entryPR = ElementGeometry.fromGeometryPart(partId, Transform.createOriginAndMatrix(testOrigin, testAngles.toMatrix3d()));
-    assert.exists(entryPR);
-    newEntries.push(entryPR!);
-    expected.push({ opcode: ElementGeometryOpcode.PartReference, originalEntry: entryPR });
-
-    const entryPS = ElementGeometry.fromGeometryPart(partId, Transform.createScaleAboutPoint(testOrigin, 2));
-    assert.exists(entryPS);
-    newEntries.push(entryPS!);
-    expected.push({ opcode: ElementGeometryOpcode.PartReference, originalEntry: entryPS });
-
-    assert(DbResult.BE_SQLITE_OK === doElementGeometryUpdate(imodel, newId, newEntries, false));
-    assert(DbResult.BE_SQLITE_OK === doElementGeometryValidate(imodel, newId, expected, false, elementProps));
-  });
-
-  it("create GeometricElement3d with appearance flatbuffer data", async () => {
-    // Set up element to be placed in iModel
-    const seedElement = imodel.elements.getElement<GeometricElement>("0x1d");
-    assert.exists(seedElement);
-    assert.isTrue(seedElement.federationGuid! === "18eb4650-b074-414f-b961-d9cfaa6c8746");
-
-    const testOrigin = Point3d.create(5, 10, 0);
-    const testAngles = YawPitchRollAngles.createDegrees(90, 0, 0);
-    const elementProps = createPhysicalElementProps(seedElement, { origin: testOrigin, angles: testAngles });
-    const testElem = imodel.elements.createElement(elementProps);
-    const newId = imodel.elements.insertElement(testElem);
-    imodel.saveChanges();
-
-    const pts: Point3d[] = [];
-    pts.push(Point3d.create(5, 10, 0));
-    pts.push(Point3d.create(10, 10, 0));
-    pts.push(Point3d.create(10, 15, 0));
-    pts.push(Point3d.create(5, 15, 0));
-    pts.push(pts[0].clone());
-
-    const entrySH = ElementGeometry.fromGeometryQuery(Loop.createPolygon(pts));
-    assert.exists(entrySH);
-
-    const expected: ExpectedElementGeometryEntry[] = [];
-    const newEntries: ElementGeometryDataEntry[] = [];
-    const geomParams = new GeometryParams(seedElement.category);
-
-    // Shape with red outline...
-    geomParams.lineColor = ColorDef.red;
-    let added = ElementGeometry.appendGeometryParams(geomParams, newEntries);
-    assert.isTrue(added);
-    expected.push({ opcode: ElementGeometryOpcode.BasicSymbology, geomParams: geomParams.clone() });
-
-    newEntries.push(entrySH!);
-    expected.push({ opcode: ElementGeometryOpcode.PointPrimitive, geometryCategory: "curveCollection", geometrySubCategory: "loop" });
-
-    // Shape with gradient fill...
-    geomParams.fillDisplay = FillDisplay.ByView;
-    geomParams.gradient = new Gradient.Symb();
-    geomParams.gradient.mode = Gradient.Mode.Linear;
-    geomParams.gradient.flags = Gradient.Flags.Outline;
-    geomParams.gradient.keys.push(new Gradient.KeyColor({ value: 0.0, color: ColorDef.blue.toJSON() }));
-    geomParams.gradient.keys.push(new Gradient.KeyColor({ value: 0.5, color: ColorDef.red.toJSON() }));
-    geomParams.gradient.angle = Angle.createDegrees(45);
-    added = ElementGeometry.appendGeometryParams(geomParams, newEntries);
-    assert.isTrue(added);
-    expected.push({ opcode: ElementGeometryOpcode.BasicSymbology });
-    expected.push({ opcode: ElementGeometryOpcode.Fill, geomParams: geomParams.clone() });
-
-    newEntries.push(entrySH!);
-    expected.push({ opcode: ElementGeometryOpcode.PointPrimitive, geometryCategory: "curveCollection", geometrySubCategory: "loop" });
-
-    // Shape with thematic gradient fill...
-    geomParams.gradient.mode = Gradient.Mode.Thematic;
-    geomParams.gradient.thematicSettings = ThematicGradientSettings.fromJSON({ mode: ThematicGradientMode.Stepped, stepCount: 5 });
-    added = ElementGeometry.appendGeometryParams(geomParams, newEntries);
-    assert.isTrue(added);
-    expected.push({ opcode: ElementGeometryOpcode.BasicSymbology });
-    expected.push({ opcode: ElementGeometryOpcode.Fill, geomParams: geomParams.clone() });
-
-    newEntries.push(entrySH!);
-    expected.push({ opcode: ElementGeometryOpcode.PointPrimitive, geometryCategory: "curveCollection", geometrySubCategory: "loop" });
-
-    // Shape with bg fill...
-    geomParams.gradient = undefined;
-    geomParams.backgroundFill = BackgroundFill.Outline;
-    added = ElementGeometry.appendGeometryParams(geomParams, newEntries);
-    assert.isTrue(added);
-    expected.push({ opcode: ElementGeometryOpcode.BasicSymbology });
-    expected.push({ opcode: ElementGeometryOpcode.Fill, geomParams: geomParams.clone() });
-
-    newEntries.push(entrySH!);
-    expected.push({ opcode: ElementGeometryOpcode.PointPrimitive, geometryCategory: "curveCollection", geometrySubCategory: "loop" });
-
-    // Shape with solid fill...
-    geomParams.backgroundFill = undefined;
-    geomParams.fillColor = ColorDef.blue;
-    geomParams.fillTransparency = 0.75;
-    added = ElementGeometry.appendGeometryParams(geomParams, newEntries);
-    assert.isTrue(added);
-    expected.push({ opcode: ElementGeometryOpcode.BasicSymbology });
-    expected.push({ opcode: ElementGeometryOpcode.Fill, geomParams: geomParams.clone() });
-
-    newEntries.push(entrySH!);
-    expected.push({ opcode: ElementGeometryOpcode.PointPrimitive, geometryCategory: "curveCollection", geometrySubCategory: "loop" });
-
-    // Shape with solid fill and render material
-    geomParams.materialId = "0x5";
-    added = ElementGeometry.appendGeometryParams(geomParams, newEntries);
-    assert.isTrue(added);
-    expected.push({ opcode: ElementGeometryOpcode.BasicSymbology });
-    expected.push({ opcode: ElementGeometryOpcode.Fill });
-    expected.push({ opcode: ElementGeometryOpcode.Material, geomParams: geomParams.clone() });
-
-    newEntries.push(entrySH!);
-    expected.push({ opcode: ElementGeometryOpcode.PointPrimitive, geometryCategory: "curveCollection", geometrySubCategory: "loop" });
-
-    // Green construction line to test ignoring region specific appearance like fill...
-    geomParams.materialId = undefined;
-    geomParams.lineColor = ColorDef.green;
-    geomParams.weight = 2;
-    const modifiers = new LineStyle.Modifier({
-      scale: 2, dashScale: 0.5, gapScale: 0.2,
-      startWidth: 0.1, endWidth: 0.3,
-      distPhase: 0.25, fractPhase: 0.1, centerPhase: true,
-      segmentMode: false, physicalWidth: true,
-      normal: Vector3d.unitZ().toJSON(),
-      rotation: YawPitchRollAngles.createDegrees(45, 0, 0).toJSON(),
-    });
-    geomParams.styleInfo = new LineStyle.Info(Id64.invalid, modifiers);
-    geomParams.elmTransparency = 0.5;
-    geomParams.geometryClass = GeometryClass.Construction;
-    added = ElementGeometry.appendGeometryParams(geomParams, newEntries);
-    assert.isTrue(added);
-    geomParams.fillDisplay = geomParams.fillColor = geomParams.fillTransparency = undefined; // Region specific appearance ignored for open elements...
-    expected.push({ opcode: ElementGeometryOpcode.BasicSymbology });
-    expected.push({ opcode: ElementGeometryOpcode.LineStyleModifiers, geomParams: geomParams.clone() });
-
-    const entryLN = ElementGeometry.fromGeometryQuery(LineSegment3d.create(pts[0], pts[2]));
-    assert.exists(entryLN);
-    newEntries.push(entryLN!);
-    expected.push({ opcode: ElementGeometryOpcode.PointPrimitive, geometryCategory: "curvePrimitive", geometrySubCategory: "lineString" });
-
-    assert(DbResult.BE_SQLITE_OK === doElementGeometryUpdate(imodel, newId, newEntries, false));
-    assert(DbResult.BE_SQLITE_OK === doElementGeometryValidate(imodel, newId, expected, false, elementProps));
-  });
-
-  it("create GeometricElement3d with pattern flatbuffer data", async () => {
-    // Set up element to be placed in iModel
-    const seedElement = imodel.elements.getElement<GeometricElement>("0x1d");
-    assert.exists(seedElement);
-    assert.isTrue(seedElement.federationGuid! === "18eb4650-b074-414f-b961-d9cfaa6c8746");
-
-    const testOrigin = Point3d.create(5, 10, 0);
-    const testAngles = YawPitchRollAngles.createDegrees(90, 0, 0);
-    const elementProps = createPhysicalElementProps(seedElement, { origin: testOrigin, angles: testAngles });
-    const testElem = imodel.elements.createElement(elementProps);
-    const newId = imodel.elements.insertElement(testElem);
-    imodel.saveChanges();
-
-    const pts: Point3d[] = [];
-    pts.push(Point3d.create(5, 10, 0));
-    pts.push(Point3d.create(10, 10, 0));
-    pts.push(Point3d.create(10, 15, 0));
-    pts.push(Point3d.create(5, 15, 0));
-    pts.push(pts[0].clone());
-
-    const entrySH = ElementGeometry.fromGeometryQuery(Loop.createPolygon(pts));
-    assert.exists(entrySH);
-
-    const expected: ExpectedElementGeometryEntry[] = [];
-    const newEntries: ElementGeometryDataEntry[] = [];
-    const geomParams = new GeometryParams(seedElement.category);
-
-    // Shape with hatch w/o overrides...
-    geomParams.pattern = new AreaPattern.Params();
-    geomParams.pattern.space1 = 0.05;
-    geomParams.pattern.angle1 = Angle.createDegrees(45.0);
-    let added = ElementGeometry.appendGeometryParams(geomParams, newEntries);
-    assert.isTrue(added);
-    expected.push({ opcode: ElementGeometryOpcode.BasicSymbology });
-    expected.push({ opcode: ElementGeometryOpcode.Pattern, geomParams: geomParams.clone() });
-
-    newEntries.push(entrySH!);
-    expected.push({ opcode: ElementGeometryOpcode.PointPrimitive, geometryCategory: "curveCollection", geometrySubCategory: "loop" });
-
-    // Shape with cross hatch with color/weight override...
-    geomParams.pattern.space2 = 0.1;
-    geomParams.pattern.angle2 = Angle.createDegrees(-30.0);
-    geomParams.pattern.color = ColorDef.red;
-    geomParams.pattern.weight = 0;
-    added = ElementGeometry.appendGeometryParams(geomParams, newEntries);
-    assert.isTrue(added);
-    expected.push({ opcode: ElementGeometryOpcode.BasicSymbology });
-    expected.push({ opcode: ElementGeometryOpcode.Pattern, geomParams: geomParams.clone() });
-
-    newEntries.push(entrySH!);
-    expected.push({ opcode: ElementGeometryOpcode.PointPrimitive, geometryCategory: "curveCollection", geometrySubCategory: "loop" });
-
-    // Shape with area pattern w/o overrides...
-    const partId = createCirclePart(1.0, imodel);
-    assert.isTrue(Id64.isValidId64(partId));
-    geomParams.pattern = new AreaPattern.Params();
-    geomParams.pattern.symbolId = partId;
-    geomParams.pattern.space1 = geomParams.pattern.space2 = 0.05;
-    geomParams.pattern.angle1 = Angle.createDegrees(45.0);
-    added = ElementGeometry.appendGeometryParams(geomParams, newEntries);
-    assert.isTrue(added);
-    expected.push({ opcode: ElementGeometryOpcode.BasicSymbology });
-    expected.push({ opcode: ElementGeometryOpcode.Pattern, geomParams: geomParams.clone() });
-
-    newEntries.push(entrySH!);
-    expected.push({ opcode: ElementGeometryOpcode.PointPrimitive, geometryCategory: "curveCollection", geometrySubCategory: "loop" });
-
-    // Shape with area pattern with color/weight and other overrides...
-    geomParams.pattern.origin = Point3d.create(0.05, 0.05, 0.0);
-    geomParams.pattern.rotation = YawPitchRollAngles.createDegrees(45, 0, 0);
-    geomParams.pattern.space1 = geomParams.pattern.space2 = geomParams.pattern.angle1 = undefined;
-    geomParams.pattern.color = ColorDef.red;
-    geomParams.pattern.weight = 1;
-    geomParams.pattern.snappable = geomParams.pattern.invisibleBoundary = true;
-    added = ElementGeometry.appendGeometryParams(geomParams, newEntries);
-    assert.isTrue(added);
-    expected.push({ opcode: ElementGeometryOpcode.BasicSymbology });
-    expected.push({ opcode: ElementGeometryOpcode.Pattern, geomParams: geomParams.clone() });
-
-    newEntries.push(entrySH!);
-    expected.push({ opcode: ElementGeometryOpcode.PointPrimitive, geometryCategory: "curveCollection", geometrySubCategory: "loop" });
-
-    // Shape with hatch definition w/o overrides (zig-zag)...
-    const defLines: AreaPattern.HatchDefLine[] = [
-      { offset: Point2d.create(0.1, 0.1), dashes: [0.1, -0.1] },
-      { angle: Angle.createDegrees(90.0), through: Point2d.create(0.1, 0.0), offset: Point2d.create(0.1, 0.1), dashes: [0.1, -0.1] },
-    ];
-
-    geomParams.pattern = new AreaPattern.Params();
-    geomParams.pattern.defLines = defLines;
-    added = ElementGeometry.appendGeometryParams(geomParams, newEntries);
-    assert.isTrue(added);
-    expected.push({ opcode: ElementGeometryOpcode.BasicSymbology });
-    expected.push({ opcode: ElementGeometryOpcode.Pattern, geomParams: geomParams.clone() });
-
-    newEntries.push(entrySH!);
-    expected.push({ opcode: ElementGeometryOpcode.PointPrimitive, geometryCategory: "curveCollection", geometrySubCategory: "loop" });
-
-    // Shape with hatch definition with color/weight overrides...
-    geomParams.pattern.color = ColorDef.red;
-    geomParams.pattern.weight = 1;
-    added = ElementGeometry.appendGeometryParams(geomParams, newEntries);
-    assert.isTrue(added);
-    expected.push({ opcode: ElementGeometryOpcode.BasicSymbology });
-    expected.push({ opcode: ElementGeometryOpcode.Pattern, geomParams: geomParams.clone() });
-
-    newEntries.push(entrySH!);
-    expected.push({ opcode: ElementGeometryOpcode.PointPrimitive, geometryCategory: "curveCollection", geometrySubCategory: "loop" });
-
-    assert(DbResult.BE_SQLITE_OK === doElementGeometryUpdate(imodel, newId, newEntries, false));
-    assert(DbResult.BE_SQLITE_OK === doElementGeometryValidate(imodel, newId, expected, false, elementProps));
-  });
-});
-
-describe("BRepGeometry", () => {
-  let imodel: SnapshotDb;
-
-  before(() => {
-    const seedFileName = IModelTestUtils.resolveAssetFile("CompatibilityTestSeed.bim");
-    const testFileName = IModelTestUtils.prepareOutputFile("GeometryStream", "GeometryStreamTest.bim");
-    imodel = IModelTestUtils.createSnapshotFromSeed(testFileName, seedFileName);
-  });
-
-  after(() => {
-    imodel.close();
-  });
-
-  it("create GeometricElement3d from a sequence of BRep operations test", async () => {
-    const seedElement = imodel.elements.getElement<GeometricElement>("0x1d");
-    assert.exists(seedElement);
-    assert.isTrue(seedElement.federationGuid! === "18eb4650-b074-414f-b961-d9cfaa6c8746");
-    const builder = new ElementGeometry.Builder();
-
-    const onResult: BRepGeometryFunction = (info: BRepGeometryInfo): void => {
-      assert.isTrue(undefined !== info.entryArray && 1 === info.entryArray.length && ElementGeometryOpcode.BRep === info.entryArray[0].opcode);
-      builder.entries.length = 0; // Always replace builder.entries with result for subsequent operations/creating element
-      builder.entries.push(info.entryArray[0]);
-    };
-
-    // Step 1: Create solid by subtracting the 2 small spheres from the large sphere
-    builder.appendGeometryQuery(Sphere.createEllipsoid(Transform.createOriginAndMatrix(Point3d.create(0, 0, 0), Matrix3d.createUniformScale(5)), AngleSweep.createFullLatitude(), true)!);
-    builder.appendGeometryQuery(Sphere.createEllipsoid(Transform.createOriginAndMatrix(Point3d.create(0, 0, 5), Matrix3d.createUniformScale(3)), AngleSweep.createFullLatitude(), true)!);
-    builder.appendGeometryQuery(Sphere.createEllipsoid(Transform.createOriginAndMatrix(Point3d.create(0, 0, -5), Matrix3d.createUniformScale(3)), AngleSweep.createFullLatitude(), true)!);
-
-    const createProps: BRepGeometryCreate = {
-      operation: BRepGeometryOperation.Subtract,
-      entryArray: builder.entries,
-      onResult,
-    };
-
-    try {
-      assert(DbResult.BE_SQLITE_OK === imodel.createBRepGeometry(createProps));
-    } catch (error: any) {
-      assert(false, error.message);
-    }
-
-    // Step 2: Create flat spots on sides by intersecting with a cube (i.e. something more complex that a simple revolved solid)
-    builder.appendGeometryQuery(Box.createRange(Range3d.create(Point3d.create(-4, -4, -5), Point3d.create(4, 4, 5)), true)!);
-
-    createProps.operation = BRepGeometryOperation.Intersect;
-
-    try {
-      assert(DbResult.BE_SQLITE_OK === imodel.createBRepGeometry(createProps));
-    } catch (error: any) {
-      assert(false, error.message);
-    }
-
-    // Step 3: Create a hollow shell
-    createProps.operation = BRepGeometryOperation.Hollow;
-    createProps.parameters = { distance: -0.5 };
-
-    try {
-      assert(DbResult.BE_SQLITE_OK === imodel.createBRepGeometry(createProps));
-    } catch (error: any) {
-      assert(false, error.message);
-    }
-
-    // Step 4: Cut a small hole through the middle of the solid
-    builder.appendGeometryQuery(Loop.create(Arc3d.createXY(Point3d.createZero(), 1)));
-
-    createProps.operation = BRepGeometryOperation.Cut;
-    createProps.parameters = { bothDirections: true };
-
-    try {
-      assert(DbResult.BE_SQLITE_OK === imodel.createBRepGeometry(createProps));
-    } catch (error: any) {
-      assert(false, error.message);
-    }
-
-    // Step 5: Create a geometric element from the result solid
-    const testOrigin = Point3d.create(5, 10, 0);
-    const testAngles = YawPitchRollAngles.createDegrees(90, 0, 0);
-    const elementProps = createPhysicalElementProps(seedElement, { origin: testOrigin, angles: testAngles });
-    const testElem = imodel.elements.createElement(elementProps);
-    const newId = imodel.elements.insertElement(testElem);
-
-    assert.isTrue(DbResult.BE_SQLITE_OK === imodel.elementGeometryUpdate({ elementId: newId, entryArray: builder.entries, isWorld: false }));
-    imodel.saveChanges();
-  });
-
-  it("create GeometricElement3d using half-space boolean test", async () => {
-    const seedElement = imodel.elements.getElement<GeometricElement>("0x1d");
-    assert.exists(seedElement);
-    assert.isTrue(seedElement.federationGuid! === "18eb4650-b074-414f-b961-d9cfaa6c8746");
-    const builder = new ElementGeometry.Builder();
-
-    const onResult: BRepGeometryFunction = (info: BRepGeometryInfo): void => {
-      assert.isTrue(undefined !== info.entryArray && 1 === info.entryArray.length && ElementGeometryOpcode.BRep === info.entryArray[0].opcode);
-      builder.entries.length = 0; // Always replace builder.entries with result for subsequent operations/creating element
-      builder.entries.push(info.entryArray[0]);
-    };
-
-    // Step 1: Create solid cube with all edges rounded
-    builder.appendGeometryQuery(Box.createRange(Range3d.create(Point3d.create(-5, -5, -5), Point3d.create(5, 5, 5)), true)!);
-
-    const createProps: BRepGeometryCreate = {
-      operation: BRepGeometryOperation.Round,
-      entryArray: builder.entries,
-      onResult,
-      parameters: { radius: 2.0 },
-    };
-
-    try {
-      assert(DbResult.BE_SQLITE_OK === imodel.createBRepGeometry(createProps));
-    } catch (error: any) {
-      assert(false, error.message);
-    }
-
-    // Step 2: Create a hollow shell
-    createProps.operation = BRepGeometryOperation.Hollow;
-    createProps.parameters = { distance: -0.5 };
-
-    try {
-      assert(DbResult.BE_SQLITE_OK === imodel.createBRepGeometry(createProps));
-    } catch (error: any) {
-      assert(false, error.message);
-    }
-
-    // Step 3: Use solid/sheet subtract to remove bottom half of solid (keep material in direction of surface normal)
-    builder.appendGeometryQuery(Loop.create(Arc3d.createXY(Point3d.createZero(), 10)));
-
-    createProps.operation = BRepGeometryOperation.Subtract;
-    createProps.parameters = undefined;
-
-    try {
-      assert(DbResult.BE_SQLITE_OK === imodel.createBRepGeometry(createProps));
-    } catch (error: any) {
-      assert(false, error.message);
-    }
-
-    // Step 4: Create a geometric element from the result solid
-    const testOrigin = Point3d.create(5, 10, 0);
-    const testAngles = YawPitchRollAngles.createDegrees(90, 0, 0);
-    const elementProps = createPhysicalElementProps(seedElement, { origin: testOrigin, angles: testAngles });
-    const testElem = imodel.elements.createElement(elementProps);
-    const newId = imodel.elements.insertElement(testElem);
-
-    assert.isTrue(DbResult.BE_SQLITE_OK === imodel.elementGeometryUpdate({ elementId: newId, entryArray: builder.entries, isWorld: false }));
-    imodel.saveChanges();
-  });
-
-  it("create multiple GeometricElement3d from world coordinate disjoint body result test", async () => {
-    const builder = new ElementGeometry.Builder();
-    let results: ElementGeometryDataEntry[];
-
-    const onResult: BRepGeometryFunction = (info: BRepGeometryInfo): void => {
-      assert.isTrue(undefined !== info.entryArray && 2 === info.entryArray.length);
-      results = info.entryArray;
-    };
-
-    // Step 1: Create two solids by intersecting the 2 small spheres with the large sphere
-    builder.appendGeometryQuery(Sphere.createEllipsoid(Transform.createOriginAndMatrix(Point3d.create(2, 2, 0), Matrix3d.createUniformScale(5)), AngleSweep.createFullLatitude(), true)!);
-    builder.appendGeometryQuery(Sphere.createEllipsoid(Transform.createOriginAndMatrix(Point3d.create(2, 2, 5), Matrix3d.createUniformScale(3)), AngleSweep.createFullLatitude(), true)!);
-    builder.appendGeometryQuery(Sphere.createEllipsoid(Transform.createOriginAndMatrix(Point3d.create(2, 2, -5), Matrix3d.createUniformScale(3)), AngleSweep.createFullLatitude(), true)!);
-
-    const createProps: BRepGeometryCreate = {
-      operation: BRepGeometryOperation.Intersect,
-      entryArray: builder.entries,
-      onResult,
-      separateDisjoint: true, // Request result as 2 solids instead of a single solid with disjoint regions...
-    };
-
-    try {
-      assert(DbResult.BE_SQLITE_OK === imodel.createBRepGeometry(createProps));
-    } catch (error: any) {
-      assert(false, error.message);
-    }
-
-    // Step 2: Create a geometric element from each result solid
-    results!.forEach((entry) => {
-      // NOTE: Since entity transform reflects local to world of target (the large sphere) it's a reasonable placement...
-      const brepData = ElementGeometry.toBRep(entry);
-      assert.isDefined(brepData);
-      const placement = YawPitchRollAngles.tryFromTransform(Transform.fromJSON(brepData!.transform));
-      assert.isDefined(placement.angles);
-      const result = createGeometricElemFromSeed(imodel, "0x1d", [entry], { origin: placement.origin, angles: placement.angles! }, true);
-      assert.isTrue(DbResult.BE_SQLITE_OK === result.status);
-    });
-  });
-
-  it("unite/subtract/intersect solids test", async () => {
-    const builder = new ElementGeometry.Builder();
-    builder.appendGeometryQuery(Sphere.createEllipsoid(Transform.createOriginAndMatrix(Point3d.create(0, 0, 0), Matrix3d.createUniformScale(5)), AngleSweep.createFullLatitude(), true)!);
-    builder.appendGeometryQuery(Sphere.createEllipsoid(Transform.createOriginAndMatrix(Point3d.create(5, 0, 0), Matrix3d.createUniformScale(3)), AngleSweep.createFullLatitude(), true)!);
-
-    const onResult: BRepGeometryFunction = (info: BRepGeometryInfo): void => {
-      assert.isTrue(undefined !== info.entryArray && 1 === info.entryArray.length && ElementGeometryOpcode.BRep === info.entryArray[0].opcode);
-    };
-
-    const createProps: BRepGeometryCreate = {
-      operation: BRepGeometryOperation.Unite,
-      entryArray: builder.entries,
-      onResult,
-    };
-    try {
-      assert(DbResult.BE_SQLITE_OK === imodel.createBRepGeometry(createProps));
-    } catch (error: any) {
-      assert(false, error.message);
-    }
-
-    createProps.operation = BRepGeometryOperation.Subtract;
-    try {
-      assert(DbResult.BE_SQLITE_OK === imodel.createBRepGeometry(createProps));
-    } catch (error: any) {
-      assert(false, error.message);
-    }
-
-    createProps.operation = BRepGeometryOperation.Intersect;
-    try {
-      assert(DbResult.BE_SQLITE_OK === imodel.createBRepGeometry(createProps));
-    } catch (error: any) {
-      assert(false, error.message);
-    }
-  });
-
-  it("subtract consumes target test", async () => {
-    const builder = new ElementGeometry.Builder();
-    builder.appendGeometryQuery(Box.createRange(Range3d.create(Point3d.create(1, 1, 1), Point3d.create(4, 4, 4)), true)!);
-    builder.appendGeometryQuery(Box.createRange(Range3d.create(Point3d.create(0, 0, 0), Point3d.create(5, 5, 5)), true)!);
-
-    const onResult: BRepGeometryFunction = (info: BRepGeometryInfo): void => {
-      // Successful operation w/empty result...
-      assert.isTrue(undefined !== info.entryArray && 0 === info.entryArray.length);
-    };
-
-    const createProps: BRepGeometryCreate = {
-      operation: BRepGeometryOperation.Subtract,
-      entryArray: builder.entries,
-      onResult,
-    };
-    try {
-      assert(DbResult.BE_SQLITE_OK === imodel.createBRepGeometry(createProps));
-    } catch (error: any) {
-      assert(false, error.message);
-    }
-  });
-
-  it("sew sheets test", async () => {
-    const builder = new ElementGeometry.Builder();
-    builder.appendGeometryQuery(Loop.createPolygon([Point3d.create(0, 0, 0), Point3d.create(0, 2, 0), Point3d.create(1, 2, 0), Point3d.create(1, 0, 0), Point3d.create(0, 0, 0)]));
-    builder.appendGeometryQuery(Loop.createPolygon([Point3d.create(0, 0, 3), Point3d.create(1, 0, 3), Point3d.create(1, 2, 3), Point3d.create(0, 2, 3), Point3d.create(0, 0, 3)]));
-    builder.appendGeometryQuery(Loop.createPolygon([Point3d.create(0, 0, 0), Point3d.create(1, 0, 0), Point3d.create(1, 0, 3), Point3d.create(0, 0, 3), Point3d.create(0, 0, 0)]));
-    builder.appendGeometryQuery(Loop.createPolygon([Point3d.create(1, 2, 0), Point3d.create(0, 2, 0), Point3d.create(0, 2, 3), Point3d.create(1, 2, 3), Point3d.create(1, 2, 0)]));
-    builder.appendGeometryQuery(Loop.createPolygon([Point3d.create(0, 2, 0), Point3d.create(0, 0, 0), Point3d.create(0, 0, 3), Point3d.create(0, 2, 3), Point3d.create(0, 2, 0)]));
-    builder.appendGeometryQuery(Loop.createPolygon([Point3d.create(1, 0, 0), Point3d.create(1, 2, 0), Point3d.create(1, 2, 3), Point3d.create(1, 0, 3), Point3d.create(1, 0, 0)]));
-
-    const onResult: BRepGeometryFunction = (info: BRepGeometryInfo): void => {
-      assert.isTrue(undefined !== info.entryArray && 1 === info.entryArray.length && ElementGeometryOpcode.BRep === info.entryArray[0].opcode);
-    };
-
-    const createProps: BRepGeometryCreate = {
-      operation: BRepGeometryOperation.Sew,
-      entryArray: builder.entries,
-      onResult,
-    };
-    try {
-      assert(DbResult.BE_SQLITE_OK === imodel.createBRepGeometry(createProps));
-    } catch (error: any) {
-      assert(false, error.message);
-    }
-  });
-
-  it("cut solids test", async () => {
-    const builder = new ElementGeometry.Builder();
-
-    const onResult: BRepGeometryFunction = (info: BRepGeometryInfo): void => {
-      assert.isTrue(undefined !== info.entryArray && 1 === info.entryArray.length && ElementGeometryOpcode.BRep === info.entryArray[0].opcode);
-    };
-
-    // Test creating cut through solid in forward direction (default)
-    builder.appendGeometryQuery(Box.createRange(Range3d.create(Point3d.create(0, 0, 0), Point3d.create(5, 5, 5)), true)!);
-    builder.appendGeometryQuery(Loop.create(Arc3d.createXY(Point3d.create(2.5, 2.5, 2.5), 2)));
-
-    const createProps: BRepGeometryCreate = {
-      operation: BRepGeometryOperation.Cut,
-      entryArray: builder.entries,
-      onResult,
-    };
-    try {
-      assert(DbResult.BE_SQLITE_OK === imodel.createBRepGeometry(createProps));
-    } catch (error: any) {
-      assert(false, error.message);
-    }
-
-    // Test creating cut through solid in both directions
-    createProps.parameters = { bothDirections: true };
-
-    try {
-      assert(DbResult.BE_SQLITE_OK === imodel.createBRepGeometry(createProps));
-    } catch (error: any) {
-      assert(false, error.message);
-    }
-
-    // Test creating depth cut in solid in forward direction
-    createProps.parameters = { distance: 1 };
-
-    try {
-      assert(DbResult.BE_SQLITE_OK === imodel.createBRepGeometry(createProps));
-    } catch (error: any) {
-      assert(false, error.message);
-    }
-
-    // Test creating depth cut in solid in both directions
-    createProps.parameters = { distance: 1, bothDirections: true };
-
-    try {
-      assert(DbResult.BE_SQLITE_OK === imodel.createBRepGeometry(createProps));
-    } catch (error: any) {
-      assert(false, error.message);
-    }
-  });
-
-  it("emboss profile test", async () => {
-    const builder = new ElementGeometry.Builder();
-
-    const onResult: BRepGeometryFunction = (info: BRepGeometryInfo): void => {
-      assert.isTrue(undefined !== info.entryArray && 1 === info.entryArray.length && ElementGeometryOpcode.BRep === info.entryArray[0].opcode);
-    };
-
-    // Test creating a pocket in a solid
-    builder.appendGeometryQuery(Box.createRange(Range3d.create(Point3d.create(0, 0, 1), Point3d.create(5, 5, 2)), true)!);
-    builder.appendGeometryQuery(Loop.create(Arc3d.createXY(Point3d.create(2.5, 2.5, 1.5), 2)));
-
-    const createProps: BRepGeometryCreate = {
-      operation: BRepGeometryOperation.Emboss,
-      entryArray: builder.entries,
-      onResult,
-    };
-    try {
-      assert(DbResult.BE_SQLITE_OK === imodel.createBRepGeometry(createProps));
-    } catch (error: any) {
-      assert(false, error.message);
-    }
-
-    // Test creating a pad on a solid
-    builder.entries.length = 0;
-    builder.appendGeometryQuery(Box.createRange(Range3d.create(Point3d.create(0, 0, -3), Point3d.create(5, 5, -2)), true)!);
-    builder.appendGeometryQuery(Loop.create(Arc3d.createXY(Point3d.create(2.5, 2.5, -1.5), 2)));
-
-    try {
-      assert(DbResult.BE_SQLITE_OK === imodel.createBRepGeometry(createProps));
-    } catch (error: any) {
-      assert(false, error.message);
-    }
-
-    // Test embossing a surface
-    builder.entries.length = 0;
-    builder.appendGeometryQuery(Loop.createPolygon([Point3d.create(0, 0, 0), Point3d.create(0, 5, 0), Point3d.create(5, 5, 0), Point3d.create(5, 0, 0), Point3d.create(0, 0, 0)]));
-    builder.appendGeometryQuery(Loop.create(Arc3d.createXY(Point3d.create(2.5, 2.5, -0.5), 2, AngleSweep.createStartSweepDegrees(0, -360))));
-
-    try {
-      assert(DbResult.BE_SQLITE_OK === imodel.createBRepGeometry(createProps));
-    } catch (error: any) {
-      assert(false, error.message);
-    }
-  });
-
-  it("thicken surfaces test", async () => {
-    const builder = new ElementGeometry.Builder();
-    builder.appendGeometryQuery(Loop.createPolygon([Point3d.create(0, 0, 0), Point3d.create(0, 5, 0), Point3d.create(5, 5, 0), Point3d.create(5, 0, 0), Point3d.create(0, 0, 0)]));
-
-    const onResult: BRepGeometryFunction = (info: BRepGeometryInfo): void => {
-      assert.isTrue(undefined !== info.entryArray && 1 === info.entryArray.length && ElementGeometryOpcode.BRep === info.entryArray[0].opcode);
-    };
-
-    const createProps: BRepGeometryCreate = {
-      operation: BRepGeometryOperation.Thicken,
-      entryArray: builder.entries,
-      onResult,
-      parameters: { frontDistance: 0.25 },
-    };
-    try {
-      assert(DbResult.BE_SQLITE_OK === imodel.createBRepGeometry(createProps));
-    } catch (error: any) {
-      assert(false, error.message);
-    }
-
-    createProps.parameters = { backDistance: 0.25 };
-    try {
-      assert(DbResult.BE_SQLITE_OK === imodel.createBRepGeometry(createProps));
-    } catch (error: any) {
-      assert(false, error.message);
-    }
-
-    createProps.parameters = { frontDistance: 0.1, backDistance: 0.1 };
-    try {
-      assert(DbResult.BE_SQLITE_OK === imodel.createBRepGeometry(createProps));
-    } catch (error: any) {
-      assert(false, error.message);
-    }
-  });
-
-  it("offset surfaces test", async () => {
-    const builder = new ElementGeometry.Builder();
-    builder.appendGeometryQuery(Loop.createPolygon([Point3d.create(0, 0, 0), Point3d.create(0, 5, 0), Point3d.create(5, 5, 0), Point3d.create(5, 0, 0), Point3d.create(0, 0, 0)]));
-
-    const onResult: BRepGeometryFunction = (info: BRepGeometryInfo): void => {
-      assert.isTrue(undefined !== info.entryArray && 1 === info.entryArray.length && ElementGeometryOpcode.BRep === info.entryArray[0].opcode);
-    };
-
-    const createProps: BRepGeometryCreate = {
-      operation: BRepGeometryOperation.Offset,
-      entryArray: builder.entries,
-      onResult,
-      parameters: { distance: 0.25 },
-    };
-    try {
-      assert(DbResult.BE_SQLITE_OK === imodel.createBRepGeometry(createProps));
-    } catch (error: any) {
-      assert(false, error.message);
-    }
-  });
-
-  it("hollow solids test", async () => {
-    const builder = new ElementGeometry.Builder();
-    builder.appendGeometryQuery(Box.createRange(Range3d.create(Point3d.createZero(), Point3d.create(5, 5, 2)), true)!);
-
-    const onResult: BRepGeometryFunction = (info: BRepGeometryInfo): void => {
-      assert.isTrue(undefined !== info.entryArray && 1 === info.entryArray.length && ElementGeometryOpcode.BRep === info.entryArray[0].opcode);
-    };
-
-    const createProps: BRepGeometryCreate = {
-      operation: BRepGeometryOperation.Hollow,
-      entryArray: builder.entries,
-      onResult,
-      parameters: { distance: 0.25 },
-    };
-    try {
-      assert(DbResult.BE_SQLITE_OK === imodel.createBRepGeometry(createProps));
-    } catch (error: any) {
-      assert(false, error.message);
-    }
-  });
-
-  it("offset solids test", async () => {
-    const builder = new ElementGeometry.Builder();
-    builder.appendGeometryQuery(Box.createRange(Range3d.create(Point3d.createZero(), Point3d.create(5, 5, 2)), true)!);
-
-    const onResult: BRepGeometryFunction = (info: BRepGeometryInfo): void => {
-      assert.isTrue(undefined !== info.entryArray && 1 === info.entryArray.length && ElementGeometryOpcode.BRep === info.entryArray[0].opcode);
-    };
-
-    const createProps: BRepGeometryCreate = {
-      operation: BRepGeometryOperation.Offset,
-      entryArray: builder.entries,
-      onResult,
-      parameters: { distance: 0.25 },
-    };
-    try {
-      assert(DbResult.BE_SQLITE_OK === imodel.createBRepGeometry(createProps));
-    } catch (error: any) {
-      assert(false, error.message);
-    }
-  });
-
-  it("sweep profile along path test", async () => {
-    const builder = new ElementGeometry.Builder();
-    builder.appendGeometryQuery(Loop.create(Arc3d.createXY(Point3d.create(0, 0, 0), 1)));
-    builder.appendGeometryQuery(LineString3d.create(Point3d.create(0, 0, 0), Point3d.create(0, 0, 3), Point3d.create(5, 0, 3), Point3d.create(8, 10, 10)));
-
-    const onResult: BRepGeometryFunction = (info: BRepGeometryInfo): void => {
-      assert.isTrue(undefined !== info.entryArray && 1 === info.entryArray.length && ElementGeometryOpcode.BRep === info.entryArray[0].opcode);
-    };
-
-    const createProps: BRepGeometryCreate = {
-      operation: BRepGeometryOperation.Sweep,
-      entryArray: builder.entries,
-      onResult,
-    };
-    try {
-      assert(DbResult.BE_SQLITE_OK === imodel.createBRepGeometry(createProps));
-    } catch (error: any) {
-      assert(false, error.message);
-    }
-  });
-
-  it("loft profiles test", async () => {
-    const builder = new ElementGeometry.Builder();
-    builder.appendGeometryQuery(Loop.create(Arc3d.createXY(Point3d.create(0.5, 0, 5), 1.25)));
-    builder.appendGeometryQuery(Loop.create(Arc3d.createXY(Point3d.create(0, 0, 3), 1)));
-    builder.appendGeometryQuery(Loop.create(Arc3d.createXY(Point3d.create(0, 0, 2), 2)));
-    builder.appendGeometryQuery(Loop.create(Arc3d.createXY(Point3d.create(0, 0, 0), 1.5)));
-    builder.appendGeometryQuery(Loop.create(Arc3d.createXY(Point3d.create(-0.5, 0, -2), 3)));
-
-    const onResult: BRepGeometryFunction = (info: BRepGeometryInfo): void => {
-      assert.isTrue(undefined !== info.entryArray && 1 === info.entryArray.length && ElementGeometryOpcode.BRep === info.entryArray[0].opcode);
-    };
-
-    const createProps: BRepGeometryCreate = {
-      operation: BRepGeometryOperation.Loft,
-      entryArray: builder.entries,
-      onResult,
-    };
-    try {
-      assert(DbResult.BE_SQLITE_OK === imodel.createBRepGeometry(createProps));
-    } catch (error: any) {
-      assert(false, error.message);
-    }
-  });
-
-  it("round edges test", async () => {
-    const builder = new ElementGeometry.Builder();
-    builder.appendGeometryQuery(Box.createRange(Range3d.create(Point3d.createZero(), Point3d.create(5, 5, 2)), true)!);
-
-    const onResult: BRepGeometryFunction = (info: BRepGeometryInfo): void => {
-      assert.isTrue(undefined !== info.entryArray && 1 === info.entryArray.length && ElementGeometryOpcode.BRep === info.entryArray[0].opcode);
-    };
-
-    const createProps: BRepGeometryCreate = {
-      operation: BRepGeometryOperation.Round,
-      entryArray: builder.entries,
-      onResult,
-      parameters: { radius: 1 },
-    };
-    try {
-      assert(DbResult.BE_SQLITE_OK === imodel.createBRepGeometry(createProps));
-    } catch (error: any) {
-      assert(false, error.message);
-    }
-  });
-
-  it("create element using base 64 encoded brep from flatbuffer test", async () => {
-    // Set up element to be placed in iModel
-    const seedElement = imodel.elements.getElement<GeometricElement>("0x1d");
-    assert.exists(seedElement);
-    assert.isTrue(seedElement.federationGuid! === "18eb4650-b074-414f-b961-d9cfaa6c8746");
-
-    const builder = new ElementGeometry.Builder();
-    builder.appendGeometryQuery(Box.createRange(Range3d.create(Point3d.createZero(), Point3d.create(5, 5, 2)), true)!);
-
-    const onResult: BRepGeometryFunction = (info: BRepGeometryInfo): void => {
-      assert.isTrue(undefined !== info.entryArray && 1 === info.entryArray.length && ElementGeometryOpcode.BRep === info.entryArray[0].opcode);
-
-      // Create new element to test flatbuffer conversion to brep wire format
-      // NOTE: It is preferable to use IModelDb.elementGeometryUpdate over GeometryStreamBuilder this is just for testing,
-      const gsBuilder = new GeometryStreamBuilder();
-      const brep = ElementGeometry.toBRep(info.entryArray[0], true);
-      assert.exists(brep);
-      gsBuilder.appendBRepData(brep!);
-
-      const elementProps = createPhysicalElementProps(seedElement, { origin: Point3d.create(5, 10, 0), angles: YawPitchRollAngles.createDegrees(45, 0, 0) }, gsBuilder.geometryStream);
-      const testElem = imodel.elements.createElement(elementProps);
-      const newId = imodel.elements.insertElement(testElem);
-      imodel.saveChanges();
-
-      // Extract and test value returned
-      const value = imodel.elements.getElementProps<GeometricElementProps>({ id: newId, wantGeometry: true, wantBRepData: true });
-      assert.isDefined(value.geom);
-
-      const itLocal = new GeometryStreamIterator(value.geom!, value.category);
-      for (const entry of itLocal) {
-        assertTrue(entry.primitive.type === "brep");
-        // TODO: Enable fromBRep check below when addon is updated...
-        // const brepEntry = ElementGeometry.fromBRep(entry.primitive.brep);
-        // assert.exists(brepEntry);
-      }
-    };
-
-    const createProps: BRepGeometryCreate = {
-      operation: BRepGeometryOperation.Hollow,
-      entryArray: builder.entries,
-      onResult,
-      parameters: { distance: 0.25 },
-    };
-    try {
-      assert(DbResult.BE_SQLITE_OK === imodel.createBRepGeometry(createProps));
-    } catch (error: any) {
-      assert(false, error.message);
-    }
-  });
-
-  it("catch solid kernel severe error - main thread", async () => {
-    const builder = new ElementGeometry.Builder();
-    builder.appendGeometryQuery(Loop.createPolygon([Point3d.create(0, 0, 0), Point3d.create(0, 1, 0), Point3d.create(-1.1, 1, 0), Point3d.create(-1, 1.1, 0)]));
-
-    // Test main thread using createBRepGeometry...
-    const onResult: BRepGeometryFunction = (_info: BRepGeometryInfo): void => { };
-
-    const createProps: BRepGeometryCreate = {
-      operation: BRepGeometryOperation.Offset,
-      entryArray: builder.entries,
-      onResult,
-      parameters: { distance: 0.25 },
-    };
-
-    // Expect exception creating sheet body from invalid loop (imprint error)...
-    expect(() => imodel.createBRepGeometry(createProps)).to.throw(Error, "Solid kernel severe error: 942");
-  });
-
-  it("catch solid kernel severe error - worker thread", async () => {
-    const builder = new ElementGeometry.Builder();
-    const loop0 = Loop.createPolygon([Point3d.create(0, 0, 0), Point3d.create(0, 1, 0), Point3d.create(-1.1, 1, 0), Point3d.create(-1, 1.1, 0)]);
-    const loop1 = Loop.create(Arc3d.createXY(Point3d.create(0, 0, 1), 0.2));
-    const solid = RuledSweep.create([loop0, loop1], true);
-    assert.isDefined(solid);
-    builder.appendGeometryQuery(solid!);
-
-    // Test worker thread using getMassProperties...
-    const result = createGeometricElemFromSeed(imodel, "0x1d", builder.entries);
-    assert.isTrue(DbResult.BE_SQLITE_OK === result.status);
-
-    const requestProps: MassPropertiesRequestProps = {
-      operation: MassPropertiesOperation.AccumulateVolumes,
-      candidates: [result.newId],
-    };
-
-    // Expect exception creating sheet body from invalid loop (imprint error)...
-    await expect(imodel.getMassProperties(requestProps)).to.be.rejectedWith(Error, "Solid kernel severe error: 942");
-  });
-});
-
-describe("Mass Properties", () => {
-  let imodel: SnapshotDb;
-
-  before(() => {
-    const seedFileName = IModelTestUtils.resolveAssetFile("CompatibilityTestSeed.bim");
-    const testFileName = IModelTestUtils.prepareOutputFile("GeometryStream", "GeometryStreamTest.bim");
-    imodel = IModelTestUtils.createSnapshotFromSeed(testFileName, seedFileName);
-  });
-
-  after(() => {
-    imodel.close();
-  });
-
-  it("volume", async () => {
-    // Set up element to be placed in iModel
-    const seedElement = imodel.elements.getElement<GeometricElement>("0x1d");
-    assert.exists(seedElement);
-    assert.isTrue(seedElement.federationGuid! === "18eb4650-b074-414f-b961-d9cfaa6c8746");
-
-    const box = Box.createRange(Range3d.create(Point3d.createZero(), Point3d.create(1.0, 1.0, 1.0)), true);
-    assert.isFalse(undefined === box);
-
-    const builder = new GeometryStreamBuilder();
-    builder.appendGeometry(box!);
-
-    const elementProps = createPhysicalElementProps(seedElement, undefined, builder.geometryStream);
-    const testElem = imodel.elements.createElement(elementProps);
-    const newId = imodel.elements.insertElement(testElem);
-    imodel.saveChanges();
-
-    const requestProps: MassPropertiesRequestProps = {
-      operation: MassPropertiesOperation.AccumulateVolumes,
-      candidates: [newId],
-    };
-
-    const result = await imodel.getMassProperties(requestProps);
-    assert.isTrue(BentleyStatus.SUCCESS === result.status);
-    assert.isTrue(1.0 === result.volume);
-    assert.isTrue(6.0 === result.area);
-    assert.isTrue(Point3d.fromJSON(result.centroid).isAlmostEqual(Point3d.create(0.5, 0.5, 0.5)));
-  });
-
-  it("area", async () => {
-    // Set up element to be placed in iModel
-    const seedElement = imodel.elements.getElement<GeometricElement>("0x1d");
-    assert.exists(seedElement);
-    assert.isTrue(seedElement.federationGuid! === "18eb4650-b074-414f-b961-d9cfaa6c8746");
-
-    const shape = Loop.create(LineString3d.create(Point3d.create(0, 0, 0), Point3d.create(1, 0, 0), Point3d.create(1, 1, 0), Point3d.create(0, 1, 0), Point3d.create(0, 0, 0)));
-    const builder = new GeometryStreamBuilder();
-    builder.appendGeometry(shape);
-
-    const elementProps = createPhysicalElementProps(seedElement, undefined, builder.geometryStream);
-    const testElem = imodel.elements.createElement(elementProps);
-    const newId = imodel.elements.insertElement(testElem);
-    imodel.saveChanges();
-
-    const requestProps: MassPropertiesRequestProps = {
-      operation: MassPropertiesOperation.AccumulateAreas,
-      candidates: [newId],
-    };
-
-    const result = await imodel.getMassProperties(requestProps);
-    assert.isTrue(BentleyStatus.SUCCESS === result.status);
-    assert.isTrue(1.0 === result.area);
-    assert.isTrue(4.0 === result.perimeter);
-    assert.isTrue(Point3d.fromJSON(result.centroid).isAlmostEqual(Point3d.create(0.5, 0.5, 0.0)));
-  });
-});
-
-describe("Geometry Containment", () => {
-  let imodel: SnapshotDb;
-
-  before(() => {
-    const seedFileName = IModelTestUtils.resolveAssetFile("CompatibilityTestSeed.bim");
-    const testFileName = IModelTestUtils.prepareOutputFile("GeometryStream", "GeometryStreamTest.bim");
-    imodel = IModelTestUtils.createSnapshotFromSeed(testFileName, seedFileName);
-  });
-
-  after(() => {
-    imodel.close();
-  });
-
-  it("clip volume curve containment", async () => {
-    // Set up element to be placed in iModel
-    const seedElement = imodel.elements.getElement<GeometricElement>("0x1d");
-    assert.exists(seedElement);
-    assert.isTrue(seedElement.federationGuid! === "18eb4650-b074-414f-b961-d9cfaa6c8746");
-
-    const rangeInsideId = createCircleElem(1.0, Point3d.create(5, 5, 0), YawPitchRollAngles.createDegrees(0, 0, 0), imodel, seedElement);
-    const rangeOutsideId = createCircleElem(1.0, Point3d.create(12, 5, 0), YawPitchRollAngles.createDegrees(0, 0, 0), imodel, seedElement);
-    const edgeOverlapId = createCircleElem(1.0, Point3d.create(0, 5, 0), YawPitchRollAngles.createDegrees(0, 0, 0), imodel, seedElement);
-    const cornerOverlapId = createCircleElem(1.0, Point3d.create(10, 10, 0), YawPitchRollAngles.createDegrees(0, 0, 0), imodel, seedElement);
-    const rangeOvrGeomOutId = createCircleElem(1.25, Point3d.create(11, -1, 0), YawPitchRollAngles.createDegrees(0, 0, 0), imodel, seedElement);
-    const rangeOvrGeomInId = createCircleElem(0.85, Point3d.create(5, 9, 0), YawPitchRollAngles.createDegrees(45, 0, 0), imodel, seedElement);
-    imodel.saveChanges();
-
-    const range = Range3d.create(Point3d.create(0, 0, -5), Point3d.create(10, 10, 5));
-    const clip = ClipVector.createEmpty();
-    const block = ClipShape.createBlock(range, ClipMaskXYZRangePlanes.All, false, false);
-    clip.appendReference(block);
-
-    const expectedContainment: ClipPlaneContainment[] = [ClipPlaneContainment.StronglyInside, ClipPlaneContainment.StronglyOutside, ClipPlaneContainment.Ambiguous, ClipPlaneContainment.Ambiguous, ClipPlaneContainment.StronglyOutside, ClipPlaneContainment.StronglyInside];
-
-    const requestProps: GeometryContainmentRequestProps = {
-      candidates: [rangeInsideId, rangeOutsideId, edgeOverlapId, cornerOverlapId, rangeOvrGeomOutId, rangeOvrGeomInId],
-      clip: clip.toJSON(),
-      allowOverlaps: true,
-    };
-
-    let result = await imodel.getGeometryContainment(requestProps);
-
-    assert.isTrue(BentleyStatus.SUCCESS === result.status && undefined !== result.candidatesContainment);
-    assert.isTrue(result.candidatesContainment?.length === expectedContainment.length);
-    assert.isTrue(2 === result.numInside);
-    assert.isTrue(2 === result.numOutside);
-    assert.isTrue(2 === result.numOverlap);
-    result.candidatesContainment!.forEach((val, index) => { assert.isTrue(val === expectedContainment[index]); });
-
-    requestProps.allowOverlaps = false; // test inside mode...
-    result = await imodel.getGeometryContainment(requestProps);
-
-    assert.isTrue(BentleyStatus.SUCCESS === result.status && undefined !== result.candidatesContainment);
-    assert.isTrue(result.candidatesContainment?.length === expectedContainment.length);
-    assert.isTrue(2 === result.numInside);
-    assert.isTrue(4 === result.numOutside);
-    assert.isTrue(0 === result.numOverlap);
-  });
-
-  it("clip volume mesh containment", async () => {
-    // Set up element to be placed in iModel
-    const seedElement = imodel.elements.getElement<GeometricElement>("0x1d");
-    assert.exists(seedElement);
-    assert.isTrue(seedElement.federationGuid! === "18eb4650-b074-414f-b961-d9cfaa6c8746");
-
-    const rangeInsideId = createSphereElem(1.0, Point3d.create(5, 5, 0), YawPitchRollAngles.createDegrees(0, 0, 0), imodel, seedElement);
-    const rangeOutsideId = createSphereElem(1.0, Point3d.create(12, 5, 0), YawPitchRollAngles.createDegrees(0, 0, 0), imodel, seedElement);
-    const edgeOverlapId = createSphereElem(1.0, Point3d.create(0, 5, 0), YawPitchRollAngles.createDegrees(0, 0, 0), imodel, seedElement);
-    const cornerOverlapId = createSphereElem(1.0, Point3d.create(10, 10, 0), YawPitchRollAngles.createDegrees(0, 0, 0), imodel, seedElement);
-    const rangeOvrGeomOutId = createSphereElem(1.25, Point3d.create(11, -1, 0), YawPitchRollAngles.createDegrees(0, 0, 0), imodel, seedElement);
-    const rangeOvrGeomInId = createSphereElem(0.85, Point3d.create(5, 9, 0), YawPitchRollAngles.createDegrees(45, 0, 0), imodel, seedElement);
-    imodel.saveChanges();
-
-    const range = Range3d.create(Point3d.create(0, 0, -5), Point3d.create(10, 10, 5));
-    const clip = ClipVector.createEmpty();
-    const block = ClipShape.createBlock(range, ClipMaskXYZRangePlanes.All, false, false);
-    clip.appendReference(block);
-
-    const expectedContainment: ClipPlaneContainment[] = [ClipPlaneContainment.StronglyInside, ClipPlaneContainment.StronglyOutside, ClipPlaneContainment.Ambiguous, ClipPlaneContainment.Ambiguous, ClipPlaneContainment.StronglyOutside, ClipPlaneContainment.StronglyInside];
-
-    const requestProps: GeometryContainmentRequestProps = {
-      candidates: [rangeInsideId, rangeOutsideId, edgeOverlapId, cornerOverlapId, rangeOvrGeomOutId, rangeOvrGeomInId],
-      clip: clip.toJSON(),
-      allowOverlaps: true,
-    };
-
-    let result = await imodel.getGeometryContainment(requestProps);
-
-    assert.isTrue(BentleyStatus.SUCCESS === result.status && undefined !== result.candidatesContainment);
-    assert.isTrue(result.candidatesContainment?.length === expectedContainment.length);
-    assert.isTrue(2 === result.numInside);
-    assert.isTrue(2 === result.numOutside);
-    assert.isTrue(2 === result.numOverlap);
-    result.candidatesContainment!.forEach((val, index) => { assert.isTrue(val === expectedContainment[index]); });
-
-    requestProps.allowOverlaps = false; // test inside mode...
-    result = await imodel.getGeometryContainment(requestProps);
-
-    assert.isTrue(BentleyStatus.SUCCESS === result.status && undefined !== result.candidatesContainment);
-    assert.isTrue(result.candidatesContainment?.length === expectedContainment.length);
-    assert.isTrue(2 === result.numInside);
-    assert.isTrue(4 === result.numOutside);
-    assert.isTrue(0 === result.numOverlap);
-  });
-
-  it("clip volume part containment", async () => {
-    // Set up element to be placed in iModel
-    const seedElement = imodel.elements.getElement<GeometricElement>("0x1d");
-    assert.exists(seedElement);
-    assert.isTrue(seedElement.federationGuid! === "18eb4650-b074-414f-b961-d9cfaa6c8746");
-
-    const partAId = createCirclePart(1.0, imodel);
-    const partBId = createCirclePart(1.25, imodel);
-    const partCId = createCirclePart(0.85, imodel);
-
-    // create part entries without instance transform...
-    const rangeInsideId = createPartElem(partAId, Point3d.create(5, 5, 0), YawPitchRollAngles.createDegrees(0, 0, 0), imodel, seedElement);
-    const rangeOutsideId = createPartElem(partAId, Point3d.create(12, 5, 0), YawPitchRollAngles.createDegrees(0, 0, 0), imodel, seedElement);
-    const edgeOverlapId = createPartElem(partAId, Point3d.create(0, 5, 0), YawPitchRollAngles.createDegrees(0, 0, 0), imodel, seedElement);
-    const cornerOverlapId = createPartElem(partAId, Point3d.create(10, 10, 0), YawPitchRollAngles.createDegrees(0, 0, 0), imodel, seedElement);
-    const rangeOvrGeomOutId = createPartElem(partBId, Point3d.create(11, -1, 0), YawPitchRollAngles.createDegrees(0, 0, 0), imodel, seedElement);
-    const rangeOvrGeomInId = createPartElem(partCId, Point3d.create(5, 9, 0), YawPitchRollAngles.createDegrees(45, 0, 0), imodel, seedElement);
-
-    // create part entries with instance transform...
-    const rangeInsideRId = createPartElem(partAId, Point3d.create(5, 5, 0), YawPitchRollAngles.createDegrees(0, 0, 0), imodel, seedElement, true);
-    const rangeOutsideRId = createPartElem(partAId, Point3d.create(12, 5, 0), YawPitchRollAngles.createDegrees(0, 0, 0), imodel, seedElement, true);
-    const edgeOverlapRId = createPartElem(partAId, Point3d.create(0, 5, 0), YawPitchRollAngles.createDegrees(0, 0, 0), imodel, seedElement, true);
-    const cornerOverlapRId = createPartElem(partAId, Point3d.create(10, 10, 0), YawPitchRollAngles.createDegrees(0, 0, 0), imodel, seedElement, true);
-    const rangeOvrGeomOutRId = createPartElem(partBId, Point3d.create(11, -1, 0), YawPitchRollAngles.createDegrees(0, 0, 0), imodel, seedElement, true);
-    const rangeOvrGeomInRId = createPartElem(partCId, Point3d.create(5, 9, 0), YawPitchRollAngles.createDegrees(45, 0, 0), imodel, seedElement, true);
-
-    imodel.saveChanges();
-
-    const range = Range3d.create(Point3d.create(0, 0, -5), Point3d.create(10, 10, 5));
-    const clip = ClipVector.createEmpty();
-    const block = ClipShape.createBlock(range, ClipMaskXYZRangePlanes.All, false, false);
-    clip.appendReference(block);
-
-    const expectedContainment: ClipPlaneContainment[] = [ClipPlaneContainment.StronglyInside, ClipPlaneContainment.StronglyOutside, ClipPlaneContainment.Ambiguous, ClipPlaneContainment.Ambiguous, ClipPlaneContainment.StronglyOutside, ClipPlaneContainment.StronglyInside, ClipPlaneContainment.StronglyInside, ClipPlaneContainment.StronglyOutside, ClipPlaneContainment.Ambiguous, ClipPlaneContainment.Ambiguous, ClipPlaneContainment.StronglyOutside, ClipPlaneContainment.StronglyInside];
-
-    const requestProps: GeometryContainmentRequestProps = {
-      candidates: [rangeInsideId, rangeOutsideId, edgeOverlapId, cornerOverlapId, rangeOvrGeomOutId, rangeOvrGeomInId, rangeInsideRId, rangeOutsideRId, edgeOverlapRId, cornerOverlapRId, rangeOvrGeomOutRId, rangeOvrGeomInRId],
-      clip: clip.toJSON(),
-      allowOverlaps: true,
-    };
-
-    let result = await imodel.getGeometryContainment(requestProps);
-
-    assert.isTrue(BentleyStatus.SUCCESS === result.status && undefined !== result.candidatesContainment);
-    assert.isTrue(result.candidatesContainment?.length === expectedContainment.length);
-    assert.isTrue(4 === result.numInside);
-    assert.isTrue(4 === result.numOutside);
-    assert.isTrue(4 === result.numOverlap);
-    result.candidatesContainment!.forEach((val, index) => { assert.isTrue(val === expectedContainment[index]); });
-
-    requestProps.allowOverlaps = false; // test inside mode...
-    result = await imodel.getGeometryContainment(requestProps);
-
-    assert.isTrue(BentleyStatus.SUCCESS === result.status && undefined !== result.candidatesContainment);
-    assert.isTrue(result.candidatesContainment?.length === expectedContainment.length);
-    assert.isTrue(4 === result.numInside);
-    assert.isTrue(8 === result.numOutside);
-    assert.isTrue(0 === result.numOverlap);
-  });
-
-  it("clip volume displayed containment", async () => {
-    // Set up element to be placed in iModel
-    const seedElement = imodel.elements.getElement<GeometricElement>("0x1d");
-    assert.exists(seedElement);
-    assert.isTrue(seedElement.federationGuid! === "18eb4650-b074-414f-b961-d9cfaa6c8746");
-
-    const primInConsOutId = createDisjointCirclesElem(1.0, Point3d.create(10, 5, 0), YawPitchRollAngles.createDegrees(0, 0, 0), imodel, seedElement);
-    const primOutConsInId = createDisjointCirclesElem(1.0, Point3d.create(0, 5, 0), YawPitchRollAngles.createDegrees(0, 0, 0), imodel, seedElement);
-    const primInConsInId = createDisjointCirclesElem(1.0, Point3d.create(5, 5, 0), YawPitchRollAngles.createDegrees(0, 0, 0), imodel, seedElement);
-    const primOvrConsOvrId = createDisjointCirclesElem(1.0, Point3d.create(5, 10, 0), YawPitchRollAngles.createDegrees(0, 0, 0), imodel, seedElement);
-    imodel.saveChanges();
-
-    const range = Range3d.create(Point3d.create(0, 0, -5), Point3d.create(10, 10, 5));
-    const clip = ClipVector.createEmpty();
-    const block = ClipShape.createBlock(range, ClipMaskXYZRangePlanes.All, false, false);
-    clip.appendReference(block);
-
-    const expectedContainmentDef: ClipPlaneContainment[] = [ClipPlaneContainment.Ambiguous, ClipPlaneContainment.Ambiguous, ClipPlaneContainment.StronglyInside, ClipPlaneContainment.Ambiguous];
-
-    const requestProps: GeometryContainmentRequestProps = {
-      candidates: [primInConsOutId, primOutConsInId, primInConsInId, primOvrConsOvrId],
-      clip: clip.toJSON(),
-      allowOverlaps: true,
-    };
-
-    let result = await imodel.getGeometryContainment(requestProps);
-
-    assert.isTrue(BentleyStatus.SUCCESS === result.status && undefined !== result.candidatesContainment);
-    assert.isTrue(result.candidatesContainment?.length === expectedContainmentDef.length);
-    result.candidatesContainment!.forEach((val, index) => { assert.isTrue(val === expectedContainmentDef[index]); });
-    assert.isTrue(1 === result.numInside);
-    assert.isTrue(0 === result.numOutside);
-    assert.isTrue(3 === result.numOverlap);
-
-    const expectedContainmentSubCat: ClipPlaneContainment[] = [ClipPlaneContainment.StronglyOutside, ClipPlaneContainment.StronglyOutside, ClipPlaneContainment.StronglyOutside, ClipPlaneContainment.StronglyOutside];
-
-    requestProps.offSubCategories = [IModel.getDefaultSubCategoryId(seedElement.category)];
-    result = await imodel.getGeometryContainment(requestProps);
-
-    assert.isTrue(BentleyStatus.SUCCESS === result.status && undefined !== result.candidatesContainment);
-    assert.isTrue(result.candidatesContainment?.length === expectedContainmentSubCat.length);
-    result.candidatesContainment!.forEach((val, index) => { assert.isTrue(val === expectedContainmentSubCat[index]); });
-    assert.isTrue(0 === result.numInside);
-    assert.isTrue(4 === result.numOutside);
-    assert.isTrue(0 === result.numOverlap);
-
-    const expectedContainmentViewFlags: ClipPlaneContainment[] = [ClipPlaneContainment.StronglyInside, ClipPlaneContainment.StronglyOutside, ClipPlaneContainment.StronglyInside, ClipPlaneContainment.Ambiguous];
-
-    const flags = new ViewFlags(); // constructions are off by default...
-    requestProps.viewFlags = flags;
-    requestProps.offSubCategories = undefined;
-    result = await imodel.getGeometryContainment(requestProps);
-
-    assert.isTrue(BentleyStatus.SUCCESS === result.status && undefined !== result.candidatesContainment);
-    assert.isTrue(result.candidatesContainment?.length === expectedContainmentViewFlags.length);
-    result.candidatesContainment!.forEach((val, index) => { assert.isTrue(val === expectedContainmentViewFlags[index]); });
-    assert.isTrue(2 === result.numInside);
-    assert.isTrue(1 === result.numOutside);
-    assert.isTrue(1 === result.numOverlap);
-  });
-
-  it("clip L shape volume curve containment", async () => {
-    // Set up element to be placed in iModel
-    const seedElement = imodel.elements.getElement<GeometricElement>("0x1d");
-    assert.exists(seedElement);
-    assert.isTrue(seedElement.federationGuid! === "18eb4650-b074-414f-b961-d9cfaa6c8746");
-
-    const rangeInsideXYId = createCircleElem(1.0, Point3d.create(2.5, 2.5, 0), YawPitchRollAngles.createDegrees(0, 0, 0), imodel, seedElement);
-    const rangeInsideYId = createCircleElem(1.0, Point3d.create(2.5, 7.5, 0), YawPitchRollAngles.createDegrees(0, 0, 0), imodel, seedElement);
-    const rangeInsideXId = createCircleElem(1.0, Point3d.create(7.5, 2.5, 0), YawPitchRollAngles.createDegrees(0, 0, 0), imodel, seedElement);
-    const rangeOutsideId = createCircleElem(1.0, Point3d.create(7.5, 7.5, 0), YawPitchRollAngles.createDegrees(0, 0, 0), imodel, seedElement);
-    const rangeOvrGeomOvrId = createCircleElem(1.0, Point3d.create(5, 5, 0), YawPitchRollAngles.createDegrees(0, 0, 0), imodel, seedElement);
-    imodel.saveChanges();
-
-    const clipShapePts: Point3d[] = [];
-    clipShapePts.push(Point3d.create(0, 0, 0));
-    clipShapePts.push(Point3d.create(10, 0, 0));
-    clipShapePts.push(Point3d.create(10, 5, 0));
-    clipShapePts.push(Point3d.create(5, 5, 0));
-    clipShapePts.push(Point3d.create(5, 10, 0));
-    clipShapePts.push(Point3d.create(0, 10, 0));
-    clipShapePts.push(Point3d.create(0, 0, 0));
-    const clip = ClipVector.createEmpty();
-    clip.appendShape(clipShapePts, -5, 5);
-
-    const expectedContainment: ClipPlaneContainment[] = [ClipPlaneContainment.StronglyInside, ClipPlaneContainment.StronglyInside, ClipPlaneContainment.StronglyInside, ClipPlaneContainment.StronglyOutside, ClipPlaneContainment.Ambiguous];
-
-    const requestProps: GeometryContainmentRequestProps = {
-      candidates: [rangeInsideXYId, rangeInsideXId, rangeInsideYId, rangeOutsideId, rangeOvrGeomOvrId],
-      clip: clip.toJSON(),
-      allowOverlaps: true,
-    };
-
-    const result = await imodel.getGeometryContainment(requestProps);
-
-    assert.isTrue(BentleyStatus.SUCCESS === result.status && undefined !== result.candidatesContainment);
-    assert.isTrue(result.candidatesContainment?.length === expectedContainment.length);
-    assert.isTrue(3 === result.numInside);
-    assert.isTrue(1 === result.numOutside);
-    assert.isTrue(1 === result.numOverlap);
-    result.candidatesContainment!.forEach((val, index) => { assert.isTrue(val === expectedContainment[index]); });
-  });
-
-  it("clip L shape volume mesh containment", async () => {
-    // Set up element to be placed in iModel
-    const seedElement = imodel.elements.getElement<GeometricElement>("0x1d");
-    assert.exists(seedElement);
-    assert.isTrue(seedElement.federationGuid! === "18eb4650-b074-414f-b961-d9cfaa6c8746");
-
-    const rangeInsideXYId = createSphereElem(1.0, Point3d.create(2.5, 2.5, 0), YawPitchRollAngles.createDegrees(0, 0, 0), imodel, seedElement);
-    const rangeInsideYId = createSphereElem(1.0, Point3d.create(2.5, 7.5, 0), YawPitchRollAngles.createDegrees(0, 0, 0), imodel, seedElement);
-    const rangeInsideXId = createSphereElem(1.0, Point3d.create(7.5, 2.5, 0), YawPitchRollAngles.createDegrees(0, 0, 0), imodel, seedElement);
-    const rangeOutsideId = createSphereElem(1.0, Point3d.create(7.5, 7.5, 0), YawPitchRollAngles.createDegrees(0, 0, 0), imodel, seedElement);
-    const rangeOvrGeomOvrId = createSphereElem(1.0, Point3d.create(5, 5, 0), YawPitchRollAngles.createDegrees(0, 0, 0), imodel, seedElement);
-    imodel.saveChanges();
-
-    const clipShapePts: Point3d[] = [];
-    clipShapePts.push(Point3d.create(0, 0, 0));
-    clipShapePts.push(Point3d.create(10, 0, 0));
-    clipShapePts.push(Point3d.create(10, 5, 0));
-    clipShapePts.push(Point3d.create(5, 5, 0));
-    clipShapePts.push(Point3d.create(5, 10, 0));
-    clipShapePts.push(Point3d.create(0, 10, 0));
-    clipShapePts.push(Point3d.create(0, 0, 0));
-    const clip = ClipVector.createEmpty();
-    clip.appendShape(clipShapePts, -5, 5);
-
-    const expectedContainment: ClipPlaneContainment[] = [ClipPlaneContainment.StronglyInside, ClipPlaneContainment.StronglyInside, ClipPlaneContainment.StronglyInside, ClipPlaneContainment.StronglyOutside, ClipPlaneContainment.Ambiguous];
-
-    const requestProps: GeometryContainmentRequestProps = {
-      candidates: [rangeInsideXYId, rangeInsideXId, rangeInsideYId, rangeOutsideId, rangeOvrGeomOvrId],
-      clip: clip.toJSON(),
-      allowOverlaps: true,
-    };
-
-    const result = await imodel.getGeometryContainment(requestProps);
-
-    assert.isTrue(BentleyStatus.SUCCESS === result.status && undefined !== result.candidatesContainment);
-    assert.isTrue(result.candidatesContainment?.length === expectedContainment.length);
-    assert.isTrue(3 === result.numInside);
-    assert.isTrue(1 === result.numOutside);
-    assert.isTrue(1 === result.numOverlap);
-    result.candidatesContainment!.forEach((val, index) => { assert.isTrue(val === expectedContainment[index]); });
-  });
-
-  it("clip plane curve containment", async () => {
-    // Set up element to be placed in iModel
-    const seedElement = imodel.elements.getElement<GeometricElement>("0x1d");
-    assert.exists(seedElement);
-    assert.isTrue(seedElement.federationGuid! === "18eb4650-b074-414f-b961-d9cfaa6c8746");
-
-    const rangeInsideId = createCircleElem(1.0, Point3d.create(0, 0, 0), YawPitchRollAngles.createDegrees(0, 0, 0), imodel, seedElement);
-    const rangeOutsideId = createCircleElem(1.0, Point3d.create(10, 0, 0), YawPitchRollAngles.createDegrees(0, 0, 0), imodel, seedElement);
-    const rangeOverlapId = createCircleElem(1.0, Point3d.create(5, 0, 0), YawPitchRollAngles.createDegrees(0, 0, 0), imodel, seedElement);
-    imodel.saveChanges();
-
-    const plane = Plane3dByOriginAndUnitNormal.create(Point3d.create(5, 0, 0), Vector3d.create(-1, 0, 0)); // inward normal...
-    const planeSet = ConvexClipPlaneSet.createEmpty();
-    planeSet.addPlaneToConvexSet(ClipPlane.createPlane(plane!));
-    const prim = ClipPrimitive.createCapture(planeSet);
-    const clip = ClipVector.createEmpty();
-    clip.appendReference(prim);
-
-    const expectedContainment: ClipPlaneContainment[] = [ClipPlaneContainment.StronglyInside, ClipPlaneContainment.StronglyOutside, ClipPlaneContainment.Ambiguous];
-
-    const requestProps: GeometryContainmentRequestProps = {
-      candidates: [rangeInsideId, rangeOutsideId, rangeOverlapId],
-      clip: clip.toJSON(),
-      allowOverlaps: true,
-    };
-
-    const result = await imodel.getGeometryContainment(requestProps);
-
-    assert.isTrue(BentleyStatus.SUCCESS === result.status && undefined !== result.candidatesContainment);
-    assert.isTrue(result.candidatesContainment?.length === expectedContainment.length);
-    assert.isTrue(1 === result.numInside);
-    assert.isTrue(1 === result.numOutside);
-    assert.isTrue(1 === result.numOverlap);
-    result.candidatesContainment!.forEach((val, index) => { assert.isTrue(val === expectedContainment[index]); });
-  });
-
-  it("clip plane mesh containment", async () => {
-    // Set up element to be placed in iModel
-    const seedElement = imodel.elements.getElement<GeometricElement>("0x1d");
-    assert.exists(seedElement);
-    assert.isTrue(seedElement.federationGuid! === "18eb4650-b074-414f-b961-d9cfaa6c8746");
-
-    const rangeInsideId = createSphereElem(1.0, Point3d.create(0, 0, 0), YawPitchRollAngles.createDegrees(0, 0, 0), imodel, seedElement);
-    const rangeOutsideId = createSphereElem(1.0, Point3d.create(10, 0, 0), YawPitchRollAngles.createDegrees(0, 0, 0), imodel, seedElement);
-    const rangeOverlapId = createSphereElem(1.0, Point3d.create(5, 0, 0), YawPitchRollAngles.createDegrees(0, 0, 0), imodel, seedElement);
-    imodel.saveChanges();
-
-    const plane = Plane3dByOriginAndUnitNormal.create(Point3d.create(5, 0, 0), Vector3d.create(-1, 0, 0)); // inward normal...
-    const planeSet = ConvexClipPlaneSet.createEmpty();
-    planeSet.addPlaneToConvexSet(ClipPlane.createPlane(plane!));
-    const prim = ClipPrimitive.createCapture(planeSet);
-    const clip = ClipVector.createEmpty();
-    clip.appendReference(prim);
-
-    const expectedContainment: ClipPlaneContainment[] = [ClipPlaneContainment.StronglyInside, ClipPlaneContainment.StronglyOutside, ClipPlaneContainment.Ambiguous];
-
-    const requestProps: GeometryContainmentRequestProps = {
-      candidates: [rangeInsideId, rangeOutsideId, rangeOverlapId],
-      clip: clip.toJSON(),
-      allowOverlaps: true,
-    };
-
-    const result = await imodel.getGeometryContainment(requestProps);
-
-    assert.isTrue(BentleyStatus.SUCCESS === result.status && undefined !== result.candidatesContainment);
-    assert.isTrue(result.candidatesContainment?.length === expectedContainment.length);
-    assert.isTrue(1 === result.numInside);
-    assert.isTrue(1 === result.numOutside);
-    assert.isTrue(1 === result.numOverlap);
-    result.candidatesContainment!.forEach((val, index) => { assert.isTrue(val === expectedContainment[index]); });
-  });
-});
+/*---------------------------------------------------------------------------------------------
+* Copyright (c) Bentley Systems, Incorporated. All rights reserved.
+* See LICENSE.md in the project root for license terms and full copyright notice.
+*--------------------------------------------------------------------------------------------*/
+
+import { assert, expect } from "chai";
+import { BentleyStatus, DbResult, Id64, Id64String } from "@itwin/core-bentley";
+import {
+  Angle, AngleSweep, Arc3d, Box, ClipMaskXYZRangePlanes, ClipPlane, ClipPlaneContainment, ClipPrimitive, ClipShape, ClipVector, ConvexClipPlaneSet,
+  CurveCollection, CurvePrimitive, Geometry, GeometryQueryCategory, IndexedPolyface, LineSegment3d, LineString3d, Loop, Matrix3d,
+  Plane3dByOriginAndUnitNormal, Point2d, Point3d, Point3dArray, PointString3d, PolyfaceBuilder, Range3d, RuledSweep, SolidPrimitive, Sphere,
+  StrokeOptions, Transform, Vector3d, YawPitchRollAngles,
+} from "@itwin/core-geometry";
+import {
+  AreaPattern, BackgroundFill, BRepEntity, BRepGeometryCreate, BRepGeometryFunction, BRepGeometryInfo, BRepGeometryOperation, Code, ColorByName,
+  ColorDef, ElementGeometry, ElementGeometryDataEntry, ElementGeometryFunction, ElementGeometryInfo, ElementGeometryOpcode, ElementGeometryRequest,
+  ElementGeometryUpdate, FillDisplay, FontProps, FontType, GeometricElement3dProps, GeometricElementProps, GeometryClass,
+  GeometryContainmentRequestProps, GeometryParams, GeometryPartProps, GeometryStreamBuilder, GeometryStreamFlags, GeometryStreamIterator,
+  GeometryStreamProps, Gradient, ImageGraphicCorners, ImageGraphicProps, IModel, LinePixels, LineStyle, MassPropertiesOperation,
+  MassPropertiesRequestProps, PhysicalElementProps, Placement3d, Placement3dProps, TextString, TextStringProps, ThematicGradientMode,
+  ThematicGradientSettings, ViewFlags,
+} from "@itwin/core-common";
+import { GeometricElement, GeometryPart, LineStyleDefinition, PhysicalObject, Platform, SnapshotDb } from "../../core-backend";
+import { IModelTestUtils, Timer } from "../IModelTestUtils";
+
+function assertTrue(expr: boolean): asserts expr {
+  assert.isTrue(expr);
+}
+
+function createGeometryPartProps(geom: GeometryStreamProps): GeometryPartProps {
+  const partProps: GeometryPartProps = {
+    classFullName: GeometryPart.classFullName,
+    model: IModel.dictionaryId,
+    code: Code.createEmpty(),
+    geom,
+  };
+  return partProps;
+}
+
+function createPhysicalElementProps(seedElement: GeometricElement, placement?: Placement3dProps, geom?: GeometryStreamProps): PhysicalElementProps {
+  const elementProps: PhysicalElementProps = {
+    classFullName: PhysicalObject.classFullName,
+    model: seedElement.model,
+    category: seedElement.category,
+    code: Code.createEmpty(),
+    geom,
+    placement,
+  };
+  return elementProps;
+}
+
+function createGeometryPart(geom: GeometryStreamProps, imodel: SnapshotDb): Id64String {
+  const partProps = createGeometryPartProps(geom);
+  return imodel.elements.insertElement(partProps);
+}
+
+function createGeometricElem(geom: GeometryStreamProps, placement: Placement3dProps, imodel: SnapshotDb, seedElement: GeometricElement): Id64String {
+  const elementProps = createPhysicalElementProps(seedElement, placement, geom);
+  const el = imodel.elements.createElement<GeometricElement>(elementProps);
+  return imodel.elements.insertElement(el);
+}
+
+function createPartElem(partId: Id64String, origin: Point3d, angles: YawPitchRollAngles, imodel: SnapshotDb, seedElement: GeometricElement, isRelative = false): Id64String {
+  const builder = new GeometryStreamBuilder();
+  builder.appendGeometryPart3d(partId, isRelative ? origin : undefined, isRelative ? angles : undefined);
+  return createGeometricElem(builder.geometryStream, isRelative ? { origin: Point3d.createZero(), angles: YawPitchRollAngles.createDegrees(0, 0, 0) } : { origin, angles }, imodel, seedElement);
+}
+
+function createPointPart(imodel: SnapshotDb): Id64String {
+  const builder = new GeometryStreamBuilder();
+  builder.appendGeometry(PointString3d.create(Point3d.createZero())); // NOTE: CoordinateXYZ isn't supported...
+  return createGeometryPart(builder.geometryStream, imodel);
+}
+
+function createCirclePart(radius: number, imodel: SnapshotDb): Id64String {
+  const builder = new GeometryStreamBuilder();
+  builder.appendGeometry(Arc3d.createXY(Point3d.createZero(), radius));
+  return createGeometryPart(builder.geometryStream, imodel);
+}
+
+function createCircleElem(radius: number, origin: Point3d, angles: YawPitchRollAngles, imodel: SnapshotDb, seedElement: GeometricElement): Id64String {
+  const builder = new GeometryStreamBuilder();
+  builder.appendGeometry(Arc3d.createXY(Point3d.createZero(), radius));
+  return createGeometricElem(builder.geometryStream, { origin, angles }, imodel, seedElement);
+}
+
+function createSphereElem(radius: number, origin: Point3d, angles: YawPitchRollAngles, imodel: SnapshotDb, seedElement: GeometricElement): Id64String {
+  const builder = new GeometryStreamBuilder();
+  builder.appendGeometry(Sphere.createCenterRadius(Point3d.createZero(), radius));
+  return createGeometricElem(builder.geometryStream, { origin, angles }, imodel, seedElement);
+}
+
+function createDisjointCirclesElem(radius: number, origin: Point3d, angles: YawPitchRollAngles, imodel: SnapshotDb, seedElement: GeometricElement): Id64String {
+  const builder = new GeometryStreamBuilder();
+  const xOffset = radius * 1.5;
+  builder.appendGeometry(Arc3d.createXY(Point3d.create(-xOffset), radius));
+  const geomParams = new GeometryParams(seedElement.category);
+  geomParams.geometryClass = GeometryClass.Construction;
+  builder.appendGeometryParamsChange(geomParams);
+  builder.appendGeometry(Arc3d.createXY(Point3d.create(xOffset), radius));
+  return createGeometricElem(builder.geometryStream, { origin, angles }, imodel, seedElement);
+}
+
+function createIndexedPolyface(radius: number, origin?: Point3d, angleTol?: Angle): IndexedPolyface {
+  const options = StrokeOptions.createForFacets();
+
+  options.needParams = true;
+  options.needNormals = true;
+
+  if (angleTol)
+    options.angleTol = angleTol;
+
+  // Create indexed polyface for testing by facetting a sphere...
+  const sphere = Sphere.createCenterRadius(undefined !== origin ? origin : Point3d.createZero(), radius);
+  const polyBuilder = PolyfaceBuilder.create(options);
+  polyBuilder.handleSphere(sphere);
+
+  return polyBuilder.claimPolyface();
+}
+
+function createBRepDataProps(origin?: Point3d, angles?: YawPitchRollAngles): BRepEntity.DataProps {
+  // This brep has a face symbology attribute attached to one face, make it green.
+  const faceSymb: BRepEntity.FaceSymbologyProps[] = [
+    { color: ColorDef.blue.toJSON() }, // base symbology should match appearance...
+    { color: ColorDef.green.toJSON(), transparency: 0.5 },
+  ];
+
+  const brepProps: BRepEntity.DataProps = {
+    data: "encoding=base64;QjMAAAA6IFRSQU5TTUlUIEZJTEUgY3JlYXRlZCBieSBtb2RlbGxlciB2ZXJzaW9uIDMwMDAyMjYRAAAAU0NIXzEyMDAwMDBfMTIwMDYAAAAADAACAE4DAAABAAMAAQABAAEAAQABAAAAAECPQDqMMOKOeUU+AQAEAAUAAQEAAQEGAAcACAAJAAoACwAMAEYAAwAAAAAAAgABAAEABAAAAAIAAAAUAAAACAAAAA0ADQABAAAAAQ0ABgADAAAAAQACAAEADgABAAEADwABADIABwAOAgAAAQAQABEAAQABACsAAAAAAAAAAAAAAAAAAAAAQs6rCkUaCkAAAAAAAAAAAAAAAAAAAAAAAAAAAAAA8D8AAAAAAADwPwAAAAAAAAAAAAAAAAAAAIAeAAgADAIAAAEAEgATAAEAAQArgPF9eNDM6L9AozGQqkcAQELOqwpFGgpAAAAAAAAA8D8AAAAAAAAAAAAAAAAAAAAAHQAJALYCAAABAAwAFAABAIDxfXjQzOi/QKMxkKpHAEBEzqsKRRoKQBMACgB8AQAAAQACAA8AAQAVAFYQAAsAvAEAABYAAABumY+SvMIXAAEAGAAZAAEAAQACABIADACzAgAAAQAaAAEAGwAJAAAAbpmPkrzCAgARABoAAQAcAB0AHgAMAB8AEgABACAALRIAGwCoAgAAAQAdAAwAIQAUAAAAbpmPkrzCAgARAB0AAQAcACIAGgAbACAAIwABACQALRIAIQBxAgAAAQAiABsAJQAmAAAAbpmPkrzCAgAdABQAqwIAAAEAGwAmAAkAgPF9eNDM6L+AKvfK/IsGwETOqwpFGgpAHQAmAHQCAAABACEAJwAUANDJnJPPUw1AgCr3yvyLBsBEzqsKRRoKQB0AJwBpAgAAAQAlACgAJgDQyZyTz1MNQECjMZCqRwBARM6rCkUaCkASACUAZgIAAAEAHwAhACkAJwAAAG6Zj5K8wgIAHQAoAHwAAAABACkAKgAnANDJnJPPUw1AQKMxkKpHAEAAAAAAAAAAABIAKQBjAAAAAQArACUALAAoAAAAbpmPkrzCAgAdACoAfQAAAAEALAAtACgA0Mmck89TDUCAKvfK/IsGwAAAAAAAAAAAEgAsAGQAAAABAC4AKQAvACoAAABumY+SvMICAB0ALQCCAAAAAQAvADAAKgCA8X140Mzov4Aq98r8iwbAAAAAAAAAAAASAC8AaQAAAAEAMQAsADIALQAAAG6Zj5K8wgIAHQAwAIMAAAABADIAAQAtAIDxfXjQzOi/QKMxkKpHAEAAAAAAAAAAABIAMgBqAAAAAQAzAC8AAQAwAAAAbpmPkrzCAgARADMAAQA0ADUAIAAyADYANwABADgAKw8ANAC5AgAAAQAgAA4AAQARADUAAQA0ADkAMwAvADoAOwABADwALREAIAABADQAMwA5AAwAHQAjAAEANgArEQA2AAEAPQAfADgADAAzADcAAQABAC0QADcAjwAAAD4AAABumY+SvMIzAD8AQABBAAEAAQACABEAOAABAD0ANgBCADIAKwBAAAEAOgAtDwA9AMUCAAABAB8AQwABABEAQgABAD0AOAAfACkARABFAAEARgArEQArAAEARwBIADoAKQA4AEAAAQBCACsQAEAASwAAAEkAAABumY+SvMIrADcAOwBKAAEAAQACABEAOgABAEcAKwA8ADIANQA7AAEAAQArDwBHAPwCAAABACsASwABABEAPAABAEcAOgBIAC8ALgBMAAEAAQArEAA7AE0AAABNAAAAbpmPkrzCOgBAAEwATgABAAEAAgBRAAEAAABNAE4AAABPADsAAQABAFAAUQBSABAATABPAAAAUwAAAG6Zj5K8wjwAOwBUAFUAAQABAAIAHgBOAHcAAAABADsASgBVAAEAK4DxfXjQzOi/gCr3yvyLBsAAAAAAAAAAAAAAAAAAAAAAAAAAAAAA8D8AAAAAAAAAAB4ASgB4AAAAAQBAAAEATgABACuA8X140Mzov0CjMZCqRwBAAAAAAAAAAAAAAAAAAADwPwAAAAAAAAAAAAAAAAAAAAAeAFUAdgAAAAEATABOAFYAAQArAAAAAAAAAACAKvfK/IsGwAAAAAAAAAAAAAAAAAAA8L8AAAAAAAAAAAAAAAAAAAAAHgBWAHEAAAABAFQAVQBXAAEAK9DJnJPPUw1AQKMxkKpHAEAAAAAAAAAAAAAAAAAAAAAAAAAAAAAA8L8AAAAAAAAAABAAVABZAAAAWAAAAG6Zj5K8wkgATAABAFYAAQABAAIAHgBXALgAAAABAEUAVgBZAAEAK9DJnJPPUw1AQKMxkKpHAEDAzqsKRRoaQAAAAAAAAACAAAAAAAAAAID////////vvxAARQCIAAAAWgAAAG6Zj5K8wkIAEgBbAFcAAQABAAIAHgBZALkAAAABAFsAVwBcAAEAK9DJnJPPUw1AgCr3yvyLBsDAzqsKRRoaQAAAAAAAAACAAAAAAAAAAID////////vvxAAWwCJAAAAXQAAAG6Zj5K8wl4ARQA/AFkAAQABAAIAHgBcAL4AAAABAD8AWQBBAAEAK4DxfXjQzOi/gCr3yvyLBsDAzqsKRRoaQAAAAAAAAACAAAAAAAAAAID////////vvxAAPwCOAAAAXwAAAG6Zj5K8wjEAWwA3AFwAAQABAAIAHgBBAL8AAAABADcAXAAZAAEAK4DxfXjQzOi/QKMxkKpHAEDAzqsKRRoaQAAAAAAAAACAAAAAAAAAAID////////vvx4AGQAFAgAAAQALAEEAYAABACvQyZyTz1MNQECjMZCqRwBAQs6rCkUaCkAAAAAAAAAAAAAAAAAAAPC/AAAAAAAAAAAeAGAACgIAAAEAGAAZABMAAQArAAAAAAAAAACAKvfK/IsGwELOqwpFGgpAAAAAAAAA8L8AAAAAAAAAAAAAAAAAAAAAEAAYAKgBAABhAAAAbpmPkrzCJAALACMAYAABAAEAAgAeABMACwIAAAEAIwBgAAgAAQArgPF9eNDM6L+AKvfK/IsGwELOqwpFGgpAAAAAAAAAAAAAAAAAAADwPwAAAAAAAACAEAAjAKQBAABiAAAAbpmPkrzCIAAYABIAEwABAAEAAgBRAAEAAABiAKUBAABPACMAAQABAGMAZABlABAAEgCgAQAAZgAAAG6Zj5K8wh8AIwBFAAgAAQABAAIAUQABAAAAZgAKAwAATwASAGMAAQBJAGcAaAARAB8AAQA9AEIANgAlABoAEgABAB4AKxEAHgABABwAGgAiACUAFwALAAEARAAtDwAcAPQCAAABAB4AEAABABEAIgABABwAHgAdACEAJAAYAAEAFwAtEQAXAAEAaQBeAEQAIQAeAAsAAQBqACsRAEQAAQBpABcARgAlAEIARQABAAEALQ8AaQB3AgAAAQAXAGsAAQARAEYAAQBpAEQAXgApAEgAVAABAAEALREAXgABAGkARgAXACwAagBbAAEASAArEQBIAAEARwA8ACsALABGAFQAAQABACsRAGoAAQBsACQALgAhAF4AWwABAAEALQ8AbACuAgAAAQAkAG0AAQARACQAAQBsADEAagAbACIAGAABADkAKxEALgABAGwAagAxACwAPABMAAEAXgAtEQAxAAEAbAAuACQALwA5AD8AAQA1ACsRADkAAQA0ACAANQAbADEAPwABAAEALQ4AbQCZAAAAZwAAAG6Zj5K8wkMAawBsAAYAbgArAQABAEMAawAVAFEAAQAAAGcAQgMAAE8AbQBvAAEAZgBTAHAADgBDAJUAAABxAAAAbpmPkrzCEABtAD0ABgByACsBAAEAEABtABUADgBrAKMAAABzAAAAbpmPkrzCbQAOAGkABgARACsBAAEAbQAOABUAMgBuAK0AAAABAG0AdAARAAEAKwAAAAAAAAAAgCr3yvyLBsDAzqsKRRoaQAAAAAAAAAAA////////778AAAAAAAAAAAAAAAAAAAAAAAAAAAAAAIAAAAAAAADwvw0AFQBOAwAAAQABAAEAAQABAAEACgAOAA4ADgDiAAAAdQAAAG6Zj5K8wmsAAQA0AAYAdAArAQABAGsAAQAVAFEAAQAAAHUAlQEAAHYADgB3AAEAAQABAHgAMgB0AKwAAAABAA4AcgBuAAEAK4DxfXjQzOi/gCr3yvyLBsDAzqsKRRoaQP///////++/AAAAAAAAAAAAAAAAAAAAAAAAAAAAAAAAAAAAAAAAAAAAAAAAAADwPzIAcgCrAAAAAQBDAHkAdAABACuA8X140Mzov0CjMZCqRwBAwM6rCkUaGkAAAAAAAAAAAP///////+8/AAAAAAAAAAAAAAAAAAAAAAAAAAAAAACAAAAAAAAA8D8yAHkAbQAAAAEASwABAHIAAQArAAAAAAAAAAAAAAAAAAAAAAAAAAAAAAAAAAAAAAAAAAAAAAAAAAAAAAAAAAAAAPA/AAAAAAAA8D8AAAAAAAAAAAAAAAAAAACADgBLAEcAAAB6AAAAbpmPkrzCAQAQAEcABgB5AC0BAAEAAQAQABUAUQABAAAAegDRAAAATwBLAAEAAQB7AHcAfAAOABAANAAAAHsAAABumY+SvMJLAEMAHAAGAAcAKwEAAQBLAEMAFQBRAAEAAAB7ANAAAABPABAAAQABAHMAegB9AFAAAQAAAE8AfgB/ACgjAAAAAAAAAwYAAAAAAAABAAEAAAAAAAAAAVEAAQAAAHMAzAAAAE8AawABAAEAbwB7AIAAUgACAAAAfQABAAAADwAAAFEAAQAAAG8AxwAAAE8AbQABAGcAgQBzAIIAUgACAAAAgAABAAAABgAAAFEAAQAAAIEAxQAAAE8AQwABAHEAWABvAIMAUgACAAAAggABAAAACwAAAFEAAQAAAHEACAMAAE8AQwCBAAEAPgBJAIQAUQABAAAAWABaAAAATwBUAAEAAQBRAIEAhQBSAAIAAACDAAEAAAANAAAAUQABAAAAUQBQAAAATwBMAAEAUwBNAFgAhgBSAAIAAACFAAEAAAAGAAAAUQABAAAAUwBDAwAATwBMAFEAAQBnAGEAhwBSAAIAAACGAAEAAAALAAAAUQABAAAAYQBEAwAATwAYAGQAAQBTAAEAiABSAAIAAACHAAEAAAAHAAAAUQABAAAAZACpAQAATwAYAAEAYQBiABYAiQBSAAIAAACIAAEAAAAHAAAAUQABAAAAFgC9AQAATwALAAEAAQBkAFoAigBSAAIAAACJAAEAAAALAAAAUQABAAAAWgBoAgAATwBFAAEAAQAWAF0AiwBSAAIAAACKAAEAAAAGAAAAUQABAAAAXQBzAgAATwBbAAEAAQBaAF8AjABSAAIAAACLAAEAAAARAAAAUQABAAAAXwCqAgAATwA/AAEAAQBdAD4AjQBSAAIAAACMAAEAAAASAAAAUQABAAAAPgC1AgAATwA3AAEAAQBfAHEAjgBSAAIAAACNAAEAAAAXAAAAUgACAAAAjgABAAAAGAAAAFEAAQAAAEkACQMAAE8AQABQAAEAcQBmAI8AUgACAAAAhAABAAAABQAAAFEAAQAAAFAATAAAAE8AQAABAEkAAQBNAJAAUgACAAAAjwABAAAABQAAAFIAAgAAAJAAAQAAAA0AAABPAAwAAAB/AEJTSV9FbnRpdHlJZFEAAQAAAHcA4wAAAE8ADgABAHUAegBjAJEAUgACAAAAfAABAAAAEAAAAFEAAQAAAGMAoQEAAE8AEgABAGYAdwBiAJIAUgACAAAAkQABAAAADAAAAFIAAgAAAJIAAQAAAA0AAABQAAEAAAB2AJMAlAAoIwAAAAAAAAMFAAAAAAAAAQAAAAAAAAAAAAFSAAEAAAB4AAEAAABPAA4AAACUAEJTSV9GYWNlTWF0SWR4MgARALIAAAABAGsAbgAHAAEAK9DJnJPPUw1AQKMxkKpHAEDAzqsKRRoaQP///////+8/AAAAAAAAAAAAAAAAAAAAgAAAAAAAAACAAAAAAAAAAAAAAAAAAADwv1IAAgAAAHAAAQAAAAcAAABSAAIAAABoAAEAAAAFAAAAUgACAAAAZQABAAAADAAAAFIAAgAAAFIAAQAAAAwAAAATAA8AwwAAAAEAAgABAAoABgBTSgAUAAAADQACAAAAAQBhAHUAAQABAAEAAQABAAEAAQABAAEAAQABAAEAAQABAAEAAQABAAEAAQABAA==",
+    faceSymbology: faceSymb,
+    transform: Transform.createOriginAndMatrix(origin, angles ? angles.toMatrix3d() : undefined).toJSON(),
+  };
+
+  return brepProps;
+}
+
+interface ExpectedElementGeometryEntry {
+  opcode: ElementGeometryOpcode;
+  geometryCategory?: GeometryQueryCategory;
+  geometrySubCategory?: string;
+  originalEntry?: ElementGeometryDataEntry;
+  geomParams?: GeometryParams;
+}
+
+function validateElementInfo(info: ElementGeometryInfo, expected: ExpectedElementGeometryEntry[], isWorld: boolean): void {
+  assert.isTrue(undefined !== info.entryArray && expected.length === info.entryArray.length);
+  const geomParams = (undefined !== info.categoryId ? new GeometryParams(info.categoryId) : undefined);
+
+  info.entryArray.forEach((entry, i) => {
+    assert.isTrue(expected[i].opcode === entry.opcode);
+
+    if (ElementGeometry.isGeometryQueryEntry(entry)) {
+      const geom = ElementGeometry.toGeometryQuery(entry);
+      assert.exists(geom);
+
+      if (undefined !== expected[i].geometryCategory) {
+        assert.isTrue(expected[i].geometryCategory === geom?.geometryCategory);
+      }
+
+      if (undefined !== expected[i].geometrySubCategory) {
+        switch (expected[i].geometryCategory) {
+          case "curvePrimitive": {
+            assert.isTrue(geom instanceof CurvePrimitive);
+            assert.isTrue(expected[i].geometrySubCategory === (geom as CurvePrimitive).curvePrimitiveType);
+            break;
+          }
+          case "curveCollection": {
+            assert.isTrue(geom instanceof CurveCollection);
+            assert.isTrue(expected[i].geometrySubCategory === (geom as CurveCollection).curveCollectionType);
+            break;
+          }
+          case "solid": {
+            assert.isTrue(geom instanceof SolidPrimitive);
+            assert.isTrue(expected[i].geometrySubCategory === (geom as SolidPrimitive).solidPrimitiveType);
+            break;
+          }
+        }
+      }
+    } else if (ElementGeometry.isGeometricEntry(entry)) {
+      switch (entry.opcode) {
+        case ElementGeometryOpcode.BRep:
+          const brep = ElementGeometry.toBRep(entry);
+          assert.exists(brep);
+          if (!isWorld && undefined !== expected[i].originalEntry) {
+            const other = ElementGeometry.toBRep(expected[i].originalEntry!);
+            assert.exists(other);
+            // NOTE: Don't compare brep type; set from entity data by backend, ignored if supplied to update...
+            const transform = Transform.fromJSON(brep?.transform);
+            const otherTrans = Transform.fromJSON(other?.transform);
+            assert.isTrue(transform.isAlmostEqual(otherTrans));
+            const faceSymbLen = (undefined !== brep?.faceSymbology ? brep?.faceSymbology.length : 0);
+            const otherSymbLen = (undefined !== other?.faceSymbology ? other?.faceSymbology.length : 0);
+            assert.isTrue(faceSymbLen === otherSymbLen);
+          }
+          break;
+        case ElementGeometryOpcode.TextString:
+          const text = ElementGeometry.toTextString(entry);
+          assert.exists(text);
+          if (!isWorld && undefined !== expected[i].originalEntry) {
+            const other = ElementGeometry.toTextString(expected[i].originalEntry!);
+            assert.exists(other);
+            assert.isTrue(text?.font === other?.font);
+            assert.isTrue(text?.text === other?.text);
+            assert.isTrue(text?.bold === other?.bold);
+            assert.isTrue(text?.italic === other?.italic);
+            assert.isTrue(text?.underline === other?.underline);
+            assert.isTrue(text?.height === other?.height);
+            assert.isTrue(text?.widthFactor === other?.widthFactor);
+            const origin = Point3d.fromJSON(text?.origin);
+            const otherOrigin = Point3d.fromJSON(other?.origin);
+            assert.isTrue(origin.isAlmostEqual(otherOrigin));
+            const angles = YawPitchRollAngles.fromJSON(text?.rotation);
+            const otherAngles = YawPitchRollAngles.fromJSON(other?.rotation);
+            assert.isTrue(angles.isAlmostEqual(otherAngles));
+          }
+          break;
+        case ElementGeometryOpcode.Image:
+          const image = ElementGeometry.toImageGraphic(entry);
+          assert.exists(image);
+          if (!isWorld && undefined !== expected[i].originalEntry) {
+            const other = ElementGeometry.toImageGraphic(expected[i].originalEntry!);
+            assert.exists(other);
+            assert.isTrue(image?.textureId === other?.textureId);
+            assert.isTrue(image?.hasBorder === other?.hasBorder);
+            const corners = ImageGraphicCorners.fromJSON(image!.corners);
+            const otherCorners = ImageGraphicCorners.fromJSON(other!.corners);
+            assert.isTrue(corners[0].isAlmostEqual(otherCorners[0]));
+            assert.isTrue(corners[1].isAlmostEqual(otherCorners[1]));
+            assert.isTrue(corners[2].isAlmostEqual(otherCorners[2]));
+            assert.isTrue(corners[3].isAlmostEqual(otherCorners[3]));
+          }
+          break;
+        default:
+          assert.isTrue(false);
+          break;
+      }
+    } else if (ElementGeometryOpcode.SubGraphicRange === entry.opcode) {
+      const subRange = ElementGeometry.toSubGraphicRange(entry);
+      assert.exists(subRange);
+      assert.isFalse(subRange?.isNull);
+    } else if (ElementGeometryOpcode.PartReference === entry.opcode) {
+      const partToElement = Transform.createIdentity();
+      const part = ElementGeometry.toGeometryPart(entry, partToElement);
+      assert.exists(part);
+      if (!isWorld && undefined !== expected[i].originalEntry) {
+        const otherToElement = Transform.createIdentity();
+        const other = ElementGeometry.toGeometryPart(expected[i].originalEntry!, otherToElement);
+        assert.exists(other);
+        assert.isTrue(partToElement.isAlmostEqual(otherToElement));
+      }
+    } else if (ElementGeometry.isAppearanceEntry(entry)) {
+      if (undefined !== geomParams) {
+        const updated = ElementGeometry.updateGeometryParams(entry, geomParams);
+        assert.isTrue(updated);
+        if (!isWorld && undefined !== expected[i].geomParams)
+          assert.isTrue(geomParams.isEquivalent(expected[i].geomParams!));
+      }
+    }
+  });
+}
+
+function validateGeometricElementProps(info: ElementGeometryInfo, expected: GeometricElement3dProps): void {
+  assert.isFalse(undefined === info.categoryId || undefined === info.sourceToWorld || undefined === info.bbox);
+  assert.isTrue(expected.category === info.categoryId);
+  const placement = Placement3d.fromJSON(expected.placement);
+  const sourceToWorld = ElementGeometry.toTransform(info.sourceToWorld!);
+  assert.exists(sourceToWorld);
+  assert.isTrue(sourceToWorld?.isAlmostEqual(placement.transform));
+  const bbox = ElementGeometry.toElementAlignedBox3d(info.bbox!);
+  assert.isFalse(bbox?.isNull);
+}
+
+function doElementGeometryValidate(imodel: SnapshotDb, elementId: Id64String, expected: ExpectedElementGeometryEntry[], isWorld: boolean, elementProps?: GeometricElement3dProps, brepOpt?: number): DbResult {
+  const onGeometry: ElementGeometryFunction = (info: ElementGeometryInfo): void => {
+    if (undefined !== elementProps)
+      validateGeometricElementProps(info, elementProps);
+
+    if (1 === brepOpt || 2 === brepOpt)
+      assert.isTrue(info.brepsPresent);
+
+    validateElementInfo(info, expected, isWorld);
+  };
+
+  const requestProps: ElementGeometryRequest = {
+    onGeometry,
+    elementId,
+  };
+
+  if (1 === brepOpt)
+    requestProps.replaceBReps = true;
+  else if (2 === brepOpt)
+    requestProps.skipBReps = true;
+
+  return imodel.elementGeometryRequest(requestProps);
+}
+
+function doElementGeometryUpdate(imodel: SnapshotDb, elementId: Id64String, entryArray: ElementGeometryDataEntry[], isWorld: boolean): DbResult {
+  const updateProps: ElementGeometryUpdate = {
+    elementId,
+    entryArray,
+    isWorld,
+  };
+  const status = imodel.elementGeometryUpdate(updateProps);
+  if (DbResult.BE_SQLITE_OK === status)
+    imodel.saveChanges();
+  return status;
+}
+
+function createGeometricElemFromSeed(imodel: SnapshotDb, seedId: Id64String, entryArray: ElementGeometryDataEntry[], placement?: Placement3dProps, isWorld: boolean = false): { status: DbResult, newId: Id64String } {
+  const seedElement = imodel.elements.getElement<GeometricElement>(seedId);
+  assert.exists(seedElement);
+
+  const elementProps = createPhysicalElementProps(seedElement, placement);
+  const testElem = imodel.elements.createElement(elementProps);
+  const newId = imodel.elements.insertElement(testElem);
+
+  const status = imodel.elementGeometryUpdate({ elementId: newId, entryArray, isWorld });
+  if (DbResult.BE_SQLITE_OK === status)
+    imodel.saveChanges();
+  return { status, newId };
+}
+
+describe("GeometryStream", () => {
+  let imodel: SnapshotDb;
+
+  before(() => {
+    const seedFileName = IModelTestUtils.resolveAssetFile("CompatibilityTestSeed.bim");
+    const testFileName = IModelTestUtils.prepareOutputFile("GeometryStream", "GeometryStreamTest.bim");
+    imodel = IModelTestUtils.createSnapshotFromSeed(testFileName, seedFileName);
+  });
+
+  after(() => {
+    imodel.close();
+  });
+
+  it("create GeometricElement3d using line codes 1-7", async () => {
+    // Set up element to be placed in iModel
+    const seedElement = imodel.elements.getElement<GeometricElement>("0x1d");
+    assert.exists(seedElement);
+    assert.isTrue(seedElement.federationGuid! === "18eb4650-b074-414f-b961-d9cfaa6c8746");
+
+    // init line code to line pixels array
+    const lsCodes: LinePixels[] = [LinePixels.Solid, LinePixels.Code1, LinePixels.Code2, LinePixels.Code3, LinePixels.Code4, LinePixels.Code5, LinePixels.Code6, LinePixels.Code7];
+
+    // create new line style definitions for line codes 1-7
+    const lsStyles: Id64String[] = [];
+    lsCodes.forEach((linePixels) => {
+      lsStyles.push(LinePixels.Solid === linePixels ? Id64.invalid : LineStyleDefinition.Utils.getOrCreateLinePixelsStyle(imodel, IModel.dictionaryId, linePixels));
+    });
+
+    // get existing line style definitions for line codes 1-7
+    const lsStylesExist: Id64String[] = [];
+    lsCodes.forEach((linePixels) => {
+      lsStylesExist.push(LinePixels.Solid === linePixels ? Id64.invalid : LineStyleDefinition.Utils.getOrCreateLinePixelsStyle(imodel, IModel.dictionaryId, linePixels));
+    });
+
+    // make sure we found existing styles and didn't create a second set
+    assert.isTrue(8 === lsStyles.length && lsStyles.length === lsStylesExist.length);
+    for (let iStyle = 0; iStyle < lsStyles.length; ++iStyle) {
+      assert.isTrue(0 === iStyle || Id64.isValidId64(lsStyles[iStyle]));
+      assert.isTrue(lsStylesExist[iStyle] === (lsStyles[iStyle]));
+    }
+
+    const builder = new GeometryStreamBuilder();
+    const params = new GeometryParams(seedElement.category);
+
+    const pointS = Point3d.createZero();
+    const pointE = Point3d.create(5, 0, 0);
+
+    lsStyles.forEach((styleId) => {
+      params.styleInfo = Id64.isValidId64(styleId) ? new LineStyle.Info(styleId) : undefined;
+      builder.appendGeometryParamsChange(params);
+      builder.appendGeometry(LineSegment3d.create(pointS, pointE));
+      pointS.y += 0.5; pointE.y += 0.5;
+    });
+
+    const elementProps = createPhysicalElementProps(seedElement, undefined, builder.geometryStream);
+    const newId = imodel.elements.insertElement(elementProps);
+    assert.isTrue(Id64.isValidId64(newId));
+    imodel.saveChanges();
+
+    // Extract and test value returned...
+    const value = imodel.elements.getElementProps<GeometricElement3dProps>({ id: newId, wantGeometry: true });
+    assert.isDefined(value.geom);
+
+    const itNextCheck = new GeometryStreamIterator(value.geom!, value.category);
+    assert.isFalse(itNextCheck.next().done);
+    assert.isFalse(itNextCheck.next().done);
+    assert.isFalse(itNextCheck.next().done);
+    assert.isFalse(itNextCheck.next().done);
+    assert.isFalse(itNextCheck.next().done);
+    assert.isFalse(itNextCheck.next().done);
+    assert.isFalse(itNextCheck.next().done);
+    assert.isFalse(itNextCheck.next().done);
+    assert.isTrue(itNextCheck.next().done);
+
+    const lsStylesUsed: Id64String[] = [];
+    const it = new GeometryStreamIterator(value.geom!, value.category);
+    for (const entry of it) {
+      assert.equal(entry.primitive.type, "geometryQuery");
+      lsStylesUsed.push(entry.geomParams.styleInfo ? entry.geomParams.styleInfo.styleId : Id64.invalid);
+    }
+
+    // Make sure we extracted same style information after round trip...
+    assert.isTrue(lsStyles.length === lsStylesUsed.length);
+    for (let iStyle = 0; iStyle < lsStyles.length; ++iStyle) {
+      assert.isTrue(lsStylesUsed[iStyle] === (lsStyles[iStyle]));
+    }
+  });
+
+  it("create GeometricElement3d using continuous style", async () => {
+    // Set up element to be placed in iModel
+    const seedElement = imodel.elements.getElement<GeometricElement>("0x1d");
+    assert.exists(seedElement);
+    assert.isTrue(seedElement.federationGuid! === "18eb4650-b074-414f-b961-d9cfaa6c8746");
+
+    // create special "internal default" continuous style for drawing curves using width overrides
+    const styleId = LineStyleDefinition.Utils.getOrCreateContinuousStyle(imodel, IModel.dictionaryId);
+    assert.isTrue(Id64.isValidId64(styleId));
+
+    // make sure we found existing style and didn't create a new one
+    const styleIdExists = LineStyleDefinition.Utils.getOrCreateContinuousStyle(imodel, IModel.dictionaryId);
+    assert.isTrue(Id64.isValidId64(styleIdExists) && styleIdExists === (styleId));
+
+    // create continuous style with pre-defined constant width
+    const styleIdWidth = LineStyleDefinition.Utils.getOrCreateContinuousStyle(imodel, IModel.dictionaryId, 0.05);
+    assert.isTrue(Id64.isValidId64(styleIdWidth));
+
+    // make sure we found existing style and didn't create a new one
+    const styleIdWidthExists = LineStyleDefinition.Utils.getOrCreateContinuousStyle(imodel, IModel.dictionaryId, 0.05);
+    assert.isTrue(Id64.isValidId64(styleIdWidthExists) && styleIdWidthExists === (styleIdWidth));
+
+    const builder = new GeometryStreamBuilder();
+    const params = new GeometryParams(seedElement.category);
+
+    const styles: Id64String[] = [styleId, styleId, styleIdWidth, styleIdWidth];
+    const widths: number[] = [0.0, 0.025, 0.0, 0.075];
+
+    // add line using 0 width continuous style
+    params.styleInfo = new LineStyle.Info(styles[0]);
+    builder.appendGeometryParamsChange(params);
+    builder.appendGeometry(LineSegment3d.create(Point3d.create(0, 0, 0), Point3d.create(0, 5, 0)));
+
+    // add line with width override, undefined endWidth = startWidth, needed solely for taper
+    params.styleInfo.styleMod = new LineStyle.Modifier({ startWidth: widths[1], physicalWidth: true });
+    builder.appendGeometryParamsChange(params);
+    builder.appendGeometry(LineSegment3d.create(Point3d.create(0.5, 0, 0), Point3d.create(0.5, 5, 0)));
+
+    // add line using pre-defined width continuous style
+    params.styleInfo = new LineStyle.Info(styles[2]);
+    builder.appendGeometryParamsChange(params);
+    builder.appendGeometry(LineSegment3d.create(Point3d.create(1.0, 0, 0), Point3d.create(1.0, 5, 0)));
+
+    // add line with width override, undefined endWidth = startWidth, needed solely for taper
+    params.styleInfo.styleMod = new LineStyle.Modifier({ startWidth: widths[3], physicalWidth: true });
+    builder.appendGeometryParamsChange(params);
+    builder.appendGeometry(LineSegment3d.create(Point3d.create(1.5, 0, 0), Point3d.create(1.5, 5, 0)));
+
+    const elementProps = createPhysicalElementProps(seedElement, undefined, builder.geometryStream);
+    const newId = imodel.elements.insertElement(elementProps);
+    assert.isTrue(Id64.isValidId64(newId));
+    imodel.saveChanges();
+
+    // Extract and test value returned...
+    const value = imodel.elements.getElementProps<GeometricElement3dProps>({ id: newId, wantGeometry: true });
+    assert.isDefined(value.geom);
+
+    const stylesUsed: Id64String[] = [];
+    const widthsUsed: number[] = [];
+    const it = new GeometryStreamIterator(value.geom!, value.category);
+    for (const entry of it) {
+      assert.equal(entry.primitive.type, "geometryQuery");
+      assert.isDefined(entry.geomParams.styleInfo);
+      stylesUsed.push(entry.geomParams.styleInfo!.styleId);
+      widthsUsed.push(entry.geomParams.styleInfo!.styleMod !== undefined ? entry.geomParams.styleInfo!.styleMod.startWidth! : 0.0);
+    }
+
+    // Make sure we extracted same style information after round trip...
+    assert.isTrue(styles.length === stylesUsed.length);
+    for (let iStyle = 0; iStyle < styles.length; ++iStyle) {
+      assert.isTrue(stylesUsed[iStyle] === (styles[iStyle]));
+      assert.isTrue(Geometry.isSameCoordinate(widthsUsed[iStyle], widths[iStyle]));
+    }
+  });
+
+  it("create GeometricElement3d using arrow head style w/o using stroke pattern", async () => {
+    // Set up element to be placed in iModel
+    const seedElement = imodel.elements.getElement<GeometricElement>("0x1d");
+    assert.exists(seedElement);
+    assert.isTrue(seedElement.federationGuid! === "18eb4650-b074-414f-b961-d9cfaa6c8746");
+
+    const partBuilder = new GeometryStreamBuilder();
+    const partParams = new GeometryParams(Id64.invalid); // category won't be used
+
+    partParams.fillDisplay = FillDisplay.Always;
+    partBuilder.appendGeometryParamsChange(partParams);
+    partBuilder.appendGeometry(Loop.create(LineString3d.create(Point3d.create(0.1, 0, 0), Point3d.create(0, -0.05, 0), Point3d.create(0, 0.05, 0), Point3d.create(0.1, 0, 0))));
+
+    const partProps = createGeometryPartProps(partBuilder.geometryStream);
+    const partId = imodel.elements.insertElement(partProps);
+    assert.isTrue(Id64.isValidId64(partId));
+
+    const pointSymbolData = LineStyleDefinition.Utils.createPointSymbolComponent(imodel, { geomPartId: partId }); // base and size will be set automatically...
+    assert.isTrue(undefined !== pointSymbolData);
+
+    // Use internal default instead of creating a stroke component for a solid line
+    const strokePointData = LineStyleDefinition.Utils.createStrokePointComponent(imodel, { descr: "TestArrowHead", lcId: 0, lcType: LineStyleDefinition.ComponentType.Internal, symbols: [{ symId: pointSymbolData!.compId, strokeNum: -1, mod1: LineStyleDefinition.SymbolOptions.CurveEnd }] });
+    assert.isTrue(undefined !== strokePointData);
+
+    const compoundData = LineStyleDefinition.Utils.createCompoundComponent(imodel, { comps: [{ id: strokePointData.compId, type: strokePointData.compType }, { id: 0, type: LineStyleDefinition.ComponentType.Internal }] });
+    assert.isTrue(undefined !== compoundData);
+
+    const styleId = LineStyleDefinition.Utils.createStyle(imodel, IModel.dictionaryId, "TestArrowStyle", compoundData);
+    assert.isTrue(Id64.isValidId64(styleId));
+
+    const builder = new GeometryStreamBuilder();
+    const params = new GeometryParams(seedElement.category);
+
+    params.styleInfo = new LineStyle.Info(styleId);
+    builder.appendGeometryParamsChange(params);
+    builder.appendGeometry(LineSegment3d.create(Point3d.createZero(), Point3d.create(-1, -1, 0)));
+
+    const elementProps = createPhysicalElementProps(seedElement, undefined, builder.geometryStream);
+    const newId = imodel.elements.insertElement(elementProps);
+    assert.isTrue(Id64.isValidId64(newId));
+    imodel.saveChanges();
+
+    const usageInfo = imodel.nativeDb.queryDefinitionElementUsage([partId, styleId])!;
+    assert.isTrue(usageInfo.geometryPartIds!.includes(partId));
+    assert.isTrue(usageInfo.lineStyleIds!.includes(styleId));
+    assert.isTrue(usageInfo.usedIds!.includes(partId));
+    assert.isTrue(usageInfo.usedIds!.includes(styleId));
+  });
+
+  it("create GeometricElement3d using compound style with dash widths and symbol", async () => {
+    // Set up element to be placed in iModel
+    const seedElement = imodel.elements.getElement<GeometricElement>("0x1d");
+    assert.exists(seedElement);
+    assert.isTrue(seedElement.federationGuid! === "18eb4650-b074-414f-b961-d9cfaa6c8746");
+
+    const lsStrokes: LineStyleDefinition.Strokes = [];
+    lsStrokes.push({ length: 0.25, orgWidth: 0.0, endWidth: 0.025, strokeMode: LineStyleDefinition.StrokeMode.Dash, widthMode: LineStyleDefinition.StrokeWidth.Left });
+    lsStrokes.push({ length: 0.1 });
+    lsStrokes.push({ length: 0.1, orgWidth: 0.025, endWidth: 0.025, strokeMode: LineStyleDefinition.StrokeMode.Dash, widthMode: LineStyleDefinition.StrokeWidth.Full });
+    lsStrokes.push({ length: 0.1 });
+    lsStrokes.push({ length: 0.25, orgWidth: 0.025, endWidth: 0.0, strokeMode: LineStyleDefinition.StrokeMode.Dash, widthMode: LineStyleDefinition.StrokeWidth.Right });
+    lsStrokes.push({ length: 0.1 });
+
+    const strokePatternData = LineStyleDefinition.Utils.createStrokePatternComponent(imodel, { descr: "TestDashDotDashLineCode", strokes: lsStrokes });
+    assert.isTrue(undefined !== strokePatternData);
+
+    const partBuilder = new GeometryStreamBuilder();
+    partBuilder.appendGeometry(Arc3d.createXY(Point3d.createZero(), 0.05));
+
+    const partProps = createGeometryPartProps(partBuilder.geometryStream);
+    const partId = imodel.elements.insertElement(partProps);
+    assert.isTrue(Id64.isValidId64(partId));
+
+    const pointSymbolData = LineStyleDefinition.Utils.createPointSymbolComponent(imodel, { geomPartId: partId }); // base and size will be set automatically...
+    assert.isTrue(undefined !== pointSymbolData);
+
+    const lsSymbols: LineStyleDefinition.Symbols = [];
+    lsSymbols.push({ symId: pointSymbolData!.compId, strokeNum: 1, mod1: LineStyleDefinition.SymbolOptions.Center });
+    lsSymbols.push({ symId: pointSymbolData!.compId, strokeNum: 3, mod1: LineStyleDefinition.SymbolOptions.Center });
+
+    const strokePointData = LineStyleDefinition.Utils.createStrokePointComponent(imodel, { descr: "TestGapSymbolsLinePoint", lcId: strokePatternData.compId, symbols: lsSymbols });
+    assert.isTrue(undefined !== strokePointData);
+
+    const lsComponents: LineStyleDefinition.Components = [];
+    lsComponents.push({ id: strokePointData.compId, type: strokePointData.compType });
+    lsComponents.push({ id: strokePatternData.compId, type: strokePatternData.compType });
+
+    const compoundData = LineStyleDefinition.Utils.createCompoundComponent(imodel, { comps: lsComponents });
+    assert.isTrue(undefined !== compoundData);
+
+    const styleId = LineStyleDefinition.Utils.createStyle(imodel, IModel.dictionaryId, "TestDashCircleDotCircleDashStyle", compoundData);
+    assert.isTrue(Id64.isValidId64(styleId));
+
+    const builder = new GeometryStreamBuilder();
+    const params = new GeometryParams(seedElement.category);
+
+    params.styleInfo = new LineStyle.Info(styleId);
+    builder.appendGeometryParamsChange(params);
+    builder.appendGeometry(LineSegment3d.create(Point3d.createZero(), Point3d.create(5, 5, 0)));
+
+    const elementProps = createPhysicalElementProps(seedElement, undefined, builder.geometryStream);
+    const newId = imodel.elements.insertElement(elementProps);
+    assert.isTrue(Id64.isValidId64(newId));
+    imodel.saveChanges();
+
+    const usageInfo = imodel.nativeDb.queryDefinitionElementUsage([partId, styleId, seedElement.category])!;
+    assert.isTrue(usageInfo.geometryPartIds!.includes(partId));
+    assert.isTrue(usageInfo.lineStyleIds!.includes(styleId));
+    assert.isTrue(usageInfo.spatialCategoryIds!.includes(seedElement.category));
+    assert.isTrue(usageInfo.usedIds!.includes(partId));
+    assert.isTrue(usageInfo.usedIds!.includes(styleId));
+    assert.isTrue(usageInfo.usedIds!.includes(seedElement.category));
+  });
+
+  it("create GeometricElement3d using shapes with fill/gradient", async () => {
+    // Set up element to be placed in iModel
+    const seedElement = imodel.elements.getElement<GeometricElement>("0x1d");
+    assert.exists(seedElement);
+    assert.isTrue(seedElement.federationGuid! === "18eb4650-b074-414f-b961-d9cfaa6c8746");
+
+    const builder = new GeometryStreamBuilder();
+    const params = new GeometryParams(seedElement.category);
+
+    builder.appendGeometryRanges(); // Test inclusion of local ranges...
+
+    const xOffset = Transform.createTranslation(Point3d.create(1.5));
+    const shape = Loop.create(LineString3d.create(Point3d.create(0, 0, 0), Point3d.create(1, 0, 0), Point3d.create(1, 1, 0), Point3d.create(0, 1, 0), Point3d.create(0, 0, 0)));
+
+    // No fill...
+    params.lineColor = ColorDef.green;
+    params.weight = 5;
+    builder.appendGeometryParamsChange(params);
+    builder.appendGeometry(shape);
+
+    // Opaque fill by view...
+    params.fillDisplay = FillDisplay.ByView;
+    params.fillColor = params.lineColor;
+    builder.appendGeometryParamsChange(params);
+    shape.tryTransformInPlace(xOffset);
+    builder.appendGeometry(shape);
+
+    // Outline fill by view...
+    params.fillColor = ColorDef.red;
+    builder.appendGeometryParamsChange(params);
+    shape.tryTransformInPlace(xOffset);
+    builder.appendGeometry(shape);
+
+    // Outline transparency fill always...
+    params.fillDisplay = FillDisplay.Always;
+    params.fillTransparency = 0.75;
+    builder.appendGeometryParamsChange(params);
+    shape.tryTransformInPlace(xOffset);
+    builder.appendGeometry(shape);
+
+    // Opaque background fill always...
+    params.backgroundFill = BackgroundFill.Solid;
+    params.fillTransparency = 0.0;
+    builder.appendGeometryParamsChange(params);
+    shape.tryTransformInPlace(xOffset);
+    builder.appendGeometry(shape);
+
+    // Outline background fill always...
+    params.backgroundFill = BackgroundFill.Outline;
+    builder.appendGeometryParamsChange(params);
+    shape.tryTransformInPlace(xOffset);
+    builder.appendGeometry(shape);
+
+    // Opaque gradient by view...
+    params.fillDisplay = FillDisplay.ByView;
+    params.gradient = new Gradient.Symb();
+    params.gradient.mode = Gradient.Mode.Linear;
+    params.gradient.flags = Gradient.Flags.Invert;
+    params.gradient.keys.push(new Gradient.KeyColor({ value: 0.0, color: ColorDef.blue.toJSON() }));
+    params.gradient.keys.push(new Gradient.KeyColor({ value: 0.5, color: ColorDef.red.toJSON() }));
+    builder.appendGeometryParamsChange(params);
+    shape.tryTransformInPlace(xOffset);
+    builder.appendGeometry(shape);
+
+    // Outline gradient by view...Display issue, changes to gradient being ignored???
+    params.gradient.flags = Gradient.Flags.Outline;
+    builder.appendGeometryParamsChange(params);
+    shape.tryTransformInPlace(xOffset);
+    builder.appendGeometry(shape);
+
+    const elementProps = createPhysicalElementProps(seedElement, undefined, builder.geometryStream);
+    const newId = imodel.elements.insertElement(elementProps);
+    assert.isTrue(Id64.isValidId64(newId));
+    imodel.saveChanges();
+
+    // Extract and test value returned...
+    const value = imodel.elements.getElementProps<GeometricElementProps>({ id: newId, wantGeometry: true });
+    assert.isDefined(value.geom);
+
+    let iShape = 0;
+    const itLocal = new GeometryStreamIterator(value.geom!, value.category);
+    for (const entry of itLocal) {
+      assert.equal(entry.primitive.type, "geometryQuery");
+      switch (iShape++) {
+        case 0:
+          assert.isTrue(undefined === entry.geomParams.fillDisplay || FillDisplay.Never === entry.geomParams.fillDisplay);
+          break;
+        case 1:
+          assert.isTrue(FillDisplay.ByView === entry.geomParams.fillDisplay);
+          assert.isTrue(entry.geomParams.lineColor!.equals(entry.geomParams.fillColor!));
+          break;
+        case 2:
+          assert.isTrue(FillDisplay.ByView === entry.geomParams.fillDisplay);
+          assert.isFalse(entry.geomParams.lineColor!.equals(entry.geomParams.fillColor!));
+          break;
+        case 3:
+          assert.isTrue(FillDisplay.Always === entry.geomParams.fillDisplay);
+          assert.isFalse(0.0 === entry.geomParams.fillTransparency);
+          break;
+        case 4:
+          assert.isTrue(FillDisplay.Always === entry.geomParams.fillDisplay);
+          assert.isTrue(BackgroundFill.Solid === entry.geomParams.backgroundFill);
+          break;
+        case 5:
+          assert.isTrue(FillDisplay.Always === entry.geomParams.fillDisplay);
+          assert.isTrue(BackgroundFill.Outline === entry.geomParams.backgroundFill);
+          break;
+        case 6:
+          assert.isTrue(FillDisplay.ByView === entry.geomParams.fillDisplay);
+          assert.isDefined(entry.geomParams.gradient);
+          assert.isTrue(0 === (Gradient.Flags.Outline & entry.geomParams.gradient!.flags));
+          break;
+        case 7:
+          assert.isTrue(FillDisplay.ByView === entry.geomParams.fillDisplay);
+          assert.isDefined(entry.geomParams.gradient);
+          assert.isFalse(0 === (Gradient.Flags.Outline & entry.geomParams.gradient!.flags));
+          break;
+      }
+    }
+    assert.isTrue(8 === iShape);
+  });
+
+  it("create GeometricElement3d using shapes with patterns", async () => {
+    // Set up element to be placed in iModel
+    const seedElement = imodel.elements.getElement<GeometricElement>("0x1d");
+    assert.exists(seedElement);
+    assert.isTrue(seedElement.federationGuid! === "18eb4650-b074-414f-b961-d9cfaa6c8746");
+
+    const builder = new GeometryStreamBuilder();
+    const params = new GeometryParams(seedElement.category);
+
+    builder.appendGeometryRanges(); // Test inclusion of local ranges...
+
+    const xOffset = Transform.createTranslation(Point3d.create(1.5));
+    const shape = Loop.create(LineString3d.create(Point3d.create(0, 0, 0), Point3d.create(1, 0, 0), Point3d.create(1, 1, 0), Point3d.create(0, 1, 0), Point3d.create(0, 0, 0)));
+
+    // Hatch w/o overrides
+    params.lineColor = ColorDef.create(ColorByName.yellow);
+    params.weight = 5;
+    params.pattern = new AreaPattern.Params();
+    params.pattern.space1 = 0.05;
+    params.pattern.angle1 = Angle.createDegrees(45.0);
+    builder.appendGeometryParamsChange(params);
+    builder.appendGeometry(shape);
+
+    // Cross hatch with color/weight override
+    params.pattern.space2 = 0.1;
+    params.pattern.angle2 = Angle.createDegrees(-30.0);
+    params.pattern.color = ColorDef.red;
+    params.pattern.weight = 0;
+    builder.appendGeometryParamsChange(params);
+    shape.tryTransformInPlace(xOffset);
+    builder.appendGeometry(shape);
+
+    const partBuilder = new GeometryStreamBuilder();
+    partBuilder.appendGeometry(Arc3d.createXY(Point3d.createZero(), 0.05));
+
+    const partProps = createGeometryPartProps(partBuilder.geometryStream);
+    const partId = imodel.elements.insertElement(partProps);
+    assert.isTrue(Id64.isValidId64(partId));
+
+    // Area pattern w/o overrides
+    params.pattern = new AreaPattern.Params();
+    params.pattern.symbolId = partId;
+    params.pattern.space1 = params.pattern.space2 = 0.05;
+    params.pattern.angle1 = Angle.createDegrees(45.0);
+    builder.appendGeometryParamsChange(params);
+    shape.tryTransformInPlace(xOffset);
+    builder.appendGeometry(shape);
+
+    // Area pattern with color/weight overrides, snappable geometry, and invisible boundary
+    params.pattern.origin = Point3d.create(0.05, 0.05, 0.0);
+    params.pattern.space1 = params.pattern.space2 = params.pattern.angle1 = undefined;
+    params.pattern.color = ColorDef.red;
+    params.pattern.weight = 1;
+    params.pattern.snappable = params.pattern.invisibleBoundary = true;
+    builder.appendGeometryParamsChange(params);
+    shape.tryTransformInPlace(xOffset);
+    builder.appendGeometry(shape);
+
+    // Hatch definition w/o overrides (zig-zag)
+    const defLines: AreaPattern.HatchDefLine[] = [
+      { offset: Point2d.create(0.1, 0.1), dashes: [0.1, -0.1] },
+      { angle: Angle.createDegrees(90.0), through: Point2d.create(0.1, 0.0), offset: Point2d.create(0.1, 0.1), dashes: [0.1, -0.1] },
+    ];
+
+    params.pattern = new AreaPattern.Params();
+    params.pattern.defLines = defLines;
+    builder.appendGeometryParamsChange(params);
+    shape.tryTransformInPlace(xOffset);
+    builder.appendGeometry(shape);
+
+    // Hatch definition with color/weight overrides
+    params.pattern.color = ColorDef.red;
+    params.pattern.weight = 1;
+    builder.appendGeometryParamsChange(params);
+    shape.tryTransformInPlace(xOffset);
+    builder.appendGeometry(shape);
+
+    const elementProps = createPhysicalElementProps(seedElement, undefined, builder.geometryStream);
+    const newId = imodel.elements.insertElement(elementProps);
+    assert.isTrue(Id64.isValidId64(newId));
+    imodel.saveChanges();
+
+    // Extract and test value returned...
+    const value = imodel.elements.getElementProps<GeometricElementProps>({ id: newId, wantGeometry: true });
+    assert.isDefined(value.geom);
+
+    let iShape = 0;
+    const itLocal = new GeometryStreamIterator(value.geom!, value.category);
+    for (const entry of itLocal) {
+      assert.equal(entry.primitive.type, "geometryQuery");
+      assert.isDefined(entry.geomParams.pattern);
+      switch (iShape++) {
+        case 0:
+          assert.isTrue(undefined !== entry.geomParams.pattern!.space1 && undefined !== entry.geomParams.pattern!.angle1 && undefined === entry.geomParams.pattern!.space2 && undefined === entry.geomParams.pattern!.angle2);
+          break;
+        case 1:
+          assert.isTrue(undefined !== entry.geomParams.pattern!.space1 && undefined !== entry.geomParams.pattern!.angle1 && undefined !== entry.geomParams.pattern!.space2 && undefined !== entry.geomParams.pattern!.angle2);
+          break;
+        case 2:
+          assert.isTrue(undefined !== entry.geomParams.pattern!.symbolId && undefined === entry.geomParams.pattern!.color);
+          break;
+        case 3:
+          assert.isTrue(undefined !== entry.geomParams.pattern!.symbolId && undefined !== entry.geomParams.pattern!.color);
+          break;
+        case 4:
+          assert.isTrue(undefined !== entry.geomParams.pattern!.defLines && undefined === entry.geomParams.pattern!.color);
+          break;
+        case 5:
+          assert.isTrue(undefined !== entry.geomParams.pattern!.defLines && undefined !== entry.geomParams.pattern!.color);
+          break;
+      }
+    }
+    assert.isTrue(6 === iShape);
+
+    const usageInfo = imodel.nativeDb.queryDefinitionElementUsage([partId])!;
+    assert.isTrue(usageInfo.geometryPartIds!.includes(partId));
+    assert.isTrue(usageInfo.usedIds!.includes(partId));
+  });
+
+  it("create GeometricElement3d from world coordinate text using a newly embedded font", async () => {
+    // Set up element to be placed in iModel
+    const seedElement = imodel.elements.getElement<GeometricElement>("0x1d");
+    assert.exists(seedElement);
+    assert.isTrue(seedElement.federationGuid! === "18eb4650-b074-414f-b961-d9cfaa6c8746");
+    assert.isTrue(0 === imodel.fontMap.fonts.size); // file currently contains no fonts...
+
+    let fontProps: FontProps = { id: 0, type: FontType.TrueType, name: "Arial" };
+    try {
+      fontProps = imodel.embedFont(fontProps); // throws Error
+      assert.isTrue(fontProps.id !== 0);
+    } catch (error: any) {
+      if ("win32" === Platform.platformName)
+        assert.fail("Font embed failed");
+      return; // failure expected if not windows, skip remainder of test...
+    }
+
+    assert.isTrue(0 !== imodel.fontMap.fonts.size);
+    const foundFont = imodel.fontMap.getFont("Arial");
+    assert.isTrue(foundFont && foundFont.id === fontProps.id);
+
+    const testOrigin = Point3d.create(5, 10, 0);
+    const testAngles = YawPitchRollAngles.createDegrees(45, 0, 0);
+    const builder = new GeometryStreamBuilder();
+
+    builder.setLocalToWorld3d(testOrigin, testAngles); // Establish world to local transform...
+
+    const textProps: TextStringProps = {
+      text: "ABC",
+      font: fontProps.id,
+      height: 2,
+      bold: true,
+      origin: testOrigin,
+      rotation: testAngles,
+    };
+
+    const textString = new TextString(textProps);
+    const status = builder.appendTextString(textString);
+    assert.isTrue(status);
+
+    const elementProps = createPhysicalElementProps(seedElement, { origin: testOrigin, angles: testAngles }, builder.geometryStream);
+    const testElem = imodel.elements.createElement(elementProps);
+    const newId = imodel.elements.insertElement(testElem);
+    imodel.saveChanges();
+
+    // Extract and test value returned, text transform should now be identity as it is accounted for by element's placement...
+    const value = imodel.elements.getElementProps<GeometricElementProps>({ id: newId, wantGeometry: true });
+    assert.isDefined(value.geom);
+
+    let gotHeader = false;
+    for (const entry of value.geom!) {
+      expect(undefined === entry.header).to.equal(gotHeader);
+      if (undefined !== entry.header) {
+        gotHeader = true;
+      } else {
+        assert.isDefined(entry.textString);
+        const origin = Point3d.fromJSON(entry.textString!.origin);
+        const rotation = YawPitchRollAngles.fromJSON(entry.textString!.rotation);
+        assert.isTrue(origin.isAlmostZero);
+        assert.isTrue(rotation.isIdentity());
+      }
+    }
+
+    expect(gotHeader).to.be.true;
+
+    const itLocal = new GeometryStreamIterator(value.geom!, value.category);
+    for (const entry of itLocal) {
+      assertTrue(entry.primitive.type === "textString");
+      assert.isTrue(entry.primitive.textString.origin.isAlmostZero);
+      assert.isTrue(entry.primitive.textString.rotation.isIdentity());
+    }
+
+    const itWorld = GeometryStreamIterator.fromGeometricElement3d(value as GeometricElement3dProps);
+    for (const entry of itWorld) {
+      assertTrue(entry.primitive.type === "textString");
+      assert.isTrue(entry.primitive.textString.origin.isAlmostEqual(testOrigin));
+      assert.isTrue(entry.primitive.textString.rotation.isAlmostEqual(testAngles));
+    }
+  });
+
+  it("create GeometryPart from arcs", async () => {
+    // Set up element to be placed in iModel
+    const seedElement = imodel.elements.getElement<GeometricElement>("0x1d");
+    assert.exists(seedElement);
+    assert.isTrue(seedElement.federationGuid! === "18eb4650-b074-414f-b961-d9cfaa6c8746");
+
+    const geomArray: Arc3d[] = [
+      Arc3d.createXY(Point3d.create(0, 0), 5),
+      Arc3d.createXY(Point3d.create(5, 5), 2),
+      Arc3d.createXY(Point3d.create(-5, -5), 20),
+    ];
+
+    const partBuilder = new GeometryStreamBuilder();
+
+    for (const geom of geomArray) {
+      partBuilder.appendGeometry(geom);
+    }
+
+    const partProps = createGeometryPartProps(partBuilder.geometryStream);
+    const testPart = imodel.elements.createElement(partProps);
+    const partId = imodel.elements.insertElement(testPart);
+    imodel.saveChanges();
+
+    // Extract and test value returned
+    const value = imodel.elements.getElementProps<GeometricElementProps>({ id: partId, wantGeometry: true });
+    assert.isDefined(value.geom);
+
+    const geomArrayOut: Arc3d[] = [];
+    const itLocal = GeometryStreamIterator.fromGeometryPart(value as GeometryPartProps);
+    for (const entry of itLocal) {
+      assertTrue(entry.primitive.type === "geometryQuery");
+      assertTrue(entry.primitive.geometry instanceof Arc3d);
+      geomArrayOut.push(entry.primitive.geometry);
+    }
+
+    assert.isTrue(geomArrayOut.length === geomArray.length);
+    for (let i = 0; i < geomArrayOut.length; i++) {
+      assert.isTrue(geomArrayOut[i].isAlmostEqual(geomArray[i]));
+    }
+
+    const usageInfo = imodel.nativeDb.queryDefinitionElementUsage([partId])!;
+    assert.isTrue(usageInfo.geometryPartIds!.includes(partId));
+    assert.isUndefined(usageInfo.usedIds, "GeometryPart should not to be used by any GeometricElement");
+  });
+
+  it("create GeometricElement3d from arcs", async () => {
+    // Set up element to be placed in iModel
+    const seedElement = imodel.elements.getElement<GeometricElement>("0x1d");
+    assert.exists(seedElement);
+    assert.isTrue(seedElement.federationGuid! === "18eb4650-b074-414f-b961-d9cfaa6c8746");
+
+    const geomArray: Arc3d[] = [
+      Arc3d.createXY(Point3d.create(0, 0), 5),
+      Arc3d.createXY(Point3d.create(5, 5), 2),
+      Arc3d.createXY(Point3d.create(-5, -5), 20),
+    ];
+
+    const builder = new GeometryStreamBuilder();
+
+    for (const geom of geomArray) {
+      builder.appendGeometry(geom);
+    }
+
+    const elementProps = createPhysicalElementProps(seedElement, undefined, builder.geometryStream);
+    const testElem = imodel.elements.createElement(elementProps);
+    const newId = imodel.elements.insertElement(testElem);
+    imodel.saveChanges();
+
+    // Extract and test value returned
+    const value = imodel.elements.getElementProps<GeometricElementProps>({ id: newId, wantGeometry: true });
+    assert.isDefined(value.geom);
+
+    const geomArrayOut: Arc3d[] = [];
+    const itLocal = new GeometryStreamIterator(value.geom!, value.category);
+    for (const entry of itLocal) {
+      assertTrue(entry.primitive.type === "geometryQuery");
+      assertTrue(entry.primitive.geometry instanceof Arc3d);
+      geomArrayOut.push(entry.primitive.geometry);
+    }
+
+    assert.isTrue(geomArrayOut.length === geomArray.length);
+    for (let i = 0; i < geomArrayOut.length; i++) {
+      assert.isTrue(geomArrayOut[i].isAlmostEqual(geomArray[i]));
+    }
+  });
+
+  it("create GeometricElement3d partToWorld test", async () => {
+    // Set up element to be placed in iModel
+    const seedElement = imodel.elements.getElement<GeometricElement>("0x1d");
+    assert.exists(seedElement);
+    assert.isTrue(seedElement.federationGuid! === "18eb4650-b074-414f-b961-d9cfaa6c8746");
+
+    const arc = Arc3d.createXY(Point3d.create(0, 0), 1);
+    const partBuilder = new GeometryStreamBuilder();
+
+    partBuilder.appendGeometry(arc);
+
+    const partProps = createGeometryPartProps(partBuilder.geometryStream);
+    const testPart = imodel.elements.createElement(partProps);
+    const partId = imodel.elements.insertElement(testPart);
+    imodel.saveChanges();
+
+    const builder = new GeometryStreamBuilder();
+    const shapePts: Point3d[] = [Point3d.create(1, 1, 0), Point3d.create(2, 1, 0), Point3d.create(2, 2, 0), Point3d.create(1, 2, 0)];
+    const testOrigin = Point3d.create(0.5, 0.5, 0);
+    const testAngles = YawPitchRollAngles.createDegrees(45, 0, 0);
+
+    builder.setLocalToWorld3d(testOrigin, testAngles);
+    builder.appendGeometry(Loop.create(LineString3d.create(shapePts)));
+    shapePts.forEach((pt) => { builder.appendGeometryPart3d(partId, pt, undefined, 0.25); }); // Position part (arc center) at each vertex...
+
+    const elementProps = createPhysicalElementProps(seedElement, { origin: testOrigin, angles: testAngles }, builder.geometryStream);
+    const testElem = imodel.elements.createElement(elementProps);
+    const newId = imodel.elements.insertElement(testElem);
+    imodel.saveChanges();
+
+    // Extract and test value returned
+    const valueElem = imodel.elements.getElementProps<GeometricElement3dProps>({ id: newId, wantGeometry: true });
+    assert.isDefined(valueElem.geom);
+
+    const outPts: Point3d[] = [];
+    const itWorld = GeometryStreamIterator.fromGeometricElement3d(valueElem);
+    for (const entry of itWorld) {
+      if ("partReference" !== entry.primitive.type)
+        continue;
+      assertTrue(partId === entry.primitive.part.id);
+      const valuePart = imodel.elements.getElementProps<GeometryPartProps>({ id: entry.primitive.part.id, wantGeometry: true });
+      assert.isDefined(valuePart.geom);
+
+      const itWorldPart = GeometryStreamIterator.fromGeometryPart(valuePart, undefined, itWorld.partToWorld());
+      for (const partEntry of itWorldPart) {
+        assertTrue(partEntry.primitive.type === "geometryQuery");
+        assertTrue(partEntry.primitive.geometry instanceof Arc3d);
+        outPts.push(partEntry.primitive.geometry.center);
+      }
+    }
+
+    assert.isTrue(outPts.length === shapePts.length);
+    for (let i = 0; i < outPts.length; i++) {
+      assert.isTrue(outPts[i].isAlmostEqual(shapePts[i]));
+    }
+  });
+
+  it("create GeometricElement3d wire format appearance check", async () => {
+    // Set up element to be placed in iModel
+    const seedElement = imodel.elements.getElement<GeometricElement>("0x1d");
+    assert.exists(seedElement);
+    assert.isTrue(seedElement.federationGuid! === "18eb4650-b074-414f-b961-d9cfaa6c8746");
+
+    const builder = new GeometryStreamBuilder();
+    const params = new GeometryParams(seedElement.category);
+    const shape = Loop.create(LineString3d.create(Point3d.create(0, 0, 0), Point3d.create(1, 0, 0), Point3d.create(1, 1, 0), Point3d.create(0, 1, 0), Point3d.create(0, 0, 0)));
+
+    params.fillDisplay = FillDisplay.ByView;
+    builder.appendGeometryParamsChange(params);
+    builder.appendGeometry(shape);
+
+    const elementProps = createPhysicalElementProps(seedElement, undefined, builder.geometryStream);
+    const newId = imodel.elements.insertElement(elementProps);
+    assert.isTrue(Id64.isValidId64(newId));
+    imodel.saveChanges();
+
+    // Extract and test value returned...
+    const value = imodel.elements.getElementProps<GeometricElementProps>({ id: newId, wantGeometry: true });
+    assert.isDefined(value.geom);
+
+    const itLocal = new GeometryStreamIterator(value.geom!, value.category);
+    for (const entry of itLocal) {
+      assert.equal(entry.primitive.type, "geometryQuery");
+      assert.isTrue(FillDisplay.ByView === entry.geomParams.fillDisplay);
+    }
+
+    const geometryStream: GeometryStreamProps = [];
+
+    geometryStream.push({ header: { flags: 0 } });
+    geometryStream.push({ appearance: {} }); // Native ToJson should add appearance entry with no defined values for this case...
+    geometryStream.push({ fill: { display: FillDisplay.ByView } });
+    geometryStream.push({ loop: [{ lineString: [[0, 0, 0], [1, 0, 0], [1, 1, 0], [0, 1, 0], [0, 0, 0]] }] });
+
+    const fromBuilder = JSON.stringify(builder.geometryStream);
+    const fromElProps = JSON.stringify(value.geom);
+    const fromScratch = JSON.stringify(geometryStream);
+
+    assert.isTrue(undefined !== builder.geometryStream[0].appearance && builder.geometryStream[0].appearance.subCategory === IModel.getDefaultSubCategoryId(value.category)); // Ensure default sub-category is specified...
+    assert.isTrue(fromElProps !== fromBuilder); // Should not match, default sub-category should not be persisted...
+    assert.isTrue(fromElProps === fromScratch);
+  });
+
+  it("create GeometricElement3d from world coordinate brep data", async () => {
+    // Set up element to be placed in iModel
+    const seedElement = imodel.elements.getElement<GeometricElement>("0x1d");
+    assert.exists(seedElement);
+    assert.isTrue(seedElement.federationGuid! === "18eb4650-b074-414f-b961-d9cfaa6c8746");
+
+    const testOrigin = Point3d.create(5, 10, 0);
+    const testAngles = YawPitchRollAngles.createDegrees(45, 0, 0);
+    const builder = new GeometryStreamBuilder();
+    const params = new GeometryParams(seedElement.category);
+
+    builder.setLocalToWorld3d(testOrigin, testAngles); // Establish world to local transform...
+
+    params.lineColor = ColorDef.red;
+    params.weight = 2;
+    builder.appendGeometryParamsChange(params);
+
+    const brepProps = createBRepDataProps(testOrigin, testAngles);
+    builder.appendBRepData(brepProps);
+
+    const elementProps = createPhysicalElementProps(seedElement, { origin: testOrigin, angles: testAngles }, builder.geometryStream);
+    const testElem = imodel.elements.createElement(elementProps);
+    const newId = imodel.elements.insertElement(testElem);
+    imodel.saveChanges();
+
+    // Extract and test value returned
+    const value = imodel.elements.getElementProps<GeometricElementProps>({ id: newId, wantGeometry: true, wantBRepData: true });
+    assert.isDefined(value.geom);
+
+    const itLocal = new GeometryStreamIterator(value.geom!, value.category);
+    for (const entry of itLocal) {
+      assert.equal(entry.primitive.type, "brep");
+    }
+
+    const itWorld = GeometryStreamIterator.fromGeometricElement3d(value as GeometricElement3dProps);
+    for (const entry of itWorld) {
+      assert.equal(entry.primitive.type, "brep");
+    }
+  });
+
+  it("create GeometricElement3d with local coordinate indexed polyface json data", async () => {
+    // Set up element to be placed in iModel
+    const seedElement = imodel.elements.getElement<GeometricElement>("0x1d");
+    assert.exists(seedElement);
+    assert.isTrue(seedElement.federationGuid! === "18eb4650-b074-414f-b961-d9cfaa6c8746");
+
+    const xOffset = Transform.createTranslation(Point3d.create(2.5));
+    const builder = new GeometryStreamBuilder();
+
+    // NOTE: It's a good idea to request sub-graphic ranges when adding multiple "large" polyfaces to a geometry stream...
+    builder.appendGeometryRanges();
+
+    const polyface = createIndexedPolyface(5.0);
+    builder.appendGeometry(polyface);
+
+    polyface.tryTransformInPlace(xOffset); // translate in x...
+    builder.appendGeometry(polyface);
+
+    polyface.tryTransformInPlace(xOffset); // translate in x again...
+    builder.appendGeometry(polyface);
+
+    // NOTE: For time comparison with ElementGeometry: create GeometricElement3d with local coordinate indexed polyface flatbuffer data
+    let timer = new Timer("createGeometricElem");
+    const testOrigin = Point3d.create(5, 10, 0);
+    const testAngles = YawPitchRollAngles.createDegrees(90, 0, 0);
+    const newId = createGeometricElem(builder.geometryStream, { origin: testOrigin, angles: testAngles }, imodel, seedElement);
+    timer.end();
+    assert.isTrue(Id64.isValidId64(newId));
+    imodel.saveChanges();
+
+    timer = new Timer("queryGeometricElem");
+    const value = imodel.elements.getElementProps<GeometricElementProps>({ id: newId, wantGeometry: true });
+    assert.isDefined(value.geom);
+
+    const itLocal = new GeometryStreamIterator(value.geom!, value.category);
+    for (const entry of itLocal) {
+      assert.isTrue(entry.geomParams.categoryId === seedElement.category); // Current appearance information (default sub-category appearance in this case)...
+      assert.isTrue(undefined !== entry.localRange && !entry.localRange.isNull); // Make sure sub-graphic ranges were added...
+
+      assertTrue(entry.primitive.type === "geometryQuery");
+      assertTrue(entry.primitive.geometry instanceof IndexedPolyface);
+
+      const polyOut = entry.primitive.geometry;
+      assert.isTrue(polyOut.pointCount === polyface.pointCount);
+      assert.isTrue(polyOut.paramCount === polyface.paramCount);
+      assert.isTrue(polyOut.normalCount === polyface.normalCount);
+    }
+    timer.end();
+  });
+
+  it("should preserve header with flags", () => {
+    const builder = new GeometryStreamBuilder();
+    builder.appendGeometry(Arc3d.createXY(Point3d.create(0, 0), 5));
+
+    const roundTrip = () => {
+      const iter = new GeometryStreamIterator(builder.geometryStream);
+      expect((iter.flags === GeometryStreamFlags.ViewIndependent)).to.equal(builder.isViewIndependent);
+
+      const partProps = createGeometryPartProps(builder.geometryStream);
+      const part = imodel.elements.createElement(partProps);
+      const partId = imodel.elements.insertElement(part);
+      imodel.saveChanges();
+
+      const json = imodel.elements.getElementProps<GeometryPartProps>({ id: partId, wantGeometry: true });
+      expect(json.geom).not.to.be.undefined;
+      expect(json.geom!.length).to.equal(2);
+      expect(json.geom![0].header).not.to.be.undefined;
+      const flags = json.geom![0].header!.flags;
+      expect(flags).to.equal(builder.isViewIndependent ? GeometryStreamFlags.ViewIndependent : GeometryStreamFlags.None);
+
+      if (undefined !== builder.getHeader())
+        expect(JSON.stringify(builder.geometryStream[0])).to.equal(JSON.stringify(json.geom![0]));
+    };
+
+    expect(builder.getHeader()).to.be.undefined;
+    expect(builder.isViewIndependent).to.be.false;
+    roundTrip();
+
+    builder.isViewIndependent = false;
+    expect(builder.getHeader()).to.be.undefined;
+    expect(builder.isViewIndependent).to.be.false;
+    roundTrip();
+
+    builder.isViewIndependent = true;
+    expect(builder.getHeader()).not.to.be.undefined;
+    expect(builder.isViewIndependent).to.be.true;
+    roundTrip();
+
+    builder.isViewIndependent = false;
+    expect(builder.getHeader()).not.to.be.undefined;
+    expect(builder.isViewIndependent).to.be.false;
+  });
+});
+
+describe("ElementGeometry", () => {
+  let imodel: SnapshotDb;
+
+  before(() => {
+    const seedFileName = IModelTestUtils.resolveAssetFile("CompatibilityTestSeed.bim");
+    const testFileName = IModelTestUtils.prepareOutputFile("GeometryStream", "GeometryStreamTest.bim");
+    imodel = IModelTestUtils.createSnapshotFromSeed(testFileName, seedFileName);
+  });
+
+  after(() => {
+    imodel.close();
+  });
+
+  it("Exercise using builder/iterator in world coordinates with flatbuffer data", async () => {
+    const testOrigin = Point3d.create(5, 10, 0);
+    const testAngles = YawPitchRollAngles.createDegrees(90, 0, 0);
+
+    const pts: Point3d[] = [];
+    pts.push(Point3d.create(5, 10, 0));
+    pts.push(Point3d.create(10, 10, 0));
+    pts.push(Point3d.create(10, 15, 0));
+    pts.push(Point3d.create(5, 15, 0));
+    pts.push(pts[0].clone());
+
+    const builder = new ElementGeometry.Builder();
+    const primitive = LineString3d.create(pts);
+
+    builder.setLocalToWorld3d(testOrigin, testAngles); // Establish world to local transform for append...
+    const status = builder.appendGeometryQuery(primitive);
+    assert.isTrue(status);
+
+    const it = new ElementGeometry.Iterator({ entryArray: builder.entries }, undefined, builder.localToWorld);
+    it.requestWorldCoordinates(); // Apply local to world to entries...
+
+    for (const entry of it) {
+      const geom = entry.toGeometryQuery();
+      assert.exists(geom);
+      assertTrue(geom instanceof LineString3d);
+      assert.isTrue(Point3dArray.isAlmostEqual(pts, geom.points));
+    }
+  });
+
+  it("request geometry stream flatbuffer data from existing element", async () => {
+    const seedElement = imodel.elements.getElement<GeometricElement>("0x1d");
+    assert.exists(seedElement);
+    assert.isTrue(seedElement.federationGuid! === "18eb4650-b074-414f-b961-d9cfaa6c8746");
+
+    const expected: ExpectedElementGeometryEntry[] = [{ opcode: ElementGeometryOpcode.SolidPrimitive, geometryCategory: "solid", geometrySubCategory: "sphere" }];
+    assert(DbResult.BE_SQLITE_OK === doElementGeometryValidate(imodel, "0x1d", expected, false));
+  });
+
+  it("create GeometricElement3d from world coordinate point and arc primitive flatbuffer data", async () => {
+    // Set up element to be placed in iModel
+    const seedElement = imodel.elements.getElement<GeometricElement>("0x1d");
+    assert.exists(seedElement);
+    assert.isTrue(seedElement.federationGuid! === "18eb4650-b074-414f-b961-d9cfaa6c8746");
+
+    const testOrigin = Point3d.create(5, 10, 0);
+    const testAngles = YawPitchRollAngles.createDegrees(90, 0, 0);
+    const elementProps = createPhysicalElementProps(seedElement, { origin: testOrigin, angles: testAngles });
+    const testElem = imodel.elements.createElement(elementProps);
+    const newId = imodel.elements.insertElement(testElem);
+    imodel.saveChanges();
+
+    const pts: Point3d[] = [];
+    pts.push(Point3d.create(5, 10, 0));
+    pts.push(Point3d.create(10, 10, 0));
+    pts.push(Point3d.create(10, 15, 0));
+    pts.push(Point3d.create(5, 15, 0));
+    pts.push(pts[0].clone());
+
+    const expected: ExpectedElementGeometryEntry[] = [];
+    const newEntries: ElementGeometryDataEntry[] = [];
+
+    const entryLN = ElementGeometry.fromGeometryQuery(LineSegment3d.create(pts[0], pts[1]));
+    assert.exists(entryLN);
+    newEntries.push(entryLN!);
+    expected.push({ opcode: ElementGeometryOpcode.PointPrimitive, geometryCategory: "curvePrimitive", geometrySubCategory: "lineString" });
+
+    const entryLS = ElementGeometry.fromGeometryQuery(LineString3d.create(pts));
+    assert.exists(entryLS);
+    newEntries.push(entryLS!);
+    expected.push({ opcode: ElementGeometryOpcode.PointPrimitive, geometryCategory: "curvePrimitive", geometrySubCategory: "lineString" });
+
+    const entrySH = ElementGeometry.fromGeometryQuery(Loop.createPolygon(pts));
+    assert.exists(entrySH);
+    newEntries.push(entrySH!);
+    expected.push({ opcode: ElementGeometryOpcode.PointPrimitive, geometryCategory: "curveCollection", geometrySubCategory: "loop" });
+
+    const entryPS = ElementGeometry.fromGeometryQuery(PointString3d.create(pts));
+    assert.exists(entryPS);
+    newEntries.push(entryPS!);
+    expected.push({ opcode: ElementGeometryOpcode.PointPrimitive, geometryCategory: "pointCollection" });
+
+    const entryAR = ElementGeometry.fromGeometryQuery(Arc3d.createXY(pts[0], pts[0].distance(pts[1])));
+    assert.exists(entryAR);
+    newEntries.push(entryAR!);
+    expected.push({ opcode: ElementGeometryOpcode.ArcPrimitive, geometryCategory: "curvePrimitive", geometrySubCategory: "arc" });
+
+    const entryEL = ElementGeometry.fromGeometryQuery(Loop.create(Arc3d.createXY(pts[0], pts[0].distance(pts[1]))));
+    assert.exists(entryEL);
+    newEntries.push(entryEL!);
+    expected.push({ opcode: ElementGeometryOpcode.ArcPrimitive, geometryCategory: "curveCollection", geometrySubCategory: "loop" });
+
+    assert(DbResult.BE_SQLITE_OK === doElementGeometryUpdate(imodel, newId, newEntries, true));
+    assert(DbResult.BE_SQLITE_OK === doElementGeometryValidate(imodel, newId, expected, true, elementProps));
+  });
+
+  it("create GeometricElement3d with local coordinate indexed polyface flatbuffer data", async () => {
+    // Set up element to be placed in iModel
+    const seedElement = imodel.elements.getElement<GeometricElement>("0x1d");
+    assert.exists(seedElement);
+    assert.isTrue(seedElement.federationGuid! === "18eb4650-b074-414f-b961-d9cfaa6c8746");
+
+    const xOffset = Transform.createTranslation(Point3d.create(2.5));
+    const builder = new ElementGeometry.Builder();
+
+    // NOTE: It's a good idea to request sub-graphic ranges when adding multiple "large" polyfaces to a geometry stream...
+    builder.appendGeometryRanges();
+
+    const polyface = createIndexedPolyface(5.0);
+    builder.appendGeometryQuery(polyface);
+
+    polyface.tryTransformInPlace(xOffset); // translate in x...
+    builder.appendGeometryQuery(polyface);
+
+    polyface.tryTransformInPlace(xOffset); // translate in x again...
+    builder.appendGeometryQuery(polyface);
+
+    // NOTE: For time comparison with GeometryStream: create GeometricElement3d with local coordinate indexed polyface json data
+    let timer = new Timer("elementNoGeometryInsert");
+    const testOrigin = Point3d.create(5, 10, 0);
+    const testAngles = YawPitchRollAngles.createDegrees(90, 0, 0);
+    const elementProps = createPhysicalElementProps(seedElement, { origin: testOrigin, angles: testAngles });
+    const testElem = imodel.elements.createElement(elementProps);
+    const newId = imodel.elements.insertElement(testElem);
+    timer.end();
+
+    timer = new Timer("elementGeometryUpdate");
+    let status = imodel.elementGeometryUpdate({ elementId: newId, entryArray: builder.entries, isWorld: false });
+    timer.end();
+    assert.isTrue(DbResult.BE_SQLITE_OK === status);
+    imodel.saveChanges();
+
+    const onGeometry: ElementGeometryFunction = (info: ElementGeometryInfo): void => {
+      assert.isTrue(6 === info.entryArray.length); // 3 pairs of sub-range + polyface...
+      const it = new ElementGeometry.Iterator(info);
+      for (const entry of it) {
+        assert.isTrue(entry.geomParams.categoryId === info.categoryId); // Current appearance information (default sub-category appearance in this case)...
+        assert.isTrue(undefined !== entry.localRange && !entry.localRange.isNull); // Make sure sub-graphic ranges were added...
+
+        const geom = entry.toGeometryQuery();
+        assert.exists(geom);
+        assert.isTrue(geom instanceof IndexedPolyface);
+
+        const polyOut = geom as IndexedPolyface;
+        assert.isTrue(polyOut.pointCount === polyface.pointCount);
+        assert.isTrue(polyOut.paramCount === polyface.paramCount);
+        assert.isTrue(polyOut.normalCount === polyface.normalCount);
+      }
+    };
+
+    timer = new Timer("elementGeometryRequest");
+    status = imodel.elementGeometryRequest({ onGeometry, elementId: newId });
+    timer.end();
+    assert.isTrue(DbResult.BE_SQLITE_OK === status);
+  });
+
+  it("create GeometricElement3d from local coordinate brep flatbuffer data", async () => {
+    // Set up element to be placed in iModel
+    const seedElement = imodel.elements.getElement<GeometricElement>("0x1d");
+    assert.exists(seedElement);
+    assert.isTrue(seedElement.federationGuid! === "18eb4650-b074-414f-b961-d9cfaa6c8746");
+
+    const testOrigin = Point3d.create(5, 10, 0);
+    const testAngles = YawPitchRollAngles.createDegrees(90, 0, 0);
+    const elementProps = createPhysicalElementProps(seedElement, { origin: testOrigin, angles: testAngles });
+    const testElem = imodel.elements.createElement(elementProps);
+    const newId = imodel.elements.insertElement(testElem);
+    imodel.saveChanges();
+
+    const expected: ExpectedElementGeometryEntry[] = [];
+    const expectedFacet: ExpectedElementGeometryEntry[] = [];
+    const expectedSkip: ExpectedElementGeometryEntry[] = [];
+    const newEntries: ElementGeometryDataEntry[] = [];
+
+    const brepProps = createBRepDataProps(testOrigin, testAngles);
+    const entry = ElementGeometry.fromBRep(brepProps);
+    assert.exists(entry);
+    newEntries.push(entry!);
+    expected.push({ opcode: ElementGeometryOpcode.BRep, originalEntry: entry });
+
+    // Why 6 and not 4?
+    expectedFacet.push({ opcode: ElementGeometryOpcode.BasicSymbology });
+    expectedFacet.push({ opcode: ElementGeometryOpcode.Polyface, geometryCategory: "polyface" });
+    expectedFacet.push({ opcode: ElementGeometryOpcode.BasicSymbology });
+    expectedFacet.push({ opcode: ElementGeometryOpcode.Polyface, geometryCategory: "polyface" });
+    expectedFacet.push({ opcode: ElementGeometryOpcode.BasicSymbology });
+    expectedFacet.push({ opcode: ElementGeometryOpcode.Polyface, geometryCategory: "polyface" });
+
+    assert(DbResult.BE_SQLITE_OK === doElementGeometryUpdate(imodel, newId, newEntries, false));
+    assert(DbResult.BE_SQLITE_OK === doElementGeometryValidate(imodel, newId, expected, false, elementProps));
+    assert(DbResult.BE_SQLITE_OK === doElementGeometryValidate(imodel, newId, expectedFacet, false, undefined, 1));
+    assert(DbResult.BE_SQLITE_OK === doElementGeometryValidate(imodel, newId, expectedSkip, false, undefined, 2));
+  });
+
+  it("apply world coordinate transform directly to brep flatbuffer data", async () => {
+    // Set up element to be placed in iModel
+    const seedElement = imodel.elements.getElement<GeometricElement>("0x1d");
+    assert.exists(seedElement);
+    assert.isTrue(seedElement.federationGuid! === "18eb4650-b074-414f-b961-d9cfaa6c8746");
+
+    const testOrigin = Point3d.create(5, 10, 0);
+    const testAngles = YawPitchRollAngles.createDegrees(90, 0, 0);
+    const elementProps = createPhysicalElementProps(seedElement, { origin: testOrigin, angles: testAngles });
+    const testElem = imodel.elements.createElement(elementProps);
+    const newId = imodel.elements.insertElement(testElem);
+    imodel.saveChanges();
+
+    const brepProps = createBRepDataProps();
+    const entry = ElementGeometry.fromBRep(brepProps);
+    assert.exists(entry);
+
+    const entityTransform = Transform.createOriginAndMatrix(testOrigin, testAngles.toMatrix3d());
+    const status = ElementGeometry.transformBRep(entry!, entityTransform);
+    assert.isTrue(status);
+
+    const worldBRep = ElementGeometry.toBRep(entry!);
+    assert.exists(worldBRep);
+    const worldTransform = Transform.fromJSON(worldBRep?.transform);
+    assert.isTrue(worldTransform.isAlmostEqual(entityTransform));
+
+    const newEntries: ElementGeometryDataEntry[] = [];
+    newEntries.push(entry!);
+
+    // Facet to make sure brep and face attachments are intact after transformBRep...
+    const expectedFacet: ExpectedElementGeometryEntry[] = [];
+    expectedFacet.push({ opcode: ElementGeometryOpcode.BasicSymbology });
+    expectedFacet.push({ opcode: ElementGeometryOpcode.Polyface, geometryCategory: "polyface" });
+    expectedFacet.push({ opcode: ElementGeometryOpcode.BasicSymbology });
+    expectedFacet.push({ opcode: ElementGeometryOpcode.Polyface, geometryCategory: "polyface" });
+    expectedFacet.push({ opcode: ElementGeometryOpcode.BasicSymbology });
+    expectedFacet.push({ opcode: ElementGeometryOpcode.Polyface, geometryCategory: "polyface" });
+
+    assert(DbResult.BE_SQLITE_OK === doElementGeometryUpdate(imodel, newId, newEntries, true));
+    assert(DbResult.BE_SQLITE_OK === doElementGeometryValidate(imodel, newId, expectedFacet, false, undefined, 1));
+  });
+
+  it("create GeometricElement3d from local coordinate text string flatbuffer data", async () => {
+    // Set up element to be placed in iModel
+    const seedElement = imodel.elements.getElement<GeometricElement>("0x1d");
+    assert.exists(seedElement);
+    assert.isTrue(seedElement.federationGuid! === "18eb4650-b074-414f-b961-d9cfaa6c8746");
+    assert.isTrue(0 === imodel.fontMap.fonts.size); // file currently contains no fonts...
+
+    let fontProps: FontProps = { id: 0, type: FontType.TrueType, name: "Arial" };
+    try {
+      fontProps = imodel.embedFont(fontProps); // throws Error
+      assert.isTrue(fontProps.id !== 0);
+    } catch (error: any) {
+      if ("win32" === Platform.platformName)
+        assert.fail("Font embed failed");
+      return; // failure expected if not windows, skip remainder of test...
+    }
+
+    assert.isTrue(0 !== imodel.fontMap.fonts.size);
+    const foundFont = imodel.fontMap.getFont("Arial");
+    assert.isTrue(foundFont && foundFont.id === fontProps.id);
+
+    const testOrigin = Point3d.create(5, 10, 0);
+    const testAngles = YawPitchRollAngles.createDegrees(90, 0, 0);
+    const elementProps = createPhysicalElementProps(seedElement, { origin: testOrigin, angles: testAngles });
+    const testElem = imodel.elements.createElement(elementProps);
+    const newId = imodel.elements.insertElement(testElem);
+    imodel.saveChanges();
+
+    const expected: ExpectedElementGeometryEntry[] = [];
+    const newEntries: ElementGeometryDataEntry[] = [];
+
+    const textProps: TextStringProps = {
+      text: "ABC",
+      font: fontProps.id,
+      height: 2,
+      bold: true,
+      origin: testOrigin,
+      rotation: testAngles,
+    };
+
+    const entry = ElementGeometry.fromTextString(textProps);
+    assert.exists(entry);
+    newEntries.push(entry!);
+    expected.push({ opcode: ElementGeometryOpcode.TextString, originalEntry: entry });
+
+    assert(DbResult.BE_SQLITE_OK === doElementGeometryUpdate(imodel, newId, newEntries, false));
+    assert(DbResult.BE_SQLITE_OK === doElementGeometryValidate(imodel, newId, expected, false, elementProps));
+  });
+
+  it("create GeometricElement3d from local coordinate image flatbuffer data", async () => {
+    // Set up element to be placed in iModel
+    const seedElement = imodel.elements.getElement<GeometricElement>("0x1d");
+    assert.exists(seedElement);
+    assert.isTrue(seedElement.federationGuid! === "18eb4650-b074-414f-b961-d9cfaa6c8746");
+
+    const testOrigin = Point3d.create(5, 10, 0);
+    const testAngles = YawPitchRollAngles.createDegrees(90, 0, 0);
+    const elementProps = createPhysicalElementProps(seedElement, { origin: testOrigin, angles: testAngles });
+    const testElem = imodel.elements.createElement(elementProps);
+    const newId = imodel.elements.insertElement(testElem);
+    imodel.saveChanges();
+
+    const expected: ExpectedElementGeometryEntry[] = [];
+    const newEntries: ElementGeometryDataEntry[] = [];
+
+    const imageProps: ImageGraphicProps = {
+      corners: [Point3d.create(), Point3d.create(1, 0), Point3d.create(1, 1), Point3d.create(0, 1)],
+      textureId: "0x1",
+      hasBorder: true,
+    };
+
+    const entry = ElementGeometry.fromImageGraphic(imageProps);
+    assert.exists(entry);
+    newEntries.push(entry!);
+    expected.push({ opcode: ElementGeometryOpcode.Image, originalEntry: entry });
+
+    assert(DbResult.BE_SQLITE_OK === doElementGeometryUpdate(imodel, newId, newEntries, false));
+    assert(DbResult.BE_SQLITE_OK === doElementGeometryValidate(imodel, newId, expected, false, elementProps));
+  });
+
+  it("create GeometricElement3d with sub-graphic ranges flatbuffer data", async () => {
+    // Set up element to be placed in iModel
+    const seedElement = imodel.elements.getElement<GeometricElement>("0x1d");
+    assert.exists(seedElement);
+    assert.isTrue(seedElement.federationGuid! === "18eb4650-b074-414f-b961-d9cfaa6c8746");
+
+    const testOrigin = Point3d.create(5, 10, 0);
+    const testAngles = YawPitchRollAngles.createDegrees(90, 0, 0);
+    const elementProps = createPhysicalElementProps(seedElement, { origin: testOrigin, angles: testAngles });
+    const testElem = imodel.elements.createElement(elementProps);
+    const newId = imodel.elements.insertElement(testElem);
+    imodel.saveChanges();
+
+    const expected: ExpectedElementGeometryEntry[] = [];
+    const newEntries: ElementGeometryDataEntry[] = [];
+
+    const entrySG = ElementGeometry.fromSubGraphicRange(Range3d.create()); // Computed on backend, just need opcode...
+    assert.exists(entrySG);
+    newEntries.push(entrySG!);
+    expected.push({ opcode: ElementGeometryOpcode.SubGraphicRange });
+
+    const pts: Point3d[] = [];
+    pts.push(Point3d.create(0, 0, 0));
+    pts.push(Point3d.create(5, 5, 0));
+    pts.push(Point3d.create(-5, -5, 0));
+
+    const entryL1 = ElementGeometry.fromGeometryQuery(LineSegment3d.create(pts[0], pts[1]));
+    assert.exists(entryL1);
+    newEntries.push(entryL1!);
+    expected.push({ opcode: ElementGeometryOpcode.PointPrimitive, geometryCategory: "curvePrimitive", geometrySubCategory: "lineString" });
+
+    expected.push({ opcode: ElementGeometryOpcode.SubGraphicRange }); // Added on backend...
+
+    const entryL2 = ElementGeometry.fromGeometryQuery(LineSegment3d.create(pts[0], pts[2]));
+    assert.exists(entryL2);
+    newEntries.push(entryL2!);
+    expected.push({ opcode: ElementGeometryOpcode.PointPrimitive, geometryCategory: "curvePrimitive", geometrySubCategory: "lineString" });
+
+    assert(DbResult.BE_SQLITE_OK === doElementGeometryUpdate(imodel, newId, newEntries, false));
+    assert(DbResult.BE_SQLITE_OK === doElementGeometryValidate(imodel, newId, expected, false, elementProps));
+  });
+
+  it("create GeometricElement3d with part reference flatbuffer data", async () => {
+    // Set up element to be placed in iModel
+    const seedElement = imodel.elements.getElement<GeometricElement>("0x1d");
+    assert.exists(seedElement);
+    assert.isTrue(seedElement.federationGuid! === "18eb4650-b074-414f-b961-d9cfaa6c8746");
+
+    const partId = createPointPart(imodel); // TODO: Invalid to create a part w/o geometry...
+    const expectedPart: ExpectedElementGeometryEntry[] = [];
+    const newPartEntries: ElementGeometryDataEntry[] = [];
+
+    const entryAR = ElementGeometry.fromGeometryQuery(Arc3d.createXY(Point3d.createZero(), 2.5));
+    assert.exists(entryAR);
+    newPartEntries.push(entryAR!);
+    expectedPart.push({ opcode: ElementGeometryOpcode.ArcPrimitive, geometryCategory: "curvePrimitive", geometrySubCategory: "arc" });
+
+    assert(DbResult.BE_SQLITE_OK === doElementGeometryUpdate(imodel, partId, newPartEntries, false));
+    assert(DbResult.BE_SQLITE_OK === doElementGeometryValidate(imodel, partId, expectedPart, false));
+
+    const testOrigin = Point3d.create(5, 10, 0);
+    const testAngles = YawPitchRollAngles.createDegrees(90, 0, 0);
+    const elementProps = createPhysicalElementProps(seedElement, { origin: testOrigin, angles: testAngles });
+    const testElem = imodel.elements.createElement(elementProps);
+    const newId = imodel.elements.insertElement(testElem);
+    imodel.saveChanges();
+
+    const expected: ExpectedElementGeometryEntry[] = [];
+    const newEntries: ElementGeometryDataEntry[] = [];
+
+    const entryPI = ElementGeometry.fromGeometryPart(partId);
+    assert.exists(entryPI);
+    newEntries.push(entryPI!);
+    expected.push({ opcode: ElementGeometryOpcode.PartReference, originalEntry: entryPI });
+
+    const entryPT = ElementGeometry.fromGeometryPart(partId, Transform.createTranslation(Point3d.create(5, 5, 0)));
+    assert.exists(entryPT);
+    newEntries.push(entryPT!);
+    expected.push({ opcode: ElementGeometryOpcode.PartReference, originalEntry: entryPT });
+
+    const entryPR = ElementGeometry.fromGeometryPart(partId, Transform.createOriginAndMatrix(testOrigin, testAngles.toMatrix3d()));
+    assert.exists(entryPR);
+    newEntries.push(entryPR!);
+    expected.push({ opcode: ElementGeometryOpcode.PartReference, originalEntry: entryPR });
+
+    const entryPS = ElementGeometry.fromGeometryPart(partId, Transform.createScaleAboutPoint(testOrigin, 2));
+    assert.exists(entryPS);
+    newEntries.push(entryPS!);
+    expected.push({ opcode: ElementGeometryOpcode.PartReference, originalEntry: entryPS });
+
+    assert(DbResult.BE_SQLITE_OK === doElementGeometryUpdate(imodel, newId, newEntries, false));
+    assert(DbResult.BE_SQLITE_OK === doElementGeometryValidate(imodel, newId, expected, false, elementProps));
+  });
+
+  it("create GeometricElement3d with appearance flatbuffer data", async () => {
+    // Set up element to be placed in iModel
+    const seedElement = imodel.elements.getElement<GeometricElement>("0x1d");
+    assert.exists(seedElement);
+    assert.isTrue(seedElement.federationGuid! === "18eb4650-b074-414f-b961-d9cfaa6c8746");
+
+    const testOrigin = Point3d.create(5, 10, 0);
+    const testAngles = YawPitchRollAngles.createDegrees(90, 0, 0);
+    const elementProps = createPhysicalElementProps(seedElement, { origin: testOrigin, angles: testAngles });
+    const testElem = imodel.elements.createElement(elementProps);
+    const newId = imodel.elements.insertElement(testElem);
+    imodel.saveChanges();
+
+    const pts: Point3d[] = [];
+    pts.push(Point3d.create(5, 10, 0));
+    pts.push(Point3d.create(10, 10, 0));
+    pts.push(Point3d.create(10, 15, 0));
+    pts.push(Point3d.create(5, 15, 0));
+    pts.push(pts[0].clone());
+
+    const entrySH = ElementGeometry.fromGeometryQuery(Loop.createPolygon(pts));
+    assert.exists(entrySH);
+
+    const expected: ExpectedElementGeometryEntry[] = [];
+    const newEntries: ElementGeometryDataEntry[] = [];
+    const geomParams = new GeometryParams(seedElement.category);
+
+    // Shape with red outline...
+    geomParams.lineColor = ColorDef.red;
+    let added = ElementGeometry.appendGeometryParams(geomParams, newEntries);
+    assert.isTrue(added);
+    expected.push({ opcode: ElementGeometryOpcode.BasicSymbology, geomParams: geomParams.clone() });
+
+    newEntries.push(entrySH!);
+    expected.push({ opcode: ElementGeometryOpcode.PointPrimitive, geometryCategory: "curveCollection", geometrySubCategory: "loop" });
+
+    // Shape with gradient fill...
+    geomParams.fillDisplay = FillDisplay.ByView;
+    geomParams.gradient = new Gradient.Symb();
+    geomParams.gradient.mode = Gradient.Mode.Linear;
+    geomParams.gradient.flags = Gradient.Flags.Outline;
+    geomParams.gradient.keys.push(new Gradient.KeyColor({ value: 0.0, color: ColorDef.blue.toJSON() }));
+    geomParams.gradient.keys.push(new Gradient.KeyColor({ value: 0.5, color: ColorDef.red.toJSON() }));
+    geomParams.gradient.angle = Angle.createDegrees(45);
+    added = ElementGeometry.appendGeometryParams(geomParams, newEntries);
+    assert.isTrue(added);
+    expected.push({ opcode: ElementGeometryOpcode.BasicSymbology });
+    expected.push({ opcode: ElementGeometryOpcode.Fill, geomParams: geomParams.clone() });
+
+    newEntries.push(entrySH!);
+    expected.push({ opcode: ElementGeometryOpcode.PointPrimitive, geometryCategory: "curveCollection", geometrySubCategory: "loop" });
+
+    // Shape with thematic gradient fill...
+    geomParams.gradient.mode = Gradient.Mode.Thematic;
+    geomParams.gradient.thematicSettings = ThematicGradientSettings.fromJSON({ mode: ThematicGradientMode.Stepped, stepCount: 5 });
+    added = ElementGeometry.appendGeometryParams(geomParams, newEntries);
+    assert.isTrue(added);
+    expected.push({ opcode: ElementGeometryOpcode.BasicSymbology });
+    expected.push({ opcode: ElementGeometryOpcode.Fill, geomParams: geomParams.clone() });
+
+    newEntries.push(entrySH!);
+    expected.push({ opcode: ElementGeometryOpcode.PointPrimitive, geometryCategory: "curveCollection", geometrySubCategory: "loop" });
+
+    // Shape with bg fill...
+    geomParams.gradient = undefined;
+    geomParams.backgroundFill = BackgroundFill.Outline;
+    added = ElementGeometry.appendGeometryParams(geomParams, newEntries);
+    assert.isTrue(added);
+    expected.push({ opcode: ElementGeometryOpcode.BasicSymbology });
+    expected.push({ opcode: ElementGeometryOpcode.Fill, geomParams: geomParams.clone() });
+
+    newEntries.push(entrySH!);
+    expected.push({ opcode: ElementGeometryOpcode.PointPrimitive, geometryCategory: "curveCollection", geometrySubCategory: "loop" });
+
+    // Shape with solid fill...
+    geomParams.backgroundFill = undefined;
+    geomParams.fillColor = ColorDef.blue;
+    geomParams.fillTransparency = 0.75;
+    added = ElementGeometry.appendGeometryParams(geomParams, newEntries);
+    assert.isTrue(added);
+    expected.push({ opcode: ElementGeometryOpcode.BasicSymbology });
+    expected.push({ opcode: ElementGeometryOpcode.Fill, geomParams: geomParams.clone() });
+
+    newEntries.push(entrySH!);
+    expected.push({ opcode: ElementGeometryOpcode.PointPrimitive, geometryCategory: "curveCollection", geometrySubCategory: "loop" });
+
+    // Shape with solid fill and render material
+    geomParams.materialId = "0x5";
+    added = ElementGeometry.appendGeometryParams(geomParams, newEntries);
+    assert.isTrue(added);
+    expected.push({ opcode: ElementGeometryOpcode.BasicSymbology });
+    expected.push({ opcode: ElementGeometryOpcode.Fill });
+    expected.push({ opcode: ElementGeometryOpcode.Material, geomParams: geomParams.clone() });
+
+    newEntries.push(entrySH!);
+    expected.push({ opcode: ElementGeometryOpcode.PointPrimitive, geometryCategory: "curveCollection", geometrySubCategory: "loop" });
+
+    // Green construction line to test ignoring region specific appearance like fill...
+    geomParams.materialId = undefined;
+    geomParams.lineColor = ColorDef.green;
+    geomParams.weight = 2;
+    const modifiers = new LineStyle.Modifier({
+      scale: 2, dashScale: 0.5, gapScale: 0.2,
+      startWidth: 0.1, endWidth: 0.3,
+      distPhase: 0.25, fractPhase: 0.1, centerPhase: true,
+      segmentMode: false, physicalWidth: true,
+      normal: Vector3d.unitZ().toJSON(),
+      rotation: YawPitchRollAngles.createDegrees(45, 0, 0).toJSON(),
+    });
+    geomParams.styleInfo = new LineStyle.Info(Id64.invalid, modifiers);
+    geomParams.elmTransparency = 0.5;
+    geomParams.geometryClass = GeometryClass.Construction;
+    added = ElementGeometry.appendGeometryParams(geomParams, newEntries);
+    assert.isTrue(added);
+    geomParams.fillDisplay = geomParams.fillColor = geomParams.fillTransparency = undefined; // Region specific appearance ignored for open elements...
+    expected.push({ opcode: ElementGeometryOpcode.BasicSymbology });
+    expected.push({ opcode: ElementGeometryOpcode.LineStyleModifiers, geomParams: geomParams.clone() });
+
+    const entryLN = ElementGeometry.fromGeometryQuery(LineSegment3d.create(pts[0], pts[2]));
+    assert.exists(entryLN);
+    newEntries.push(entryLN!);
+    expected.push({ opcode: ElementGeometryOpcode.PointPrimitive, geometryCategory: "curvePrimitive", geometrySubCategory: "lineString" });
+
+    assert(DbResult.BE_SQLITE_OK === doElementGeometryUpdate(imodel, newId, newEntries, false));
+    assert(DbResult.BE_SQLITE_OK === doElementGeometryValidate(imodel, newId, expected, false, elementProps));
+  });
+
+  it("create GeometricElement3d with pattern flatbuffer data", async () => {
+    // Set up element to be placed in iModel
+    const seedElement = imodel.elements.getElement<GeometricElement>("0x1d");
+    assert.exists(seedElement);
+    assert.isTrue(seedElement.federationGuid! === "18eb4650-b074-414f-b961-d9cfaa6c8746");
+
+    const testOrigin = Point3d.create(5, 10, 0);
+    const testAngles = YawPitchRollAngles.createDegrees(90, 0, 0);
+    const elementProps = createPhysicalElementProps(seedElement, { origin: testOrigin, angles: testAngles });
+    const testElem = imodel.elements.createElement(elementProps);
+    const newId = imodel.elements.insertElement(testElem);
+    imodel.saveChanges();
+
+    const pts: Point3d[] = [];
+    pts.push(Point3d.create(5, 10, 0));
+    pts.push(Point3d.create(10, 10, 0));
+    pts.push(Point3d.create(10, 15, 0));
+    pts.push(Point3d.create(5, 15, 0));
+    pts.push(pts[0].clone());
+
+    const entrySH = ElementGeometry.fromGeometryQuery(Loop.createPolygon(pts));
+    assert.exists(entrySH);
+
+    const expected: ExpectedElementGeometryEntry[] = [];
+    const newEntries: ElementGeometryDataEntry[] = [];
+    const geomParams = new GeometryParams(seedElement.category);
+
+    // Shape with hatch w/o overrides...
+    geomParams.pattern = new AreaPattern.Params();
+    geomParams.pattern.space1 = 0.05;
+    geomParams.pattern.angle1 = Angle.createDegrees(45.0);
+    let added = ElementGeometry.appendGeometryParams(geomParams, newEntries);
+    assert.isTrue(added);
+    expected.push({ opcode: ElementGeometryOpcode.BasicSymbology });
+    expected.push({ opcode: ElementGeometryOpcode.Pattern, geomParams: geomParams.clone() });
+
+    newEntries.push(entrySH!);
+    expected.push({ opcode: ElementGeometryOpcode.PointPrimitive, geometryCategory: "curveCollection", geometrySubCategory: "loop" });
+
+    // Shape with cross hatch with color/weight override...
+    geomParams.pattern.space2 = 0.1;
+    geomParams.pattern.angle2 = Angle.createDegrees(-30.0);
+    geomParams.pattern.color = ColorDef.red;
+    geomParams.pattern.weight = 0;
+    added = ElementGeometry.appendGeometryParams(geomParams, newEntries);
+    assert.isTrue(added);
+    expected.push({ opcode: ElementGeometryOpcode.BasicSymbology });
+    expected.push({ opcode: ElementGeometryOpcode.Pattern, geomParams: geomParams.clone() });
+
+    newEntries.push(entrySH!);
+    expected.push({ opcode: ElementGeometryOpcode.PointPrimitive, geometryCategory: "curveCollection", geometrySubCategory: "loop" });
+
+    // Shape with area pattern w/o overrides...
+    const partId = createCirclePart(1.0, imodel);
+    assert.isTrue(Id64.isValidId64(partId));
+    geomParams.pattern = new AreaPattern.Params();
+    geomParams.pattern.symbolId = partId;
+    geomParams.pattern.space1 = geomParams.pattern.space2 = 0.05;
+    geomParams.pattern.angle1 = Angle.createDegrees(45.0);
+    added = ElementGeometry.appendGeometryParams(geomParams, newEntries);
+    assert.isTrue(added);
+    expected.push({ opcode: ElementGeometryOpcode.BasicSymbology });
+    expected.push({ opcode: ElementGeometryOpcode.Pattern, geomParams: geomParams.clone() });
+
+    newEntries.push(entrySH!);
+    expected.push({ opcode: ElementGeometryOpcode.PointPrimitive, geometryCategory: "curveCollection", geometrySubCategory: "loop" });
+
+    // Shape with area pattern with color/weight and other overrides...
+    geomParams.pattern.origin = Point3d.create(0.05, 0.05, 0.0);
+    geomParams.pattern.rotation = YawPitchRollAngles.createDegrees(45, 0, 0);
+    geomParams.pattern.space1 = geomParams.pattern.space2 = geomParams.pattern.angle1 = undefined;
+    geomParams.pattern.color = ColorDef.red;
+    geomParams.pattern.weight = 1;
+    geomParams.pattern.snappable = geomParams.pattern.invisibleBoundary = true;
+    added = ElementGeometry.appendGeometryParams(geomParams, newEntries);
+    assert.isTrue(added);
+    expected.push({ opcode: ElementGeometryOpcode.BasicSymbology });
+    expected.push({ opcode: ElementGeometryOpcode.Pattern, geomParams: geomParams.clone() });
+
+    newEntries.push(entrySH!);
+    expected.push({ opcode: ElementGeometryOpcode.PointPrimitive, geometryCategory: "curveCollection", geometrySubCategory: "loop" });
+
+    // Shape with hatch definition w/o overrides (zig-zag)...
+    const defLines: AreaPattern.HatchDefLine[] = [
+      { offset: Point2d.create(0.1, 0.1), dashes: [0.1, -0.1] },
+      { angle: Angle.createDegrees(90.0), through: Point2d.create(0.1, 0.0), offset: Point2d.create(0.1, 0.1), dashes: [0.1, -0.1] },
+    ];
+
+    geomParams.pattern = new AreaPattern.Params();
+    geomParams.pattern.defLines = defLines;
+    added = ElementGeometry.appendGeometryParams(geomParams, newEntries);
+    assert.isTrue(added);
+    expected.push({ opcode: ElementGeometryOpcode.BasicSymbology });
+    expected.push({ opcode: ElementGeometryOpcode.Pattern, geomParams: geomParams.clone() });
+
+    newEntries.push(entrySH!);
+    expected.push({ opcode: ElementGeometryOpcode.PointPrimitive, geometryCategory: "curveCollection", geometrySubCategory: "loop" });
+
+    // Shape with hatch definition with color/weight overrides...
+    geomParams.pattern.color = ColorDef.red;
+    geomParams.pattern.weight = 1;
+    added = ElementGeometry.appendGeometryParams(geomParams, newEntries);
+    assert.isTrue(added);
+    expected.push({ opcode: ElementGeometryOpcode.BasicSymbology });
+    expected.push({ opcode: ElementGeometryOpcode.Pattern, geomParams: geomParams.clone() });
+
+    newEntries.push(entrySH!);
+    expected.push({ opcode: ElementGeometryOpcode.PointPrimitive, geometryCategory: "curveCollection", geometrySubCategory: "loop" });
+
+    assert(DbResult.BE_SQLITE_OK === doElementGeometryUpdate(imodel, newId, newEntries, false));
+    assert(DbResult.BE_SQLITE_OK === doElementGeometryValidate(imodel, newId, expected, false, elementProps));
+  });
+});
+
+describe("BRepGeometry", () => {
+  let imodel: SnapshotDb;
+
+  before(() => {
+    const seedFileName = IModelTestUtils.resolveAssetFile("CompatibilityTestSeed.bim");
+    const testFileName = IModelTestUtils.prepareOutputFile("GeometryStream", "GeometryStreamTest.bim");
+    imodel = IModelTestUtils.createSnapshotFromSeed(testFileName, seedFileName);
+  });
+
+  after(() => {
+    imodel.close();
+  });
+
+  it("create GeometricElement3d from a sequence of BRep operations test", async () => {
+    const seedElement = imodel.elements.getElement<GeometricElement>("0x1d");
+    assert.exists(seedElement);
+    assert.isTrue(seedElement.federationGuid! === "18eb4650-b074-414f-b961-d9cfaa6c8746");
+    const builder = new ElementGeometry.Builder();
+
+    const onResult: BRepGeometryFunction = (info: BRepGeometryInfo): void => {
+      assert.isTrue(undefined !== info.entryArray && 1 === info.entryArray.length && ElementGeometryOpcode.BRep === info.entryArray[0].opcode);
+      builder.entries.length = 0; // Always replace builder.entries with result for subsequent operations/creating element
+      builder.entries.push(info.entryArray[0]);
+    };
+
+    // Step 1: Create solid by subtracting the 2 small spheres from the large sphere
+    builder.appendGeometryQuery(Sphere.createEllipsoid(Transform.createOriginAndMatrix(Point3d.create(0, 0, 0), Matrix3d.createUniformScale(5)), AngleSweep.createFullLatitude(), true)!);
+    builder.appendGeometryQuery(Sphere.createEllipsoid(Transform.createOriginAndMatrix(Point3d.create(0, 0, 5), Matrix3d.createUniformScale(3)), AngleSweep.createFullLatitude(), true)!);
+    builder.appendGeometryQuery(Sphere.createEllipsoid(Transform.createOriginAndMatrix(Point3d.create(0, 0, -5), Matrix3d.createUniformScale(3)), AngleSweep.createFullLatitude(), true)!);
+
+    const createProps: BRepGeometryCreate = {
+      operation: BRepGeometryOperation.Subtract,
+      entryArray: builder.entries,
+      onResult,
+    };
+
+    try {
+      assert(DbResult.BE_SQLITE_OK === imodel.createBRepGeometry(createProps));
+    } catch (error: any) {
+      assert(false, error.message);
+    }
+
+    // Step 2: Create flat spots on sides by intersecting with a cube (i.e. something more complex that a simple revolved solid)
+    builder.appendGeometryQuery(Box.createRange(Range3d.create(Point3d.create(-4, -4, -5), Point3d.create(4, 4, 5)), true)!);
+
+    createProps.operation = BRepGeometryOperation.Intersect;
+
+    try {
+      assert(DbResult.BE_SQLITE_OK === imodel.createBRepGeometry(createProps));
+    } catch (error: any) {
+      assert(false, error.message);
+    }
+
+    // Step 3: Create a hollow shell
+    createProps.operation = BRepGeometryOperation.Hollow;
+    createProps.parameters = { distance: -0.5 };
+
+    try {
+      assert(DbResult.BE_SQLITE_OK === imodel.createBRepGeometry(createProps));
+    } catch (error: any) {
+      assert(false, error.message);
+    }
+
+    // Step 4: Cut a small hole through the middle of the solid
+    builder.appendGeometryQuery(Loop.create(Arc3d.createXY(Point3d.createZero(), 1)));
+
+    createProps.operation = BRepGeometryOperation.Cut;
+    createProps.parameters = { bothDirections: true };
+
+    try {
+      assert(DbResult.BE_SQLITE_OK === imodel.createBRepGeometry(createProps));
+    } catch (error: any) {
+      assert(false, error.message);
+    }
+
+    // Step 5: Create a geometric element from the result solid
+    const testOrigin = Point3d.create(5, 10, 0);
+    const testAngles = YawPitchRollAngles.createDegrees(90, 0, 0);
+    const elementProps = createPhysicalElementProps(seedElement, { origin: testOrigin, angles: testAngles });
+    const testElem = imodel.elements.createElement(elementProps);
+    const newId = imodel.elements.insertElement(testElem);
+
+    assert.isTrue(DbResult.BE_SQLITE_OK === imodel.elementGeometryUpdate({ elementId: newId, entryArray: builder.entries, isWorld: false }));
+    imodel.saveChanges();
+  });
+
+  it("create GeometricElement3d using half-space boolean test", async () => {
+    const seedElement = imodel.elements.getElement<GeometricElement>("0x1d");
+    assert.exists(seedElement);
+    assert.isTrue(seedElement.federationGuid! === "18eb4650-b074-414f-b961-d9cfaa6c8746");
+    const builder = new ElementGeometry.Builder();
+
+    const onResult: BRepGeometryFunction = (info: BRepGeometryInfo): void => {
+      assert.isTrue(undefined !== info.entryArray && 1 === info.entryArray.length && ElementGeometryOpcode.BRep === info.entryArray[0].opcode);
+      builder.entries.length = 0; // Always replace builder.entries with result for subsequent operations/creating element
+      builder.entries.push(info.entryArray[0]);
+    };
+
+    // Step 1: Create solid cube with all edges rounded
+    builder.appendGeometryQuery(Box.createRange(Range3d.create(Point3d.create(-5, -5, -5), Point3d.create(5, 5, 5)), true)!);
+
+    const createProps: BRepGeometryCreate = {
+      operation: BRepGeometryOperation.Round,
+      entryArray: builder.entries,
+      onResult,
+      parameters: { radius: 2.0 },
+    };
+
+    try {
+      assert(DbResult.BE_SQLITE_OK === imodel.createBRepGeometry(createProps));
+    } catch (error: any) {
+      assert(false, error.message);
+    }
+
+    // Step 2: Create a hollow shell
+    createProps.operation = BRepGeometryOperation.Hollow;
+    createProps.parameters = { distance: -0.5 };
+
+    try {
+      assert(DbResult.BE_SQLITE_OK === imodel.createBRepGeometry(createProps));
+    } catch (error: any) {
+      assert(false, error.message);
+    }
+
+    // Step 3: Use solid/sheet subtract to remove bottom half of solid (keep material in direction of surface normal)
+    builder.appendGeometryQuery(Loop.create(Arc3d.createXY(Point3d.createZero(), 10)));
+
+    createProps.operation = BRepGeometryOperation.Subtract;
+    createProps.parameters = undefined;
+
+    try {
+      assert(DbResult.BE_SQLITE_OK === imodel.createBRepGeometry(createProps));
+    } catch (error: any) {
+      assert(false, error.message);
+    }
+
+    // Step 4: Create a geometric element from the result solid
+    const testOrigin = Point3d.create(5, 10, 0);
+    const testAngles = YawPitchRollAngles.createDegrees(90, 0, 0);
+    const elementProps = createPhysicalElementProps(seedElement, { origin: testOrigin, angles: testAngles });
+    const testElem = imodel.elements.createElement(elementProps);
+    const newId = imodel.elements.insertElement(testElem);
+
+    assert.isTrue(DbResult.BE_SQLITE_OK === imodel.elementGeometryUpdate({ elementId: newId, entryArray: builder.entries, isWorld: false }));
+    imodel.saveChanges();
+  });
+
+  it("create multiple GeometricElement3d from world coordinate disjoint body result test", async () => {
+    const builder = new ElementGeometry.Builder();
+    let results: ElementGeometryDataEntry[];
+
+    const onResult: BRepGeometryFunction = (info: BRepGeometryInfo): void => {
+      assert.isTrue(undefined !== info.entryArray && 2 === info.entryArray.length);
+      results = info.entryArray;
+    };
+
+    // Step 1: Create two solids by intersecting the 2 small spheres with the large sphere
+    builder.appendGeometryQuery(Sphere.createEllipsoid(Transform.createOriginAndMatrix(Point3d.create(2, 2, 0), Matrix3d.createUniformScale(5)), AngleSweep.createFullLatitude(), true)!);
+    builder.appendGeometryQuery(Sphere.createEllipsoid(Transform.createOriginAndMatrix(Point3d.create(2, 2, 5), Matrix3d.createUniformScale(3)), AngleSweep.createFullLatitude(), true)!);
+    builder.appendGeometryQuery(Sphere.createEllipsoid(Transform.createOriginAndMatrix(Point3d.create(2, 2, -5), Matrix3d.createUniformScale(3)), AngleSweep.createFullLatitude(), true)!);
+
+    const createProps: BRepGeometryCreate = {
+      operation: BRepGeometryOperation.Intersect,
+      entryArray: builder.entries,
+      onResult,
+      separateDisjoint: true, // Request result as 2 solids instead of a single solid with disjoint regions...
+    };
+
+    try {
+      assert(DbResult.BE_SQLITE_OK === imodel.createBRepGeometry(createProps));
+    } catch (error: any) {
+      assert(false, error.message);
+    }
+
+    // Step 2: Create a geometric element from each result solid
+    results!.forEach((entry) => {
+      // NOTE: Since entity transform reflects local to world of target (the large sphere) it's a reasonable placement...
+      const brepData = ElementGeometry.toBRep(entry);
+      assert.isDefined(brepData);
+      const placement = YawPitchRollAngles.tryFromTransform(Transform.fromJSON(brepData!.transform));
+      assert.isDefined(placement.angles);
+      const result = createGeometricElemFromSeed(imodel, "0x1d", [entry], { origin: placement.origin, angles: placement.angles! }, true);
+      assert.isTrue(DbResult.BE_SQLITE_OK === result.status);
+    });
+  });
+
+  it("unite/subtract/intersect solids test", async () => {
+    const builder = new ElementGeometry.Builder();
+    builder.appendGeometryQuery(Sphere.createEllipsoid(Transform.createOriginAndMatrix(Point3d.create(0, 0, 0), Matrix3d.createUniformScale(5)), AngleSweep.createFullLatitude(), true)!);
+    builder.appendGeometryQuery(Sphere.createEllipsoid(Transform.createOriginAndMatrix(Point3d.create(5, 0, 0), Matrix3d.createUniformScale(3)), AngleSweep.createFullLatitude(), true)!);
+
+    const onResult: BRepGeometryFunction = (info: BRepGeometryInfo): void => {
+      assert.isTrue(undefined !== info.entryArray && 1 === info.entryArray.length && ElementGeometryOpcode.BRep === info.entryArray[0].opcode);
+    };
+
+    const createProps: BRepGeometryCreate = {
+      operation: BRepGeometryOperation.Unite,
+      entryArray: builder.entries,
+      onResult,
+    };
+    try {
+      assert(DbResult.BE_SQLITE_OK === imodel.createBRepGeometry(createProps));
+    } catch (error: any) {
+      assert(false, error.message);
+    }
+
+    createProps.operation = BRepGeometryOperation.Subtract;
+    try {
+      assert(DbResult.BE_SQLITE_OK === imodel.createBRepGeometry(createProps));
+    } catch (error: any) {
+      assert(false, error.message);
+    }
+
+    createProps.operation = BRepGeometryOperation.Intersect;
+    try {
+      assert(DbResult.BE_SQLITE_OK === imodel.createBRepGeometry(createProps));
+    } catch (error: any) {
+      assert(false, error.message);
+    }
+  });
+
+  it("subtract consumes target test", async () => {
+    const builder = new ElementGeometry.Builder();
+    builder.appendGeometryQuery(Box.createRange(Range3d.create(Point3d.create(1, 1, 1), Point3d.create(4, 4, 4)), true)!);
+    builder.appendGeometryQuery(Box.createRange(Range3d.create(Point3d.create(0, 0, 0), Point3d.create(5, 5, 5)), true)!);
+
+    const onResult: BRepGeometryFunction = (info: BRepGeometryInfo): void => {
+      // Successful operation w/empty result...
+      assert.isTrue(undefined !== info.entryArray && 0 === info.entryArray.length);
+    };
+
+    const createProps: BRepGeometryCreate = {
+      operation: BRepGeometryOperation.Subtract,
+      entryArray: builder.entries,
+      onResult,
+    };
+    try {
+      assert(DbResult.BE_SQLITE_OK === imodel.createBRepGeometry(createProps));
+    } catch (error: any) {
+      assert(false, error.message);
+    }
+  });
+
+  it("sew sheets test", async () => {
+    const builder = new ElementGeometry.Builder();
+    builder.appendGeometryQuery(Loop.createPolygon([Point3d.create(0, 0, 0), Point3d.create(0, 2, 0), Point3d.create(1, 2, 0), Point3d.create(1, 0, 0), Point3d.create(0, 0, 0)]));
+    builder.appendGeometryQuery(Loop.createPolygon([Point3d.create(0, 0, 3), Point3d.create(1, 0, 3), Point3d.create(1, 2, 3), Point3d.create(0, 2, 3), Point3d.create(0, 0, 3)]));
+    builder.appendGeometryQuery(Loop.createPolygon([Point3d.create(0, 0, 0), Point3d.create(1, 0, 0), Point3d.create(1, 0, 3), Point3d.create(0, 0, 3), Point3d.create(0, 0, 0)]));
+    builder.appendGeometryQuery(Loop.createPolygon([Point3d.create(1, 2, 0), Point3d.create(0, 2, 0), Point3d.create(0, 2, 3), Point3d.create(1, 2, 3), Point3d.create(1, 2, 0)]));
+    builder.appendGeometryQuery(Loop.createPolygon([Point3d.create(0, 2, 0), Point3d.create(0, 0, 0), Point3d.create(0, 0, 3), Point3d.create(0, 2, 3), Point3d.create(0, 2, 0)]));
+    builder.appendGeometryQuery(Loop.createPolygon([Point3d.create(1, 0, 0), Point3d.create(1, 2, 0), Point3d.create(1, 2, 3), Point3d.create(1, 0, 3), Point3d.create(1, 0, 0)]));
+
+    const onResult: BRepGeometryFunction = (info: BRepGeometryInfo): void => {
+      assert.isTrue(undefined !== info.entryArray && 1 === info.entryArray.length && ElementGeometryOpcode.BRep === info.entryArray[0].opcode);
+    };
+
+    const createProps: BRepGeometryCreate = {
+      operation: BRepGeometryOperation.Sew,
+      entryArray: builder.entries,
+      onResult,
+    };
+    try {
+      assert(DbResult.BE_SQLITE_OK === imodel.createBRepGeometry(createProps));
+    } catch (error: any) {
+      assert(false, error.message);
+    }
+  });
+
+  it("cut solids test", async () => {
+    const builder = new ElementGeometry.Builder();
+
+    const onResult: BRepGeometryFunction = (info: BRepGeometryInfo): void => {
+      assert.isTrue(undefined !== info.entryArray && 1 === info.entryArray.length && ElementGeometryOpcode.BRep === info.entryArray[0].opcode);
+    };
+
+    // Test creating cut through solid in forward direction (default)
+    builder.appendGeometryQuery(Box.createRange(Range3d.create(Point3d.create(0, 0, 0), Point3d.create(5, 5, 5)), true)!);
+    builder.appendGeometryQuery(Loop.create(Arc3d.createXY(Point3d.create(2.5, 2.5, 2.5), 2)));
+
+    const createProps: BRepGeometryCreate = {
+      operation: BRepGeometryOperation.Cut,
+      entryArray: builder.entries,
+      onResult,
+    };
+    try {
+      assert(DbResult.BE_SQLITE_OK === imodel.createBRepGeometry(createProps));
+    } catch (error: any) {
+      assert(false, error.message);
+    }
+
+    // Test creating cut through solid in both directions
+    createProps.parameters = { bothDirections: true };
+
+    try {
+      assert(DbResult.BE_SQLITE_OK === imodel.createBRepGeometry(createProps));
+    } catch (error: any) {
+      assert(false, error.message);
+    }
+
+    // Test creating depth cut in solid in forward direction
+    createProps.parameters = { distance: 1 };
+
+    try {
+      assert(DbResult.BE_SQLITE_OK === imodel.createBRepGeometry(createProps));
+    } catch (error: any) {
+      assert(false, error.message);
+    }
+
+    // Test creating depth cut in solid in both directions
+    createProps.parameters = { distance: 1, bothDirections: true };
+
+    try {
+      assert(DbResult.BE_SQLITE_OK === imodel.createBRepGeometry(createProps));
+    } catch (error: any) {
+      assert(false, error.message);
+    }
+  });
+
+  it("emboss profile test", async () => {
+    const builder = new ElementGeometry.Builder();
+
+    const onResult: BRepGeometryFunction = (info: BRepGeometryInfo): void => {
+      assert.isTrue(undefined !== info.entryArray && 1 === info.entryArray.length && ElementGeometryOpcode.BRep === info.entryArray[0].opcode);
+    };
+
+    // Test creating a pocket in a solid
+    builder.appendGeometryQuery(Box.createRange(Range3d.create(Point3d.create(0, 0, 1), Point3d.create(5, 5, 2)), true)!);
+    builder.appendGeometryQuery(Loop.create(Arc3d.createXY(Point3d.create(2.5, 2.5, 1.5), 2)));
+
+    const createProps: BRepGeometryCreate = {
+      operation: BRepGeometryOperation.Emboss,
+      entryArray: builder.entries,
+      onResult,
+    };
+    try {
+      assert(DbResult.BE_SQLITE_OK === imodel.createBRepGeometry(createProps));
+    } catch (error: any) {
+      assert(false, error.message);
+    }
+
+    // Test creating a pad on a solid
+    builder.entries.length = 0;
+    builder.appendGeometryQuery(Box.createRange(Range3d.create(Point3d.create(0, 0, -3), Point3d.create(5, 5, -2)), true)!);
+    builder.appendGeometryQuery(Loop.create(Arc3d.createXY(Point3d.create(2.5, 2.5, -1.5), 2)));
+
+    try {
+      assert(DbResult.BE_SQLITE_OK === imodel.createBRepGeometry(createProps));
+    } catch (error: any) {
+      assert(false, error.message);
+    }
+
+    // Test embossing a surface
+    builder.entries.length = 0;
+    builder.appendGeometryQuery(Loop.createPolygon([Point3d.create(0, 0, 0), Point3d.create(0, 5, 0), Point3d.create(5, 5, 0), Point3d.create(5, 0, 0), Point3d.create(0, 0, 0)]));
+    builder.appendGeometryQuery(Loop.create(Arc3d.createXY(Point3d.create(2.5, 2.5, -0.5), 2, AngleSweep.createStartSweepDegrees(0, -360))));
+
+    try {
+      assert(DbResult.BE_SQLITE_OK === imodel.createBRepGeometry(createProps));
+    } catch (error: any) {
+      assert(false, error.message);
+    }
+  });
+
+  it("thicken surfaces test", async () => {
+    const builder = new ElementGeometry.Builder();
+    builder.appendGeometryQuery(Loop.createPolygon([Point3d.create(0, 0, 0), Point3d.create(0, 5, 0), Point3d.create(5, 5, 0), Point3d.create(5, 0, 0), Point3d.create(0, 0, 0)]));
+
+    const onResult: BRepGeometryFunction = (info: BRepGeometryInfo): void => {
+      assert.isTrue(undefined !== info.entryArray && 1 === info.entryArray.length && ElementGeometryOpcode.BRep === info.entryArray[0].opcode);
+    };
+
+    const createProps: BRepGeometryCreate = {
+      operation: BRepGeometryOperation.Thicken,
+      entryArray: builder.entries,
+      onResult,
+      parameters: { frontDistance: 0.25 },
+    };
+    try {
+      assert(DbResult.BE_SQLITE_OK === imodel.createBRepGeometry(createProps));
+    } catch (error: any) {
+      assert(false, error.message);
+    }
+
+    createProps.parameters = { backDistance: 0.25 };
+    try {
+      assert(DbResult.BE_SQLITE_OK === imodel.createBRepGeometry(createProps));
+    } catch (error: any) {
+      assert(false, error.message);
+    }
+
+    createProps.parameters = { frontDistance: 0.1, backDistance: 0.1 };
+    try {
+      assert(DbResult.BE_SQLITE_OK === imodel.createBRepGeometry(createProps));
+    } catch (error: any) {
+      assert(false, error.message);
+    }
+  });
+
+  it("offset surfaces test", async () => {
+    const builder = new ElementGeometry.Builder();
+    builder.appendGeometryQuery(Loop.createPolygon([Point3d.create(0, 0, 0), Point3d.create(0, 5, 0), Point3d.create(5, 5, 0), Point3d.create(5, 0, 0), Point3d.create(0, 0, 0)]));
+
+    const onResult: BRepGeometryFunction = (info: BRepGeometryInfo): void => {
+      assert.isTrue(undefined !== info.entryArray && 1 === info.entryArray.length && ElementGeometryOpcode.BRep === info.entryArray[0].opcode);
+    };
+
+    const createProps: BRepGeometryCreate = {
+      operation: BRepGeometryOperation.Offset,
+      entryArray: builder.entries,
+      onResult,
+      parameters: { distance: 0.25 },
+    };
+    try {
+      assert(DbResult.BE_SQLITE_OK === imodel.createBRepGeometry(createProps));
+    } catch (error: any) {
+      assert(false, error.message);
+    }
+  });
+
+  it("hollow solids test", async () => {
+    const builder = new ElementGeometry.Builder();
+    builder.appendGeometryQuery(Box.createRange(Range3d.create(Point3d.createZero(), Point3d.create(5, 5, 2)), true)!);
+
+    const onResult: BRepGeometryFunction = (info: BRepGeometryInfo): void => {
+      assert.isTrue(undefined !== info.entryArray && 1 === info.entryArray.length && ElementGeometryOpcode.BRep === info.entryArray[0].opcode);
+    };
+
+    const createProps: BRepGeometryCreate = {
+      operation: BRepGeometryOperation.Hollow,
+      entryArray: builder.entries,
+      onResult,
+      parameters: { distance: 0.25 },
+    };
+    try {
+      assert(DbResult.BE_SQLITE_OK === imodel.createBRepGeometry(createProps));
+    } catch (error: any) {
+      assert(false, error.message);
+    }
+  });
+
+  it("offset solids test", async () => {
+    const builder = new ElementGeometry.Builder();
+    builder.appendGeometryQuery(Box.createRange(Range3d.create(Point3d.createZero(), Point3d.create(5, 5, 2)), true)!);
+
+    const onResult: BRepGeometryFunction = (info: BRepGeometryInfo): void => {
+      assert.isTrue(undefined !== info.entryArray && 1 === info.entryArray.length && ElementGeometryOpcode.BRep === info.entryArray[0].opcode);
+    };
+
+    const createProps: BRepGeometryCreate = {
+      operation: BRepGeometryOperation.Offset,
+      entryArray: builder.entries,
+      onResult,
+      parameters: { distance: 0.25 },
+    };
+    try {
+      assert(DbResult.BE_SQLITE_OK === imodel.createBRepGeometry(createProps));
+    } catch (error: any) {
+      assert(false, error.message);
+    }
+  });
+
+  it("sweep profile along path test", async () => {
+    const builder = new ElementGeometry.Builder();
+    builder.appendGeometryQuery(Loop.create(Arc3d.createXY(Point3d.create(0, 0, 0), 1)));
+    builder.appendGeometryQuery(LineString3d.create(Point3d.create(0, 0, 0), Point3d.create(0, 0, 3), Point3d.create(5, 0, 3), Point3d.create(8, 10, 10)));
+
+    const onResult: BRepGeometryFunction = (info: BRepGeometryInfo): void => {
+      assert.isTrue(undefined !== info.entryArray && 1 === info.entryArray.length && ElementGeometryOpcode.BRep === info.entryArray[0].opcode);
+    };
+
+    const createProps: BRepGeometryCreate = {
+      operation: BRepGeometryOperation.Sweep,
+      entryArray: builder.entries,
+      onResult,
+    };
+    try {
+      assert(DbResult.BE_SQLITE_OK === imodel.createBRepGeometry(createProps));
+    } catch (error: any) {
+      assert(false, error.message);
+    }
+  });
+
+  it("loft profiles test", async () => {
+    const builder = new ElementGeometry.Builder();
+    builder.appendGeometryQuery(Loop.create(Arc3d.createXY(Point3d.create(0.5, 0, 5), 1.25)));
+    builder.appendGeometryQuery(Loop.create(Arc3d.createXY(Point3d.create(0, 0, 3), 1)));
+    builder.appendGeometryQuery(Loop.create(Arc3d.createXY(Point3d.create(0, 0, 2), 2)));
+    builder.appendGeometryQuery(Loop.create(Arc3d.createXY(Point3d.create(0, 0, 0), 1.5)));
+    builder.appendGeometryQuery(Loop.create(Arc3d.createXY(Point3d.create(-0.5, 0, -2), 3)));
+
+    const onResult: BRepGeometryFunction = (info: BRepGeometryInfo): void => {
+      assert.isTrue(undefined !== info.entryArray && 1 === info.entryArray.length && ElementGeometryOpcode.BRep === info.entryArray[0].opcode);
+    };
+
+    const createProps: BRepGeometryCreate = {
+      operation: BRepGeometryOperation.Loft,
+      entryArray: builder.entries,
+      onResult,
+    };
+    try {
+      assert(DbResult.BE_SQLITE_OK === imodel.createBRepGeometry(createProps));
+    } catch (error: any) {
+      assert(false, error.message);
+    }
+  });
+
+  it("round edges test", async () => {
+    const builder = new ElementGeometry.Builder();
+    builder.appendGeometryQuery(Box.createRange(Range3d.create(Point3d.createZero(), Point3d.create(5, 5, 2)), true)!);
+
+    const onResult: BRepGeometryFunction = (info: BRepGeometryInfo): void => {
+      assert.isTrue(undefined !== info.entryArray && 1 === info.entryArray.length && ElementGeometryOpcode.BRep === info.entryArray[0].opcode);
+    };
+
+    const createProps: BRepGeometryCreate = {
+      operation: BRepGeometryOperation.Round,
+      entryArray: builder.entries,
+      onResult,
+      parameters: { radius: 1 },
+    };
+    try {
+      assert(DbResult.BE_SQLITE_OK === imodel.createBRepGeometry(createProps));
+    } catch (error: any) {
+      assert(false, error.message);
+    }
+  });
+
+  it("create element using base 64 encoded brep from flatbuffer test", async () => {
+    // Set up element to be placed in iModel
+    const seedElement = imodel.elements.getElement<GeometricElement>("0x1d");
+    assert.exists(seedElement);
+    assert.isTrue(seedElement.federationGuid! === "18eb4650-b074-414f-b961-d9cfaa6c8746");
+
+    const builder = new ElementGeometry.Builder();
+    builder.appendGeometryQuery(Box.createRange(Range3d.create(Point3d.createZero(), Point3d.create(5, 5, 2)), true)!);
+
+    const onResult: BRepGeometryFunction = (info: BRepGeometryInfo): void => {
+      assert.isTrue(undefined !== info.entryArray && 1 === info.entryArray.length && ElementGeometryOpcode.BRep === info.entryArray[0].opcode);
+
+      // Create new element to test flatbuffer conversion to brep wire format
+      // NOTE: It is preferable to use IModelDb.elementGeometryUpdate over GeometryStreamBuilder this is just for testing,
+      const gsBuilder = new GeometryStreamBuilder();
+      const brep = ElementGeometry.toBRep(info.entryArray[0], true);
+      assert.exists(brep);
+      gsBuilder.appendBRepData(brep!);
+
+      const elementProps = createPhysicalElementProps(seedElement, { origin: Point3d.create(5, 10, 0), angles: YawPitchRollAngles.createDegrees(45, 0, 0) }, gsBuilder.geometryStream);
+      const testElem = imodel.elements.createElement(elementProps);
+      const newId = imodel.elements.insertElement(testElem);
+      imodel.saveChanges();
+
+      // Extract and test value returned
+      const value = imodel.elements.getElementProps<GeometricElementProps>({ id: newId, wantGeometry: true, wantBRepData: true });
+      assert.isDefined(value.geom);
+
+      const itLocal = new GeometryStreamIterator(value.geom!, value.category);
+      for (const entry of itLocal) {
+        assertTrue(entry.primitive.type === "brep");
+        // TODO: Enable fromBRep check below when addon is updated...
+        // const brepEntry = ElementGeometry.fromBRep(entry.primitive.brep);
+        // assert.exists(brepEntry);
+      }
+    };
+
+    const createProps: BRepGeometryCreate = {
+      operation: BRepGeometryOperation.Hollow,
+      entryArray: builder.entries,
+      onResult,
+      parameters: { distance: 0.25 },
+    };
+    try {
+      assert(DbResult.BE_SQLITE_OK === imodel.createBRepGeometry(createProps));
+    } catch (error: any) {
+      assert(false, error.message);
+    }
+  });
+
+  it("catch solid kernel severe error - main thread", async () => {
+    const builder = new ElementGeometry.Builder();
+    builder.appendGeometryQuery(Loop.createPolygon([Point3d.create(0, 0, 0), Point3d.create(0, 1, 0), Point3d.create(-1.1, 1, 0), Point3d.create(-1, 1.1, 0)]));
+
+    // Test main thread using createBRepGeometry...
+    const onResult: BRepGeometryFunction = (_info: BRepGeometryInfo): void => { };
+
+    const createProps: BRepGeometryCreate = {
+      operation: BRepGeometryOperation.Offset,
+      entryArray: builder.entries,
+      onResult,
+      parameters: { distance: 0.25 },
+    };
+
+    // Expect exception creating sheet body from invalid loop (imprint error)...
+    expect(() => imodel.createBRepGeometry(createProps)).to.throw(Error, "Solid kernel severe error: 942");
+  });
+
+  it("catch solid kernel severe error - worker thread", async () => {
+    const builder = new ElementGeometry.Builder();
+    const loop0 = Loop.createPolygon([Point3d.create(0, 0, 0), Point3d.create(0, 1, 0), Point3d.create(-1.1, 1, 0), Point3d.create(-1, 1.1, 0)]);
+    const loop1 = Loop.create(Arc3d.createXY(Point3d.create(0, 0, 1), 0.2));
+    const solid = RuledSweep.create([loop0, loop1], true);
+    assert.isDefined(solid);
+    builder.appendGeometryQuery(solid!);
+
+    // Test worker thread using getMassProperties...
+    const result = createGeometricElemFromSeed(imodel, "0x1d", builder.entries);
+    assert.isTrue(DbResult.BE_SQLITE_OK === result.status);
+
+    const requestProps: MassPropertiesRequestProps = {
+      operation: MassPropertiesOperation.AccumulateVolumes,
+      candidates: [result.newId],
+    };
+
+    // Expect exception creating sheet body from invalid loop (imprint error)...
+    await expect(imodel.getMassProperties(requestProps)).to.be.rejectedWith(Error, "Solid kernel severe error: 942");
+  });
+});
+
+describe("Mass Properties", () => {
+  let imodel: SnapshotDb;
+
+  before(() => {
+    const seedFileName = IModelTestUtils.resolveAssetFile("CompatibilityTestSeed.bim");
+    const testFileName = IModelTestUtils.prepareOutputFile("GeometryStream", "GeometryStreamTest.bim");
+    imodel = IModelTestUtils.createSnapshotFromSeed(testFileName, seedFileName);
+  });
+
+  after(() => {
+    imodel.close();
+  });
+
+  it("volume", async () => {
+    // Set up element to be placed in iModel
+    const seedElement = imodel.elements.getElement<GeometricElement>("0x1d");
+    assert.exists(seedElement);
+    assert.isTrue(seedElement.federationGuid! === "18eb4650-b074-414f-b961-d9cfaa6c8746");
+
+    const box = Box.createRange(Range3d.create(Point3d.createZero(), Point3d.create(1.0, 1.0, 1.0)), true);
+    assert.isFalse(undefined === box);
+
+    const builder = new GeometryStreamBuilder();
+    builder.appendGeometry(box!);
+
+    const elementProps = createPhysicalElementProps(seedElement, undefined, builder.geometryStream);
+    const testElem = imodel.elements.createElement(elementProps);
+    const newId = imodel.elements.insertElement(testElem);
+    imodel.saveChanges();
+
+    const requestProps: MassPropertiesRequestProps = {
+      operation: MassPropertiesOperation.AccumulateVolumes,
+      candidates: [newId],
+    };
+
+    const result = await imodel.getMassProperties(requestProps);
+    assert.isTrue(BentleyStatus.SUCCESS === result.status);
+    assert.isTrue(1.0 === result.volume);
+    assert.isTrue(6.0 === result.area);
+    assert.isTrue(Point3d.fromJSON(result.centroid).isAlmostEqual(Point3d.create(0.5, 0.5, 0.5)));
+  });
+
+  it("area", async () => {
+    // Set up element to be placed in iModel
+    const seedElement = imodel.elements.getElement<GeometricElement>("0x1d");
+    assert.exists(seedElement);
+    assert.isTrue(seedElement.federationGuid! === "18eb4650-b074-414f-b961-d9cfaa6c8746");
+
+    const shape = Loop.create(LineString3d.create(Point3d.create(0, 0, 0), Point3d.create(1, 0, 0), Point3d.create(1, 1, 0), Point3d.create(0, 1, 0), Point3d.create(0, 0, 0)));
+    const builder = new GeometryStreamBuilder();
+    builder.appendGeometry(shape);
+
+    const elementProps = createPhysicalElementProps(seedElement, undefined, builder.geometryStream);
+    const testElem = imodel.elements.createElement(elementProps);
+    const newId = imodel.elements.insertElement(testElem);
+    imodel.saveChanges();
+
+    const requestProps: MassPropertiesRequestProps = {
+      operation: MassPropertiesOperation.AccumulateAreas,
+      candidates: [newId],
+    };
+
+    const result = await imodel.getMassProperties(requestProps);
+    assert.isTrue(BentleyStatus.SUCCESS === result.status);
+    assert.isTrue(1.0 === result.area);
+    assert.isTrue(4.0 === result.perimeter);
+    assert.isTrue(Point3d.fromJSON(result.centroid).isAlmostEqual(Point3d.create(0.5, 0.5, 0.0)));
+  });
+});
+
+describe("Geometry Containment", () => {
+  let imodel: SnapshotDb;
+
+  before(() => {
+    const seedFileName = IModelTestUtils.resolveAssetFile("CompatibilityTestSeed.bim");
+    const testFileName = IModelTestUtils.prepareOutputFile("GeometryStream", "GeometryStreamTest.bim");
+    imodel = IModelTestUtils.createSnapshotFromSeed(testFileName, seedFileName);
+  });
+
+  after(() => {
+    imodel.close();
+  });
+
+  it("clip volume curve containment", async () => {
+    // Set up element to be placed in iModel
+    const seedElement = imodel.elements.getElement<GeometricElement>("0x1d");
+    assert.exists(seedElement);
+    assert.isTrue(seedElement.federationGuid! === "18eb4650-b074-414f-b961-d9cfaa6c8746");
+
+    const rangeInsideId = createCircleElem(1.0, Point3d.create(5, 5, 0), YawPitchRollAngles.createDegrees(0, 0, 0), imodel, seedElement);
+    const rangeOutsideId = createCircleElem(1.0, Point3d.create(12, 5, 0), YawPitchRollAngles.createDegrees(0, 0, 0), imodel, seedElement);
+    const edgeOverlapId = createCircleElem(1.0, Point3d.create(0, 5, 0), YawPitchRollAngles.createDegrees(0, 0, 0), imodel, seedElement);
+    const cornerOverlapId = createCircleElem(1.0, Point3d.create(10, 10, 0), YawPitchRollAngles.createDegrees(0, 0, 0), imodel, seedElement);
+    const rangeOvrGeomOutId = createCircleElem(1.25, Point3d.create(11, -1, 0), YawPitchRollAngles.createDegrees(0, 0, 0), imodel, seedElement);
+    const rangeOvrGeomInId = createCircleElem(0.85, Point3d.create(5, 9, 0), YawPitchRollAngles.createDegrees(45, 0, 0), imodel, seedElement);
+    imodel.saveChanges();
+
+    const range = Range3d.create(Point3d.create(0, 0, -5), Point3d.create(10, 10, 5));
+    const clip = ClipVector.createEmpty();
+    const block = ClipShape.createBlock(range, ClipMaskXYZRangePlanes.All, false, false);
+    clip.appendReference(block);
+
+    const expectedContainment: ClipPlaneContainment[] = [ClipPlaneContainment.StronglyInside, ClipPlaneContainment.StronglyOutside, ClipPlaneContainment.Ambiguous, ClipPlaneContainment.Ambiguous, ClipPlaneContainment.StronglyOutside, ClipPlaneContainment.StronglyInside];
+
+    const requestProps: GeometryContainmentRequestProps = {
+      candidates: [rangeInsideId, rangeOutsideId, edgeOverlapId, cornerOverlapId, rangeOvrGeomOutId, rangeOvrGeomInId],
+      clip: clip.toJSON(),
+      allowOverlaps: true,
+    };
+
+    let result = await imodel.getGeometryContainment(requestProps);
+
+    assert.isTrue(BentleyStatus.SUCCESS === result.status && undefined !== result.candidatesContainment);
+    assert.isTrue(result.candidatesContainment?.length === expectedContainment.length);
+    assert.isTrue(2 === result.numInside);
+    assert.isTrue(2 === result.numOutside);
+    assert.isTrue(2 === result.numOverlap);
+    result.candidatesContainment!.forEach((val, index) => { assert.isTrue(val === expectedContainment[index]); });
+
+    requestProps.allowOverlaps = false; // test inside mode...
+    result = await imodel.getGeometryContainment(requestProps);
+
+    assert.isTrue(BentleyStatus.SUCCESS === result.status && undefined !== result.candidatesContainment);
+    assert.isTrue(result.candidatesContainment?.length === expectedContainment.length);
+    assert.isTrue(2 === result.numInside);
+    assert.isTrue(4 === result.numOutside);
+    assert.isTrue(0 === result.numOverlap);
+  });
+
+  it("clip volume mesh containment", async () => {
+    // Set up element to be placed in iModel
+    const seedElement = imodel.elements.getElement<GeometricElement>("0x1d");
+    assert.exists(seedElement);
+    assert.isTrue(seedElement.federationGuid! === "18eb4650-b074-414f-b961-d9cfaa6c8746");
+
+    const rangeInsideId = createSphereElem(1.0, Point3d.create(5, 5, 0), YawPitchRollAngles.createDegrees(0, 0, 0), imodel, seedElement);
+    const rangeOutsideId = createSphereElem(1.0, Point3d.create(12, 5, 0), YawPitchRollAngles.createDegrees(0, 0, 0), imodel, seedElement);
+    const edgeOverlapId = createSphereElem(1.0, Point3d.create(0, 5, 0), YawPitchRollAngles.createDegrees(0, 0, 0), imodel, seedElement);
+    const cornerOverlapId = createSphereElem(1.0, Point3d.create(10, 10, 0), YawPitchRollAngles.createDegrees(0, 0, 0), imodel, seedElement);
+    const rangeOvrGeomOutId = createSphereElem(1.25, Point3d.create(11, -1, 0), YawPitchRollAngles.createDegrees(0, 0, 0), imodel, seedElement);
+    const rangeOvrGeomInId = createSphereElem(0.85, Point3d.create(5, 9, 0), YawPitchRollAngles.createDegrees(45, 0, 0), imodel, seedElement);
+    imodel.saveChanges();
+
+    const range = Range3d.create(Point3d.create(0, 0, -5), Point3d.create(10, 10, 5));
+    const clip = ClipVector.createEmpty();
+    const block = ClipShape.createBlock(range, ClipMaskXYZRangePlanes.All, false, false);
+    clip.appendReference(block);
+
+    const expectedContainment: ClipPlaneContainment[] = [ClipPlaneContainment.StronglyInside, ClipPlaneContainment.StronglyOutside, ClipPlaneContainment.Ambiguous, ClipPlaneContainment.Ambiguous, ClipPlaneContainment.StronglyOutside, ClipPlaneContainment.StronglyInside];
+
+    const requestProps: GeometryContainmentRequestProps = {
+      candidates: [rangeInsideId, rangeOutsideId, edgeOverlapId, cornerOverlapId, rangeOvrGeomOutId, rangeOvrGeomInId],
+      clip: clip.toJSON(),
+      allowOverlaps: true,
+    };
+
+    let result = await imodel.getGeometryContainment(requestProps);
+
+    assert.isTrue(BentleyStatus.SUCCESS === result.status && undefined !== result.candidatesContainment);
+    assert.isTrue(result.candidatesContainment?.length === expectedContainment.length);
+    assert.isTrue(2 === result.numInside);
+    assert.isTrue(2 === result.numOutside);
+    assert.isTrue(2 === result.numOverlap);
+    result.candidatesContainment!.forEach((val, index) => { assert.isTrue(val === expectedContainment[index]); });
+
+    requestProps.allowOverlaps = false; // test inside mode...
+    result = await imodel.getGeometryContainment(requestProps);
+
+    assert.isTrue(BentleyStatus.SUCCESS === result.status && undefined !== result.candidatesContainment);
+    assert.isTrue(result.candidatesContainment?.length === expectedContainment.length);
+    assert.isTrue(2 === result.numInside);
+    assert.isTrue(4 === result.numOutside);
+    assert.isTrue(0 === result.numOverlap);
+  });
+
+  it("clip volume part containment", async () => {
+    // Set up element to be placed in iModel
+    const seedElement = imodel.elements.getElement<GeometricElement>("0x1d");
+    assert.exists(seedElement);
+    assert.isTrue(seedElement.federationGuid! === "18eb4650-b074-414f-b961-d9cfaa6c8746");
+
+    const partAId = createCirclePart(1.0, imodel);
+    const partBId = createCirclePart(1.25, imodel);
+    const partCId = createCirclePart(0.85, imodel);
+
+    // create part entries without instance transform...
+    const rangeInsideId = createPartElem(partAId, Point3d.create(5, 5, 0), YawPitchRollAngles.createDegrees(0, 0, 0), imodel, seedElement);
+    const rangeOutsideId = createPartElem(partAId, Point3d.create(12, 5, 0), YawPitchRollAngles.createDegrees(0, 0, 0), imodel, seedElement);
+    const edgeOverlapId = createPartElem(partAId, Point3d.create(0, 5, 0), YawPitchRollAngles.createDegrees(0, 0, 0), imodel, seedElement);
+    const cornerOverlapId = createPartElem(partAId, Point3d.create(10, 10, 0), YawPitchRollAngles.createDegrees(0, 0, 0), imodel, seedElement);
+    const rangeOvrGeomOutId = createPartElem(partBId, Point3d.create(11, -1, 0), YawPitchRollAngles.createDegrees(0, 0, 0), imodel, seedElement);
+    const rangeOvrGeomInId = createPartElem(partCId, Point3d.create(5, 9, 0), YawPitchRollAngles.createDegrees(45, 0, 0), imodel, seedElement);
+
+    // create part entries with instance transform...
+    const rangeInsideRId = createPartElem(partAId, Point3d.create(5, 5, 0), YawPitchRollAngles.createDegrees(0, 0, 0), imodel, seedElement, true);
+    const rangeOutsideRId = createPartElem(partAId, Point3d.create(12, 5, 0), YawPitchRollAngles.createDegrees(0, 0, 0), imodel, seedElement, true);
+    const edgeOverlapRId = createPartElem(partAId, Point3d.create(0, 5, 0), YawPitchRollAngles.createDegrees(0, 0, 0), imodel, seedElement, true);
+    const cornerOverlapRId = createPartElem(partAId, Point3d.create(10, 10, 0), YawPitchRollAngles.createDegrees(0, 0, 0), imodel, seedElement, true);
+    const rangeOvrGeomOutRId = createPartElem(partBId, Point3d.create(11, -1, 0), YawPitchRollAngles.createDegrees(0, 0, 0), imodel, seedElement, true);
+    const rangeOvrGeomInRId = createPartElem(partCId, Point3d.create(5, 9, 0), YawPitchRollAngles.createDegrees(45, 0, 0), imodel, seedElement, true);
+
+    imodel.saveChanges();
+
+    const range = Range3d.create(Point3d.create(0, 0, -5), Point3d.create(10, 10, 5));
+    const clip = ClipVector.createEmpty();
+    const block = ClipShape.createBlock(range, ClipMaskXYZRangePlanes.All, false, false);
+    clip.appendReference(block);
+
+    const expectedContainment: ClipPlaneContainment[] = [ClipPlaneContainment.StronglyInside, ClipPlaneContainment.StronglyOutside, ClipPlaneContainment.Ambiguous, ClipPlaneContainment.Ambiguous, ClipPlaneContainment.StronglyOutside, ClipPlaneContainment.StronglyInside, ClipPlaneContainment.StronglyInside, ClipPlaneContainment.StronglyOutside, ClipPlaneContainment.Ambiguous, ClipPlaneContainment.Ambiguous, ClipPlaneContainment.StronglyOutside, ClipPlaneContainment.StronglyInside];
+
+    const requestProps: GeometryContainmentRequestProps = {
+      candidates: [rangeInsideId, rangeOutsideId, edgeOverlapId, cornerOverlapId, rangeOvrGeomOutId, rangeOvrGeomInId, rangeInsideRId, rangeOutsideRId, edgeOverlapRId, cornerOverlapRId, rangeOvrGeomOutRId, rangeOvrGeomInRId],
+      clip: clip.toJSON(),
+      allowOverlaps: true,
+    };
+
+    let result = await imodel.getGeometryContainment(requestProps);
+
+    assert.isTrue(BentleyStatus.SUCCESS === result.status && undefined !== result.candidatesContainment);
+    assert.isTrue(result.candidatesContainment?.length === expectedContainment.length);
+    assert.isTrue(4 === result.numInside);
+    assert.isTrue(4 === result.numOutside);
+    assert.isTrue(4 === result.numOverlap);
+    result.candidatesContainment!.forEach((val, index) => { assert.isTrue(val === expectedContainment[index]); });
+
+    requestProps.allowOverlaps = false; // test inside mode...
+    result = await imodel.getGeometryContainment(requestProps);
+
+    assert.isTrue(BentleyStatus.SUCCESS === result.status && undefined !== result.candidatesContainment);
+    assert.isTrue(result.candidatesContainment?.length === expectedContainment.length);
+    assert.isTrue(4 === result.numInside);
+    assert.isTrue(8 === result.numOutside);
+    assert.isTrue(0 === result.numOverlap);
+  });
+
+  it("clip volume displayed containment", async () => {
+    // Set up element to be placed in iModel
+    const seedElement = imodel.elements.getElement<GeometricElement>("0x1d");
+    assert.exists(seedElement);
+    assert.isTrue(seedElement.federationGuid! === "18eb4650-b074-414f-b961-d9cfaa6c8746");
+
+    const primInConsOutId = createDisjointCirclesElem(1.0, Point3d.create(10, 5, 0), YawPitchRollAngles.createDegrees(0, 0, 0), imodel, seedElement);
+    const primOutConsInId = createDisjointCirclesElem(1.0, Point3d.create(0, 5, 0), YawPitchRollAngles.createDegrees(0, 0, 0), imodel, seedElement);
+    const primInConsInId = createDisjointCirclesElem(1.0, Point3d.create(5, 5, 0), YawPitchRollAngles.createDegrees(0, 0, 0), imodel, seedElement);
+    const primOvrConsOvrId = createDisjointCirclesElem(1.0, Point3d.create(5, 10, 0), YawPitchRollAngles.createDegrees(0, 0, 0), imodel, seedElement);
+    imodel.saveChanges();
+
+    const range = Range3d.create(Point3d.create(0, 0, -5), Point3d.create(10, 10, 5));
+    const clip = ClipVector.createEmpty();
+    const block = ClipShape.createBlock(range, ClipMaskXYZRangePlanes.All, false, false);
+    clip.appendReference(block);
+
+    const expectedContainmentDef: ClipPlaneContainment[] = [ClipPlaneContainment.Ambiguous, ClipPlaneContainment.Ambiguous, ClipPlaneContainment.StronglyInside, ClipPlaneContainment.Ambiguous];
+
+    const requestProps: GeometryContainmentRequestProps = {
+      candidates: [primInConsOutId, primOutConsInId, primInConsInId, primOvrConsOvrId],
+      clip: clip.toJSON(),
+      allowOverlaps: true,
+    };
+
+    let result = await imodel.getGeometryContainment(requestProps);
+
+    assert.isTrue(BentleyStatus.SUCCESS === result.status && undefined !== result.candidatesContainment);
+    assert.isTrue(result.candidatesContainment?.length === expectedContainmentDef.length);
+    result.candidatesContainment!.forEach((val, index) => { assert.isTrue(val === expectedContainmentDef[index]); });
+    assert.isTrue(1 === result.numInside);
+    assert.isTrue(0 === result.numOutside);
+    assert.isTrue(3 === result.numOverlap);
+
+    const expectedContainmentSubCat: ClipPlaneContainment[] = [ClipPlaneContainment.StronglyOutside, ClipPlaneContainment.StronglyOutside, ClipPlaneContainment.StronglyOutside, ClipPlaneContainment.StronglyOutside];
+
+    requestProps.offSubCategories = [IModel.getDefaultSubCategoryId(seedElement.category)];
+    result = await imodel.getGeometryContainment(requestProps);
+
+    assert.isTrue(BentleyStatus.SUCCESS === result.status && undefined !== result.candidatesContainment);
+    assert.isTrue(result.candidatesContainment?.length === expectedContainmentSubCat.length);
+    result.candidatesContainment!.forEach((val, index) => { assert.isTrue(val === expectedContainmentSubCat[index]); });
+    assert.isTrue(0 === result.numInside);
+    assert.isTrue(4 === result.numOutside);
+    assert.isTrue(0 === result.numOverlap);
+
+    const expectedContainmentViewFlags: ClipPlaneContainment[] = [ClipPlaneContainment.StronglyInside, ClipPlaneContainment.StronglyOutside, ClipPlaneContainment.StronglyInside, ClipPlaneContainment.Ambiguous];
+
+    const flags = new ViewFlags(); // constructions are off by default...
+    requestProps.viewFlags = flags;
+    requestProps.offSubCategories = undefined;
+    result = await imodel.getGeometryContainment(requestProps);
+
+    assert.isTrue(BentleyStatus.SUCCESS === result.status && undefined !== result.candidatesContainment);
+    assert.isTrue(result.candidatesContainment?.length === expectedContainmentViewFlags.length);
+    result.candidatesContainment!.forEach((val, index) => { assert.isTrue(val === expectedContainmentViewFlags[index]); });
+    assert.isTrue(2 === result.numInside);
+    assert.isTrue(1 === result.numOutside);
+    assert.isTrue(1 === result.numOverlap);
+  });
+
+  it("clip L shape volume curve containment", async () => {
+    // Set up element to be placed in iModel
+    const seedElement = imodel.elements.getElement<GeometricElement>("0x1d");
+    assert.exists(seedElement);
+    assert.isTrue(seedElement.federationGuid! === "18eb4650-b074-414f-b961-d9cfaa6c8746");
+
+    const rangeInsideXYId = createCircleElem(1.0, Point3d.create(2.5, 2.5, 0), YawPitchRollAngles.createDegrees(0, 0, 0), imodel, seedElement);
+    const rangeInsideYId = createCircleElem(1.0, Point3d.create(2.5, 7.5, 0), YawPitchRollAngles.createDegrees(0, 0, 0), imodel, seedElement);
+    const rangeInsideXId = createCircleElem(1.0, Point3d.create(7.5, 2.5, 0), YawPitchRollAngles.createDegrees(0, 0, 0), imodel, seedElement);
+    const rangeOutsideId = createCircleElem(1.0, Point3d.create(7.5, 7.5, 0), YawPitchRollAngles.createDegrees(0, 0, 0), imodel, seedElement);
+    const rangeOvrGeomOvrId = createCircleElem(1.0, Point3d.create(5, 5, 0), YawPitchRollAngles.createDegrees(0, 0, 0), imodel, seedElement);
+    imodel.saveChanges();
+
+    const clipShapePts: Point3d[] = [];
+    clipShapePts.push(Point3d.create(0, 0, 0));
+    clipShapePts.push(Point3d.create(10, 0, 0));
+    clipShapePts.push(Point3d.create(10, 5, 0));
+    clipShapePts.push(Point3d.create(5, 5, 0));
+    clipShapePts.push(Point3d.create(5, 10, 0));
+    clipShapePts.push(Point3d.create(0, 10, 0));
+    clipShapePts.push(Point3d.create(0, 0, 0));
+    const clip = ClipVector.createEmpty();
+    clip.appendShape(clipShapePts, -5, 5);
+
+    const expectedContainment: ClipPlaneContainment[] = [ClipPlaneContainment.StronglyInside, ClipPlaneContainment.StronglyInside, ClipPlaneContainment.StronglyInside, ClipPlaneContainment.StronglyOutside, ClipPlaneContainment.Ambiguous];
+
+    const requestProps: GeometryContainmentRequestProps = {
+      candidates: [rangeInsideXYId, rangeInsideXId, rangeInsideYId, rangeOutsideId, rangeOvrGeomOvrId],
+      clip: clip.toJSON(),
+      allowOverlaps: true,
+    };
+
+    const result = await imodel.getGeometryContainment(requestProps);
+
+    assert.isTrue(BentleyStatus.SUCCESS === result.status && undefined !== result.candidatesContainment);
+    assert.isTrue(result.candidatesContainment?.length === expectedContainment.length);
+    assert.isTrue(3 === result.numInside);
+    assert.isTrue(1 === result.numOutside);
+    assert.isTrue(1 === result.numOverlap);
+    result.candidatesContainment!.forEach((val, index) => { assert.isTrue(val === expectedContainment[index]); });
+  });
+
+  it("clip L shape volume mesh containment", async () => {
+    // Set up element to be placed in iModel
+    const seedElement = imodel.elements.getElement<GeometricElement>("0x1d");
+    assert.exists(seedElement);
+    assert.isTrue(seedElement.federationGuid! === "18eb4650-b074-414f-b961-d9cfaa6c8746");
+
+    const rangeInsideXYId = createSphereElem(1.0, Point3d.create(2.5, 2.5, 0), YawPitchRollAngles.createDegrees(0, 0, 0), imodel, seedElement);
+    const rangeInsideYId = createSphereElem(1.0, Point3d.create(2.5, 7.5, 0), YawPitchRollAngles.createDegrees(0, 0, 0), imodel, seedElement);
+    const rangeInsideXId = createSphereElem(1.0, Point3d.create(7.5, 2.5, 0), YawPitchRollAngles.createDegrees(0, 0, 0), imodel, seedElement);
+    const rangeOutsideId = createSphereElem(1.0, Point3d.create(7.5, 7.5, 0), YawPitchRollAngles.createDegrees(0, 0, 0), imodel, seedElement);
+    const rangeOvrGeomOvrId = createSphereElem(1.0, Point3d.create(5, 5, 0), YawPitchRollAngles.createDegrees(0, 0, 0), imodel, seedElement);
+    imodel.saveChanges();
+
+    const clipShapePts: Point3d[] = [];
+    clipShapePts.push(Point3d.create(0, 0, 0));
+    clipShapePts.push(Point3d.create(10, 0, 0));
+    clipShapePts.push(Point3d.create(10, 5, 0));
+    clipShapePts.push(Point3d.create(5, 5, 0));
+    clipShapePts.push(Point3d.create(5, 10, 0));
+    clipShapePts.push(Point3d.create(0, 10, 0));
+    clipShapePts.push(Point3d.create(0, 0, 0));
+    const clip = ClipVector.createEmpty();
+    clip.appendShape(clipShapePts, -5, 5);
+
+    const expectedContainment: ClipPlaneContainment[] = [ClipPlaneContainment.StronglyInside, ClipPlaneContainment.StronglyInside, ClipPlaneContainment.StronglyInside, ClipPlaneContainment.StronglyOutside, ClipPlaneContainment.Ambiguous];
+
+    const requestProps: GeometryContainmentRequestProps = {
+      candidates: [rangeInsideXYId, rangeInsideXId, rangeInsideYId, rangeOutsideId, rangeOvrGeomOvrId],
+      clip: clip.toJSON(),
+      allowOverlaps: true,
+    };
+
+    const result = await imodel.getGeometryContainment(requestProps);
+
+    assert.isTrue(BentleyStatus.SUCCESS === result.status && undefined !== result.candidatesContainment);
+    assert.isTrue(result.candidatesContainment?.length === expectedContainment.length);
+    assert.isTrue(3 === result.numInside);
+    assert.isTrue(1 === result.numOutside);
+    assert.isTrue(1 === result.numOverlap);
+    result.candidatesContainment!.forEach((val, index) => { assert.isTrue(val === expectedContainment[index]); });
+  });
+
+  it("clip plane curve containment", async () => {
+    // Set up element to be placed in iModel
+    const seedElement = imodel.elements.getElement<GeometricElement>("0x1d");
+    assert.exists(seedElement);
+    assert.isTrue(seedElement.federationGuid! === "18eb4650-b074-414f-b961-d9cfaa6c8746");
+
+    const rangeInsideId = createCircleElem(1.0, Point3d.create(0, 0, 0), YawPitchRollAngles.createDegrees(0, 0, 0), imodel, seedElement);
+    const rangeOutsideId = createCircleElem(1.0, Point3d.create(10, 0, 0), YawPitchRollAngles.createDegrees(0, 0, 0), imodel, seedElement);
+    const rangeOverlapId = createCircleElem(1.0, Point3d.create(5, 0, 0), YawPitchRollAngles.createDegrees(0, 0, 0), imodel, seedElement);
+    imodel.saveChanges();
+
+    const plane = Plane3dByOriginAndUnitNormal.create(Point3d.create(5, 0, 0), Vector3d.create(-1, 0, 0)); // inward normal...
+    const planeSet = ConvexClipPlaneSet.createEmpty();
+    planeSet.addPlaneToConvexSet(ClipPlane.createPlane(plane!));
+    const prim = ClipPrimitive.createCapture(planeSet);
+    const clip = ClipVector.createEmpty();
+    clip.appendReference(prim);
+
+    const expectedContainment: ClipPlaneContainment[] = [ClipPlaneContainment.StronglyInside, ClipPlaneContainment.StronglyOutside, ClipPlaneContainment.Ambiguous];
+
+    const requestProps: GeometryContainmentRequestProps = {
+      candidates: [rangeInsideId, rangeOutsideId, rangeOverlapId],
+      clip: clip.toJSON(),
+      allowOverlaps: true,
+    };
+
+    const result = await imodel.getGeometryContainment(requestProps);
+
+    assert.isTrue(BentleyStatus.SUCCESS === result.status && undefined !== result.candidatesContainment);
+    assert.isTrue(result.candidatesContainment?.length === expectedContainment.length);
+    assert.isTrue(1 === result.numInside);
+    assert.isTrue(1 === result.numOutside);
+    assert.isTrue(1 === result.numOverlap);
+    result.candidatesContainment!.forEach((val, index) => { assert.isTrue(val === expectedContainment[index]); });
+  });
+
+  it("clip plane mesh containment", async () => {
+    // Set up element to be placed in iModel
+    const seedElement = imodel.elements.getElement<GeometricElement>("0x1d");
+    assert.exists(seedElement);
+    assert.isTrue(seedElement.federationGuid! === "18eb4650-b074-414f-b961-d9cfaa6c8746");
+
+    const rangeInsideId = createSphereElem(1.0, Point3d.create(0, 0, 0), YawPitchRollAngles.createDegrees(0, 0, 0), imodel, seedElement);
+    const rangeOutsideId = createSphereElem(1.0, Point3d.create(10, 0, 0), YawPitchRollAngles.createDegrees(0, 0, 0), imodel, seedElement);
+    const rangeOverlapId = createSphereElem(1.0, Point3d.create(5, 0, 0), YawPitchRollAngles.createDegrees(0, 0, 0), imodel, seedElement);
+    imodel.saveChanges();
+
+    const plane = Plane3dByOriginAndUnitNormal.create(Point3d.create(5, 0, 0), Vector3d.create(-1, 0, 0)); // inward normal...
+    const planeSet = ConvexClipPlaneSet.createEmpty();
+    planeSet.addPlaneToConvexSet(ClipPlane.createPlane(plane!));
+    const prim = ClipPrimitive.createCapture(planeSet);
+    const clip = ClipVector.createEmpty();
+    clip.appendReference(prim);
+
+    const expectedContainment: ClipPlaneContainment[] = [ClipPlaneContainment.StronglyInside, ClipPlaneContainment.StronglyOutside, ClipPlaneContainment.Ambiguous];
+
+    const requestProps: GeometryContainmentRequestProps = {
+      candidates: [rangeInsideId, rangeOutsideId, rangeOverlapId],
+      clip: clip.toJSON(),
+      allowOverlaps: true,
+    };
+
+    const result = await imodel.getGeometryContainment(requestProps);
+
+    assert.isTrue(BentleyStatus.SUCCESS === result.status && undefined !== result.candidatesContainment);
+    assert.isTrue(result.candidatesContainment?.length === expectedContainment.length);
+    assert.isTrue(1 === result.numInside);
+    assert.isTrue(1 === result.numOutside);
+    assert.isTrue(1 === result.numOverlap);
+    result.candidatesContainment!.forEach((val, index) => { assert.isTrue(val === expectedContainment[index]); });
+  });
+});