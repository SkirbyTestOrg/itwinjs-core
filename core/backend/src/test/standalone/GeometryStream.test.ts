--- conflicted
+++ resolved
@@ -8,27 +8,14 @@
 import {
   AreaPattern, BackgroundFill, BRepEntity, BRepGeometryCreate, BRepGeometryFunction, BRepGeometryInfo, BRepGeometryOperation, Code, ColorByName,
   ColorDef, ElementGeometry, ElementGeometryDataEntry, ElementGeometryFunction, ElementGeometryInfo, ElementGeometryOpcode, ElementGeometryRequest,
-<<<<<<< HEAD
-  FillDisplay, FontProps, FontType, GeometricElement3dProps, GeometricElementProps, GeometryClass,
+  FillDisplay, GeometricElement3dProps, GeometricElementProps, GeometryClass,
   GeometryContainmentRequestProps, GeometryParams, GeometryPartProps, GeometryPrimitive, GeometryStreamBuilder, GeometryStreamFlags, GeometryStreamIterator,
   GeometryStreamProps, Gradient, ImageGraphicCorners, ImageGraphicProps, IModel, LinePixels, LineStyle, MassPropertiesOperation,
   MassPropertiesRequestProps, PhysicalElementProps, Placement3d, Placement3dProps, TextString, TextStringProps, ThematicGradientMode,
   ThematicGradientSettings, ViewFlags,
-=======
-  FillDisplay, GeometricElement3dProps, GeometricElementProps, GeometryClass, GeometryContainmentRequestProps, GeometryParams,
-  GeometryPartProps, GeometryPrimitive, GeometryStreamBuilder, GeometryStreamFlags, GeometryStreamIterator, GeometryStreamProps, Gradient,
-  ImageGraphicCorners, ImageGraphicProps, IModel, LinePixels, LineStyle, MassPropertiesOperation, MassPropertiesRequestProps, PhysicalElementProps,
-  Placement3d, Placement3dProps, TextString, TextStringProps, ThematicGradientMode, ThematicGradientSettings, ViewFlags,
->>>>>>> 335dc708
 } from "@itwin/core-common";
-import {
-  Angle, AngleSweep, Arc3d, Box, ClipMaskXYZRangePlanes, ClipPlane, ClipPlaneContainment, ClipPrimitive, ClipShape, ClipVector, ConvexClipPlaneSet,
-  CurveCollection, CurvePrimitive, Geometry, GeometryQueryCategory, IndexedPolyface, LineSegment3d, LineString3d, Loop, Matrix3d,
-  Plane3dByOriginAndUnitNormal, Point2d, Point3d, Point3dArray, PointString3d, PolyfaceBuilder, Range3d, SolidPrimitive, Sphere, StrokeOptions,
-  Transform, Vector3d, YawPitchRollAngles,
-} from "@itwin/core-geometry";
+import { GeometricElement, GeometryPart, LineStyleDefinition, PhysicalObject, Platform, SnapshotDb } from "../../core-backend";
 import { IModelTestUtils, Timer } from "../";
-import { GeometricElement, GeometryPart, LineStyleDefinition, PhysicalObject, SnapshotDb } from "../../core-backend";
 
 function assertTrue(expr: boolean): asserts expr {
   assert.isTrue(expr);
@@ -1327,11 +1314,7 @@
     assert.isTrue(Id64.isValidId64(newId));
     imodel.saveChanges();
 
-<<<<<<< HEAD
     assert(DbResult.BE_SQLITE_OK === doElementGeometryValidate(imodel, newId, expected, false, elementProps));
-=======
-    assert(IModelStatus.Success === doElementGeometryValidate(imodel, newId, expected, false, elementProps));
->>>>>>> 335dc708
   });
 
   it("create GeometricElement3d with local coordinate indexed polyface flatbuffer data", async () => {
@@ -1425,15 +1408,9 @@
     assert.isTrue(Id64.isValidId64(newId));
     imodel.saveChanges();
 
-<<<<<<< HEAD
-    assert(DbResult.BE_SQLITE_OK === doElementGeometryValidate(imodel, newId, expected, false, elementProps));
-    assert(DbResult.BE_SQLITE_OK === doElementGeometryValidate(imodel, newId, expectedFacet, false, undefined, 1));
-    assert(DbResult.BE_SQLITE_OK === doElementGeometryValidate(imodel, newId, expectedSkip, false, undefined, 2));
-=======
     assert(IModelStatus.Success === doElementGeometryValidate(imodel, newId, expected, false, elementProps));
     assert(IModelStatus.Success === doElementGeometryValidate(imodel, newId, expectedFacet, false, undefined, 1));
     assert(IModelStatus.Success === doElementGeometryValidate(imodel, newId, expectedSkip, false, undefined, 2));
->>>>>>> 335dc708
   });
 
   it("apply world coordinate transform directly to brep flatbuffer data", async () => {
@@ -1476,11 +1453,7 @@
     assert.isTrue(Id64.isValidId64(newId));
     imodel.saveChanges();
 
-<<<<<<< HEAD
-    assert(DbResult.BE_SQLITE_OK === doElementGeometryValidate(imodel, newId, expectedFacet, false, undefined, 1));
-=======
     assert(IModelStatus.Success === doElementGeometryValidate(imodel, newId, expectedFacet, false, undefined, 1));
->>>>>>> 335dc708
   });
 
   it("create GeometricElement3d from local coordinate text string flatbuffer data", async () => {
@@ -1521,11 +1494,7 @@
     assert.isTrue(Id64.isValidId64(newId));
     imodel.saveChanges();
 
-<<<<<<< HEAD
-    assert(DbResult.BE_SQLITE_OK === doElementGeometryValidate(imodel, newId, expected, false, elementProps));
-=======
     assert(IModelStatus.Success === doElementGeometryValidate(imodel, newId, expected, false, elementProps));
->>>>>>> 335dc708
   });
 
   it("create GeometricElement3d from local coordinate image flatbuffer data", async () => {
@@ -1557,11 +1526,7 @@
     assert.isTrue(Id64.isValidId64(newId));
     imodel.saveChanges();
 
-<<<<<<< HEAD
-    assert(DbResult.BE_SQLITE_OK === doElementGeometryValidate(imodel, newId, expected, false, elementProps));
-=======
     assert(IModelStatus.Success === doElementGeometryValidate(imodel, newId, expected, false, elementProps));
->>>>>>> 335dc708
   });
 
   it("create GeometricElement3d with sub-graphic ranges flatbuffer data", async () => {
@@ -1604,11 +1569,7 @@
     assert.isTrue(Id64.isValidId64(newId));
     imodel.saveChanges();
 
-<<<<<<< HEAD
-    assert(DbResult.BE_SQLITE_OK === doElementGeometryValidate(imodel, newId, expected, false, elementProps));
-=======
     assert(IModelStatus.Success === doElementGeometryValidate(imodel, newId, expected, false, elementProps));
->>>>>>> 335dc708
   });
 
   it("create GeometricElement3d with part reference flatbuffer data", async () => {
@@ -1631,11 +1592,7 @@
     assert.isTrue(Id64.isValidId64(partId));
     imodel.saveChanges();
 
-<<<<<<< HEAD
-    assert(DbResult.BE_SQLITE_OK === doElementGeometryValidate(imodel, partId, expectedPart, false));
-=======
     assert(IModelStatus.Success === doElementGeometryValidate(imodel, partId, expectedPart, false));
->>>>>>> 335dc708
 
     const testOrigin = Point3d.create(5, 10, 0);
     const testAngles = YawPitchRollAngles.createDegrees(90, 0, 0);
@@ -1669,11 +1626,7 @@
     assert.isTrue(Id64.isValidId64(newId));
     imodel.saveChanges();
 
-<<<<<<< HEAD
-    assert(DbResult.BE_SQLITE_OK === doElementGeometryValidate(imodel, newId, expected, false, elementProps));
-=======
     assert(IModelStatus.Success === doElementGeometryValidate(imodel, newId, expected, false, elementProps));
->>>>>>> 335dc708
   });
 
   it("create GeometricElement3d with appearance flatbuffer data", async () => {
@@ -1801,11 +1754,7 @@
     assert.isTrue(Id64.isValidId64(newId));
     imodel.saveChanges();
 
-<<<<<<< HEAD
-    assert(DbResult.BE_SQLITE_OK === doElementGeometryValidate(imodel, newId, expected, false, elementProps));
-=======
     assert(IModelStatus.Success === doElementGeometryValidate(imodel, newId, expected, false, elementProps));
->>>>>>> 335dc708
   });
 
   it("create GeometricElement3d with pattern flatbuffer data", async () => {
@@ -1919,11 +1868,7 @@
     assert.isTrue(Id64.isValidId64(newId));
     imodel.saveChanges();
 
-<<<<<<< HEAD
-    assert(DbResult.BE_SQLITE_OK === doElementGeometryValidate(imodel, newId, expected, false, elementProps));
-=======
     assert(IModelStatus.Success === doElementGeometryValidate(imodel, newId, expected, false, elementProps));
->>>>>>> 335dc708
   });
 
   it("should insert elements and parts with binary geometry stream", () => {
