{
  "name": "@itwin/core-bentley",
  "version": "3.3.0-dev.36",
  "description": "Bentley JavaScript core components",
  "main": "lib/cjs/core-bentley.js",
  "module": "lib/esm/core-bentley.js",
  "typings": "lib/cjs/core-bentley",
  "license": "MIT",
  "repository": {
    "type": "git",
    "url": "https://github.com/iTwin/itwinjs-core/tree/master/core/bentley"
  },
  "scripts": {
    "build": "npm run -s build:cjs",
    "build:ci": "npm run -s build && npm run -s build:esm",
    "build:cjs": "tsc 1>&2 --outDir lib/cjs",
    "build:esm": "tsc 1>&2 --module ES2020 --outDir lib/esm",
    "clean": "rimraf lib .rush/temp/package-deps*.json",
    "extract-api": "betools extract-api --entry=core-bentley",
    "test": "mocha",
    "docs": "betools docs --json=../../generated-docs/core/core-bentley/file.json --tsIndexFile=core-bentley.ts --onlyJson",
    "cover": "nyc npm -s test",
    "lint": "eslint -f visualstudio \"./src/**/*.ts\" 1>&2"
  },
  "keywords": [
    "Bentley",
    "iModel",
    "digital-twin",
    "iTwin"
  ],
  "author": {
    "name": "Bentley Systems, Inc.",
    "url": "http://www.bentley.com"
  },
  "devDependencies": {
    "@itwin/build-tools": "workspace:*",
    "@itwin/eslint-plugin": "workspace:*",
<<<<<<< HEAD
    "@types/chai": "4.3.1",
=======
    "@opentelemetry/api": "^1.0.4",
    "@types/chai": "^4.1.4",
>>>>>>> f8851f5b
    "@types/chai-as-promised": "^7",
    "@types/mocha": "^8.2.2",
    "@types/node": "16.11.7",
    "chai": "^4.1.2",
    "chai-as-promised": "^7",
    "eslint": "^7.11.0",
    "mocha": "^10.0.0",
    "nyc": "^15.1.0",
    "rimraf": "^3.0.2",
    "typescript": "~4.4.0"
  },
  "nyc": {
    "extends": "./node_modules/@itwin/build-tools/.nycrc"
  },
  "eslintConfig": {
    "plugins": [
      "@itwin"
    ],
    "extends": "plugin:@itwin/itwinjs-recommended"
  }
}<|MERGE_RESOLUTION|>--- conflicted
+++ resolved
@@ -35,19 +35,15 @@
   "devDependencies": {
     "@itwin/build-tools": "workspace:*",
     "@itwin/eslint-plugin": "workspace:*",
-<<<<<<< HEAD
-    "@types/chai": "4.3.1",
-=======
     "@opentelemetry/api": "^1.0.4",
-    "@types/chai": "^4.1.4",
->>>>>>> f8851f5b
+    "@types/chai": "^4.3.1",
     "@types/chai-as-promised": "^7",
     "@types/mocha": "^8.2.2",
-    "@types/node": "16.11.7",
+    "@types/node": "14.14.31",
     "chai": "^4.1.2",
     "chai-as-promised": "^7",
     "eslint": "^7.11.0",
-    "mocha": "^10.0.0",
+    "mocha": "^8.3.2",
     "nyc": "^15.1.0",
     "rimraf": "^3.0.2",
     "typescript": "~4.4.0"
