/*---------------------------------------------------------------------------------------------
* Copyright (c) Bentley Systems, Incorporated. All rights reserved.
* See LICENSE.md in the project root for license terms and full copyright notice.
*--------------------------------------------------------------------------------------------*/
/** @packageDocumentation
 * @module Codes
 */

import { GuidString, Id64, Id64String, JsonUtils } from "@itwin/core-bentley";
import { IModel } from "./IModel";

/** The props that hold the identity of the object defining the uniqueness scope for a set of Code values.
 * @public
 * @extensions
 */
export type CodeScopeProps = Id64String | GuidString;

/** The wire format for a Code
 * @public
 * @extensions
 */
export interface CodeProps {
  spec: Id64String;
  scope: CodeScopeProps;
  value?: string;
}

/** A three-part structure containing information about the [Code]($docs/bis/fundamentals/foundation/codes) of an Element
 * @public
 */
export class Code implements CodeProps {
  /** The id of the [CodeSpec]($docs/bis/fundamentals/foundation/codes.md#codespec) of the Element */
  public spec: Id64String;
  /** The [CodeScope]($docs/bis/fundamentals/foundation/codes.md#codescope-property) of the Element */
  public scope: string;
  /** The [CodeValue]($docs/bis/fundamentals/foundation/codes.md#codevalue-property) of the Element
   * @note Leading and trailing whitespace is invalid so is automatically trimmed.
   */
  public get value() { return this._value ?? ""; }
  public set value(val: string) { this._value = val?.trim(); }
  private _value?: string;

  constructor(codeProps: CodeProps) {
    this.spec = Id64.fromJSON(codeProps.spec);
    this.scope = JsonUtils.asString(codeProps.scope);
    this.value = JsonUtils.asString(codeProps.value);
  }

  /** Create an empty, non-unique code with no special meaning. */
  public static createEmpty(): Code { const id: Id64String = Id64.fromLocalAndBriefcaseIds(1, 0); return new Code({ spec: id, scope: id }); }
  public static fromJSON(json?: any): Code { return json ? new Code(json) : Code.createEmpty(); }
  public toJSON(): CodeProps { return { spec: this.spec, scope: this.scope, value: this.value }; }
  public equals(other: Code): boolean { return Code.equalCodes(this, other); }
  /** @internal */
  public static equalCodes(c1: CodeProps, c2: CodeProps): boolean {
    return c1.spec === c2.spec && c1.scope === c2.scope && c1.value === c2.value;
  }
  /** Determine whether this Code is valid. */
  public static isValid(c: CodeProps): boolean { return Id64.isValidId64(c.spec); }
  /** Determine if this code is valid but not otherwise meaningful (and therefore not necessarily unique) */
  public static isEmpty(c: CodeProps): boolean { return this.isValid(c) && (c.value === undefined || c.value === ""); }
}

/** Names of the internal BIS CodeSpecs. These names match those specified by the native library.
 * For other domains, the best practice is to include the domain name or alias as part of the CodeSpec name to ensure global uniqueness.
 * @public
<<<<<<< HEAD
 * @see [CodeSpec]($docs/bis/fundamentals/foundation/codes.md#codespec)
=======
 * @extensions
 * @see [CodeSpec]($docs/bis/intro/codes.md#codespec)
>>>>>>> 4fa40393
 */
export enum BisCodeSpec {
  /** The name of the standard [[CodeSpec]] used when creating *empty* codes.
   * @see [[Code.createEmpty]]
   */
  nullCodeSpec = "bis:NullCodeSpec",
  /** @internal */
  annotationFrameStyle = "bis:AnnotationFrameStyle",
  /** @internal */
  annotationLeaderStyle = "bis:AnnotationLeaderStyle",
  /** @internal */
  annotationTextStyle = "bis:AnnotationTextStyle",
  /** The name of the standard [[CodeSpec]] used when creating codes for [AuxCoordSystem2d]($backend) elements.
   * @see [AuxCoordSystem2d.createCode]($backend)
   */
  auxCoordSystem2d = "bis:AuxCoordSystem2d",
  /** The name of the standard [[CodeSpec]] used when creating codes for [AuxCoordSystem3d]($backend) elements.
   * @see [AuxCoordSystem3d.createCode]($backend)
   */
  auxCoordSystem3d = "bis:AuxCoordSystem3d",
  /** The name of the standard [[CodeSpec]] used when creating codes for [AuxCoordSystemSpatial]($backend) elements.
   * @see [AuxCoordSystemSpatial.createCode]($backend)
   */
  auxCoordSystemSpatial = "bis:AuxCoordSystemSpatial",
  /** The name of the standard [[CodeSpec]] used when creating codes for [CategorySelector]($backend) elements.
   * @see [CategorySelector.createCode]($backend)
   */
  categorySelector = "bis:CategorySelector",
  /** @internal */
  colorBook = "bis:ColorBook",
  /** The name of the standard [[CodeSpec]] used when creating codes for [DisplayStyle]($backend) elements.
   * @see [DisplayStyle.createCode]($backend)
   */
  displayStyle = "bis:DisplayStyle",
  /** The name of the standard [[CodeSpec]] used when creating codes for [Drawing]($backend) elements.
   * @see [Drawing.createCode]($backend)
   */
  drawing = "bis:Drawing",
  /** The name of the standard [[CodeSpec]] used when creating codes for [DrawingCategory]($backend) elements.
   * @see [DrawingCategory.createCode]($backend)
   */
  drawingCategory = "bis:DrawingCategory",
  /** The name of the standard [[CodeSpec]] used when creating codes for [ExternalSource]($backend) elements.
   * @note This CodeSpec is not automatically created, so use [ExternalSource.ensureCodeSpec]($backend) to make sure that it exists.
   * @see [ExternalSource.createCode]($backend)
   */
  externalSource = "bis:ExternalSource",
  /** The name of the standard [[CodeSpec]] used when creating codes for [ExternalSourceAttachment]($backend) elements.
   * @note This CodeSpec is not automatically created, so use [ExternalSourceAttachment.ensureCodeSpec]($backend) to make sure that it exists.
   * @see [ExternalSource.createCode]($backend)
   */
  externalSourceAttachment = "bis:ExternalSourceAttachment",
  /** The name of the standard [[CodeSpec]] used when creating codes for [GeometryPart]($backend) elements.
   * @see [GeometryPart.createCode]($backend)
   */
  geometryPart = "bis:GeometryPart",
  /** The name of the standard [[CodeSpec]] used when creating codes for [GraphicalType2d]($backend) elements.
   * @see [GraphicalType2d.createCode]($backend)
   */
  graphicalType2d = "bis:GraphicalType2d",
  /** The name of the standard [[CodeSpec]] used when creating codes for [LineStyle]($backend) elements.
   * @see [LineStyle.createCode]($backend)
   */
  lineStyle = "bis:LineStyle",
  /** The name of the standard [[CodeSpec]] used when creating codes for [LinkElement]($backend) elements.
   * @see [LinkElement.createCode]($backend)
   */
  linkElement = "bis:LinkElement",
  /** The name of the standard [[CodeSpec]] used when creating codes for [ModelSelector]($backend) elements.
   * @see [ModelSelector.createCode]($backend)
   */
  modelSelector = "bis:ModelSelector",
  /** The name of the standard [[CodeSpec]] used when creating codes for [PhysicalMaterial]($backend) elements.
   * @see [PhysicalMaterial.createCode]($backend)
   */
  physicalMaterial = "bis:PhysicalMaterial",
  /** The name of the standard [[CodeSpec]] used when creating codes for [PhysicalType]($backend) elements.
   * @see [PhysicalType.createCode]($backend)
   */
  physicalType = "bis:PhysicalType",
  /** The name of the standard [[CodeSpec]] used when creating codes for [InformationPartitionElement]($backend) elements.
   * @see [InformationPartitionElement.createCode]($backend)
   */
  informationPartitionElement = "bis:InformationPartitionElement",
  /** The name of the standard [[CodeSpec]] used when creating codes for [RenderMaterialElement]($backend) elements.
   * @see [RenderMaterialElement.createCode]($backend)
   */
  renderMaterial = "bis:RenderMaterial",
  /** The name of the standard [[CodeSpec]] used when creating codes for [Sheet]($backend) elements.
   * @see [Sheet.createCode]($backend)
   */
  sheet = "bis:Sheet",
  /** The name of the standard [[CodeSpec]] used when creating codes for [SpatialCategory]($backend) elements.
   * @see [SpatialCategory.createCode]($backend)
   */
  spatialCategory = "bis:SpatialCategory",
  /** The name of the standard [[CodeSpec]] used when creating codes for [SpatialLocationType]($backend) elements.
   * @see [SpatialLocationType.createCode]($backend)
   */
  spatialLocationType = "bis:SpatialLocationType",
  /** The name of the standard [[CodeSpec]] used when creating codes for [SubCategory]($backend) elements.
   * @see [SubCategory.createCode]($backend)
   */
  subCategory = "bis:SubCategory",
  /** The name of the standard [[CodeSpec]] used when creating codes for [Subject]($backend) elements.
   * @see [Subject.createCode]($backend)
   */
  subject = "bis:Subject",
  /** The name of the standard [[CodeSpec]] used when creating codes for [TemplateRecipe2d]($backend) elements.
   * @see [TemplateRecipe2d.createCode]($backend)
   */
  templateRecipe2d = "bis:TemplateRecipe2d",
  /** The name of the standard [[CodeSpec]] used when creating codes for [TemplateRecipe3d]($backend) elements.
   * @see [TemplateRecipe3d.createCode]($backend)
   */
  templateRecipe3d = "bis:TemplateRecipe3d",
  /** @internal */
  textAnnotationSeed = "bis:TextAnnotationSeed",
  /** The name of the standard [[CodeSpec]] used when creating codes for [Texture]($backend) elements.
   * @see [Texture.createCode]($backend)
   */
  texture = "bis:Texture",
  /** The name of the standard [[CodeSpec]] used when creating codes for [ViewDefinition]($backend) elements.
   * @see [ViewDefinition.createCode]($backend)
   */
  viewDefinition = "bis:ViewDefinition",
}

/** The scope of the Code.
 * @public
 */
export namespace CodeScopeSpec {
  /** The standard ways the CodeScope can be specified.
   * @public
   */
  export enum Type {
    /** The Code value must be unique within (at least) the iModel repository */
    Repository = 1,
    /** The Code value must be unique within the scope of the Model */
    Model = 2,
    /** The Code value must be unique among other children of the same parent element */
    ParentElement = 3,
    /** The Code value must be unique among other elements also scoped by the same element */
    RelatedElement = 4,
  }

  /** Requirements for how the CodeScope Element is identified.
   * @public
   */
  export enum ScopeRequirement {
    /** The Code is required to have a valid ElementId as its scope */
    ElementId = 1,
    /** The Code is required to have a valid FederationGuid as its scope */
    FederationGuid = 2,
  }
}

/** A [Code Specification]($docs/bis/fundamentals/glossary#codespec) captures the rules for encoding and decoding significant business information into
 * and from a Code (string). This specification is used to generate and validate Codes.
 *
 * A CodeSpec defines the format of a Code for a certain type of Element in an IModel.
 * A CodeSpec can identify an external system that maintains and/or assigns Codes.
 * @public
 */
export class CodeSpec {
  /** The iModel holding this CodeSpec. */
  public iModel: IModel;
  /** The id of this CodeSpec. */
  public id: Id64String;
  /** The name of this CodeSpec. */
  public name: string;
  /** The JSON properties for this CodeSpec.
   * > Note: Use the getters and setters instead of accessing this directly.
   * @internal
   */
  public properties: any;

  /** Internal-only constructor. Proper use is to supply `properties` only or `scopeType` and `scopeReq` but not `properties`.
   */
  private constructor(iModel: IModel, id: Id64String, name: string, scopeType?: CodeScopeSpec.Type, scopeReq?: CodeScopeSpec.ScopeRequirement, properties?: any) {
    this.iModel = iModel;
    this.id = id;
    this.name = name;
    if (properties) {
      this.properties = properties;
      if (!this.properties.scopeSpec) {
        this.properties.scopeSpec = {};
        this.scopeType = CodeScopeSpec.Type.Repository;
      }
    } else {
      this.properties = { scopeSpec: {} };
      this.scopeType = CodeScopeSpec.Type.Repository;
    }
    if (undefined !== scopeType) this.scopeType = scopeType;
    if (undefined !== scopeReq) this.scopeReq = scopeReq;
  }

  /** Create a new CodeSpec from the specified parameters
   * > Note: CodeSpec.id will not be valid until inserted
   * @see [CodeSpecs.insert]($backend)
   */
  public static create(iModel: IModel, name: string, scopeType: CodeScopeSpec.Type, scopeReq?: CodeScopeSpec.ScopeRequirement): CodeSpec {
    return new CodeSpec(iModel, Id64.invalid, name, scopeType, scopeReq, undefined);
  }

  /** Create a new CodeSpec directly from JSON. Used internally by the CodeSpecs.load function.
   * @internal
   */
  public static createFromJson(iModel: IModel, id: Id64String, name: string, properties: any): CodeSpec {
    return new CodeSpec(iModel, id, name, undefined, undefined, properties); // eslint-disable-line deprecation/deprecation
  }

  /** Will be true if the id of this CodeSpec is valid. */
  public get isValid(): boolean { return Id64.isValid(this.id); }

  /** The scope type of this CodeSpec. */
  public get scopeType(): CodeScopeSpec.Type { return this.properties.scopeSpec.type; }
  public set scopeType(scopeType: CodeScopeSpec.Type) { this.properties.scopeSpec.type = scopeType; }

  /** Will be `CodeScopeSpec.ScopeRequirement.FederationGuid` if the scoping element is required to have a FederationGuid or `CodeScopeSpec.ScopeRequirement.ElementId` otherwise (which is the default). */
  public get scopeReq(): CodeScopeSpec.ScopeRequirement {
    return this.properties.scopeSpec.fGuidRequired ? CodeScopeSpec.ScopeRequirement.FederationGuid : CodeScopeSpec.ScopeRequirement.ElementId;
  }
  public set scopeReq(req: CodeScopeSpec.ScopeRequirement) {
    if (CodeScopeSpec.ScopeRequirement.FederationGuid === req)
      this.properties.scopeSpec.fGuidRequired = true;
    else
      this.properties.scopeSpec.fGuidRequired = undefined;
  }

  /** Will be true if the codes associated with this CodeSpec are managed along with the iModel and false if the codes are managed by an external service.
   * @beta
   */
  public get isManagedWithIModel(): boolean {
    if (this.properties.spec && this.properties.spec.isManagedWithDgnDb !== undefined) {
      return this.properties.spec.isManagedWithDgnDb;
    }
    return true;
  }
  public set isManagedWithIModel(value: boolean) {
    if (!this.properties.spec) this.properties.spec = {};
    this.properties.spec.isManagedWithDgnDb = value;
  }
}<|MERGE_RESOLUTION|>--- conflicted
+++ resolved
@@ -64,12 +64,8 @@
 /** Names of the internal BIS CodeSpecs. These names match those specified by the native library.
  * For other domains, the best practice is to include the domain name or alias as part of the CodeSpec name to ensure global uniqueness.
  * @public
-<<<<<<< HEAD
- * @see [CodeSpec]($docs/bis/fundamentals/foundation/codes.md#codespec)
-=======
- * @extensions
- * @see [CodeSpec]($docs/bis/intro/codes.md#codespec)
->>>>>>> 4fa40393
+* @extensions
+* @see [CodeSpec]($docs/bis/fundamentals/foundation/codes.md#codespec)
  */
 export enum BisCodeSpec {
   /** The name of the standard [[CodeSpec]] used when creating *empty* codes.
