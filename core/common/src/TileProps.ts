/*---------------------------------------------------------------------------------------------
|  $Copyright: (c) 2018 Bentley Systems, Incorporated. All rights reserved. $
 *--------------------------------------------------------------------------------------------*/
/** @module WireFormats */

import { TransformProps, Range3dProps } from "@bentley/geometry-core";

export interface TileIdProps {
  treeId: string;
  tileId: string;
}

export class TileId implements TileIdProps {
  public readonly treeId: string;
  public readonly tileId: string;

  public constructor(treeId: string, tileId: string) {
    this.treeId = treeId;
    this.tileId = tileId;
  }

  public static fromJSON(props: TileIdProps): TileId { return new TileId(props.treeId, props.tileId); }
}

/**
 * The metadata describing a single Tile.
 * Note that a Tile's metadata is distinct from its content (geometry, from which graphics are created).
 * Before a Tile's content is loaded, some of the metadata may be in an unknown state.
 * For example, the content range is derived from the geometry; if the geometry has not been loaded, the content range cannot be computed.
 * Therefore after loading a Tile's content, some metadata may change:
 *  - isLeaf may be set to true
 *  - sizeMultiplier may be set to a value > 1.0
 *  - contentRange may be set to a non-null range
 *  - maximumSize may be set to zero if the tile content is empty.
 * Due to tile caching optimizations, some of this metadata may be retrieved from the backend cache before the tile content is loaded.
 */
export interface TileProps {
  /** The unique identifier of the tile within the iModel */
  id: TileIdProps;
<<<<<<< HEAD
  /** The  id of the tile's parent within its TileTree, if it is not the root tile. */
  parentId?: string;
=======
>>>>>>> be4ef8ae
  /** The volume in which all of the tile's contents reside */
  range: Range3dProps;
  /** Optional  volume within the tile's range which more tightly encloses the tile geometry */
  contentRange?: Range3dProps;
  /** The maximum size in pixels at which the tile should be drawn on the screen. Excludes the optional sizeMultiplier which is applied separately. */
  maximumSize: number;
<<<<<<< HEAD
  /** The IDs of this tile's child tiles within its TileTree */
  childIds: string[];
  /** Option al scaling factor applied to this tile's maximum size */
  zoomFactor?: number;
  /** WIP: */
  hasGeometry?: any;
=======
  /** Optional scaling factor applied to this tile's maximum size. Defaults to 1.0 if undefined. */
  sizeMultiplier?: number;
  /** Optional boolean indicating this tile has no children. Defaults to false if undefined. */
  isLeaf?: boolean;
>>>>>>> be4ef8ae
}

/** The metdata describing a TileTree */
export interface TileTreeProps {
  /** The unique identifier of this TileTree within the iModel */
  id: string;
  /** Metadata describing the tree's root Tile. */
  rootTile: TileProps;
  /** Transform tile coordinates to iModel world coordinates. */
  location: TransformProps;
  /** If defined, limits the number of child tiles which can be skipped in selecting tiles of appropriate LOD */
  maxTilesToSkip?: number;
  /** Optional - set to True for Y Axis up. By default Z Axis is up. */
  yAxisUp?: boolean;
  /** Optional - if defined and true, this TileTree contains only terrain tiles. */
  isTerrain?: boolean;
}<|MERGE_RESOLUTION|>--- conflicted
+++ resolved
@@ -37,30 +37,16 @@
 export interface TileProps {
   /** The unique identifier of the tile within the iModel */
   id: TileIdProps;
-<<<<<<< HEAD
-  /** The  id of the tile's parent within its TileTree, if it is not the root tile. */
-  parentId?: string;
-=======
->>>>>>> be4ef8ae
   /** The volume in which all of the tile's contents reside */
   range: Range3dProps;
   /** Optional  volume within the tile's range which more tightly encloses the tile geometry */
   contentRange?: Range3dProps;
   /** The maximum size in pixels at which the tile should be drawn on the screen. Excludes the optional sizeMultiplier which is applied separately. */
   maximumSize: number;
-<<<<<<< HEAD
-  /** The IDs of this tile's child tiles within its TileTree */
-  childIds: string[];
-  /** Option al scaling factor applied to this tile's maximum size */
-  zoomFactor?: number;
-  /** WIP: */
-  hasGeometry?: any;
-=======
   /** Optional scaling factor applied to this tile's maximum size. Defaults to 1.0 if undefined. */
   sizeMultiplier?: number;
   /** Optional boolean indicating this tile has no children. Defaults to false if undefined. */
   isLeaf?: boolean;
->>>>>>> be4ef8ae
 }
 
 /** The metdata describing a TileTree */
