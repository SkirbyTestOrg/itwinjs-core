/*---------------------------------------------------------------------------------------------
* Copyright (c) Bentley Systems, Incorporated. All rights reserved.
* See LICENSE.md in the project root for license terms and full copyright notice.
*--------------------------------------------------------------------------------------------*/
/** @packageDocumentation
 * @module RpcInterface
 */

import { AccessToken, BentleyError, BentleyStatus, GuidString, IModelStatus, Logger, RpcInterfaceStatus, StatusCategory } from "@itwin/core-bentley";
import { CommonLoggerCategory } from "../../CommonLoggerCategory";
import { IModelRpcProps } from "../../IModel";
import { IModelError } from "../../IModelError";
import { RpcInterface } from "../../RpcInterface";
import { SessionProps } from "../../SessionProps";
import { RpcConfiguration } from "./RpcConfiguration";
import { RpcProtocolEvent, RpcRequestStatus } from "./RpcConstants";
import { RpcNotFoundResponse, RpcPendingResponse } from "./RpcControl";
import { RpcMarshaling, RpcSerializedValue } from "./RpcMarshaling";
import { RpcOperation } from "./RpcOperation";
<<<<<<< HEAD
import { RpcManagedStatus, RpcProtocol, RpcRequestFulfillment, SerializedRpcRequest } from "./RpcProtocol";
=======
import { RpcManagedStatus, RpcProtocol, RpcProtocolVersion, RpcRequestFulfillment, SerializedRpcRequest } from "./RpcProtocol";
>>>>>>> 379309aa
import { CURRENT_INVOCATION, RpcRegistry } from "./RpcRegistry";

/** The properties of an RpcActivity.
 * @public
 * @extensions
 */
export interface RpcActivity extends SessionProps {
  /** Used for logging to correlate an Rpc activity between frontend and backend */
  readonly activityId: GuidString;

  /** access token for authorization  */
  readonly accessToken: AccessToken;

  /** the name of the current rpc method */
  readonly rpcMethod?: string;
}

/** Serialized format for sending the request across the RPC layer
 * @public
 */
export interface SerializedRpcActivity {
  id: string;
  applicationId: string;
  applicationVersion: string;
  sessionId: string;
  authorization: string;
  csrfToken?: { headerName: string, headerValue: string };
}

/** @internal */
export type RpcActivityRun = (activity: RpcActivity, fn: () => Promise<any>) => Promise<any>;

/** An RPC operation invocation in response to a request.
 * @internal
 */
export class RpcInvocation {
  public static runActivity: RpcActivityRun = async (_activity, fn) => fn();
  private _threw: boolean = false;
  private _pending: boolean = false;
  private _notFound: boolean = false;
  private _noContent: boolean = false;
  private _timeIn: number = 0;
  private _timeOut: number = 0;

  /** The protocol for this invocation. */
  public readonly protocol: RpcProtocol;

  /** The received request. */
  public readonly request: SerializedRpcRequest;

  /** The operation of the request. */
  public readonly operation: RpcOperation = undefined as any;

  /** The implementation response. */
  public readonly result: Promise<any>;

  /** The fulfillment for this request. */
  public readonly fulfillment: Promise<RpcRequestFulfillment>;

  /** The status for this request. */
  public get status(): RpcRequestStatus {
    return this._threw ? RpcRequestStatus.Rejected :
      this._pending ? RpcRequestStatus.Pending :
        this._notFound ? RpcRequestStatus.NotFound :
          this._noContent ? RpcRequestStatus.NoContent :
            RpcRequestStatus.Resolved;
  }

  /** The elapsed time for this invocation. */
  public get elapsed(): number {
    return this._timeOut - this._timeIn;
  }

  /**
   * The invocation for the current RPC operation.
   * @note The return value of this function is only reliable in an RPC impl class member function where program control was received from the RpcInvocation constructor function.
   */
  public static current(rpcImpl: RpcInterface): RpcInvocation {
    return (rpcImpl as any)[CURRENT_INVOCATION];
  }

  /** Constructs an invocation. */
  public constructor(protocol: RpcProtocol, request: SerializedRpcRequest) {
    this._timeIn = new Date().getTime();
    this.protocol = protocol;
    this.request = request;

    try {
      try {
        this.operation = RpcOperation.lookup(this.request.operation.interfaceDefinition, this.request.operation.operationName);

        const backend = this.operation.interfaceVersion;
        const frontend = this.request.operation.interfaceVersion;
        if (!RpcInterface.isVersionCompatible(backend, frontend)) {
          throw new IModelError(RpcInterfaceStatus.IncompatibleVersion, `Backend version ${backend} does not match frontend version ${frontend} for RPC interface ${this.operation.operationName}.`);
        }
      } catch (error) {
        if (this.handleUnknownOperation(error)) {
          this.operation = RpcOperation.lookup(this.request.operation.interfaceDefinition, this.request.operation.operationName);
        } else {
          throw error;
        }
      }

      this.result = this.resolve();
    } catch (error) {
      this.result = this.reject(error);
    }

    this.fulfillment = this.result.then(async (value) => this._threw ? this.fulfillRejected(value) : this.fulfillResolved(value), async (reason) => this.fulfillRejected(reason));
  }

  private handleUnknownOperation(error: any): boolean {
    return this.protocol.configuration.controlChannel.handleUnknownOperation(this, error);
  }

  public static sanitizeForLog(activity?: RpcActivity) {
    /* eslint-disable @typescript-eslint/naming-convention */
    return activity ? {
      ActivityId: activity.activityId, SessionId: activity.sessionId, ApplicationId: activity.applicationId, ApplicationVersion: activity.applicationVersion, rpcMethod: activity.rpcMethod,
    } : undefined;
    /* eslint-enable @typescript-eslint/naming-convention */
  }

  private async resolve(): Promise<any> {
    const request = this.request;
    const activity: RpcActivity = {
      activityId: request.id,
      applicationId: request.applicationId,
      applicationVersion: request.applicationVersion,
      sessionId: request.sessionId,
      accessToken: request.authorization,
      rpcMethod: request.operation.operationName,
    };

    try {
      this.protocol.events.raiseEvent(RpcProtocolEvent.RequestReceived, this);

      const parameters = request.parametersOverride || RpcMarshaling.deserialize(this.protocol, request.parameters);
      this.applyPolicies(parameters);
      const impl = RpcRegistry.instance.getImplForInterface(this.operation.interfaceDefinition);
      (impl as any)[CURRENT_INVOCATION] = this;
      const op = this.lookupOperationFunction(impl);

      return await RpcInvocation.runActivity(activity, async () => op.call(impl, ...parameters));
    } catch (error: unknown) {
      Logger.logError(CommonLoggerCategory.RpcInterfaceBackend, "Error in RPC operation", { error: BentleyError.getErrorProps(error), ...RpcInvocation.sanitizeForLog(activity) });
      return this.reject(error);
    }
  }

  private applyPolicies(parameters: any) {
    if (!parameters || !Array.isArray(parameters))
      return;

    for (let i = 0; i !== parameters.length; ++i) {
      const parameter = parameters[i];
      const isToken = typeof (parameter) === "object" && parameter !== null && parameter.hasOwnProperty("iModelId") && parameter.hasOwnProperty("iTwinId");
      if (isToken && this.protocol.checkToken && !this.operation.policy.allowTokenMismatch) {
        const inflated = this.protocol.inflateToken(parameter, this.request);
        parameters[i] = inflated;

        if (!RpcInvocation.compareTokens(parameter, inflated)) {
          if (RpcConfiguration.throwOnTokenMismatch) {
            throw new IModelError(BentleyStatus.ERROR, "IModelRpcProps mismatch detected for this request.");
          } else {
            Logger.logWarning(CommonLoggerCategory.RpcInterfaceBackend, "IModelRpcProps mismatch detected for this request.");
          }
        }
      }
    }
  }

  private static compareTokens(a: IModelRpcProps, b: IModelRpcProps): boolean {
    return a.key === b.key &&
      a.iTwinId === b.iTwinId &&
      a.iModelId === b.iModelId &&
      (undefined === a.changeset || (a.changeset.id === b.changeset?.id));
  }

  private async reject(error: any): Promise<any> {
    this._threw = true;
    return error;
  }

  private async fulfillResolved(value: any): Promise<RpcRequestFulfillment> {
    this._timeOut = new Date().getTime();
    this.protocol.events.raiseEvent(RpcProtocolEvent.BackendResponseCreated, this);
    const result = await RpcMarshaling.serialize(this.protocol, value);
    return this.fulfill(result, value);
  }

  private async fulfillRejected(reason: any): Promise<RpcRequestFulfillment> {
    this._timeOut = new Date().getTime();
    if (!RpcConfiguration.developmentMode)
      reason.stack = undefined;

    const result = await RpcMarshaling.serialize(this.protocol, reason);

    if (reason instanceof RpcPendingResponse) {
      this._pending = true;
      this._threw = false;
      result.objects = reason.message;
      this.protocol.events.raiseEvent(RpcProtocolEvent.BackendReportedPending, this);
    } else if (this.supportsNoContent() && reason?.errorNumber === IModelStatus.NoContent) {
      this._noContent = true;
      this._threw = false;
      this.protocol.events.raiseEvent(RpcProtocolEvent.BackendReportedNoContent, this);
    } else if (reason instanceof RpcNotFoundResponse) {
      this._notFound = true;
      this._threw = false;
      this.protocol.events.raiseEvent(RpcProtocolEvent.BackendReportedNotFound, this);
    } else {
      this._threw = true;
      this.protocol.events.raiseEvent(RpcProtocolEvent.BackendErrorOccurred, this);
    }

    return this.fulfill(result, reason);
  }

  private supportsNoContent() {
    if (!this.request.protocolVersion) {
      return false;
    }

    return RpcProtocol.protocolVersion >= RpcProtocolVersion.IntroducedNoContent && this.request.protocolVersion >= RpcProtocolVersion.IntroducedNoContent;
  }

  private supportsStatusCategory() {
    if (!this.request.protocolVersion) {
      return false;
    }

    if (!this.protocol.supportsStatusCategory) {
      return false;
    }

    return RpcProtocol.protocolVersion >= RpcProtocolVersion.IntroducedStatusCategory && this.request.protocolVersion >= RpcProtocolVersion.IntroducedStatusCategory;
  }

  private fulfill(result: RpcSerializedValue, rawResult: any): RpcRequestFulfillment {
    const fulfillment: RpcRequestFulfillment = {
      result,
      rawResult,
      status: this.protocol.getCode(this.status),
      id: this.request.id,
      interfaceName: (typeof (this.operation) === "undefined") ? "" : this.operation.interfaceDefinition.interfaceName,
      allowCompression: this.operation.policy.allowResponseCompression,
    };

<<<<<<< HEAD
    this.transformResponseStatus(fulfillment);
=======
    this.transformResponseStatus(fulfillment, rawResult);
>>>>>>> 379309aa

    try {
      const impl = RpcRegistry.instance.getImplForInterface(this.operation.interfaceDefinition) as any;
      if (impl[CURRENT_INVOCATION] === this) {
        impl[CURRENT_INVOCATION] = undefined;
      }
    } catch (_err) { }

    return fulfillment;
  }

  private lookupOperationFunction(implementation: RpcInterface): (...args: any[]) => Promise<any> {
    const func = (implementation as any)[this.operation.operationName];
    if (!func || typeof (func) !== "function")
      throw new IModelError(BentleyStatus.ERROR, `RPC interface class "${implementation.constructor.name}" does not implement operation "${this.operation.operationName}".`);

    return func;
  }

<<<<<<< HEAD
  private transformResponseStatus(fulfillment: RpcRequestFulfillment) {
    let managedStatus: "noContent" | "notFound" | "pending" | undefined;
=======
  private transformResponseStatus(fulfillment: RpcRequestFulfillment, rawResult: any) {
    if (!this.supportsStatusCategory()) {
      return;
    }

    let managedStatus: "notFound" | "pending" | undefined;
>>>>>>> 379309aa
    if (this._pending) {
      managedStatus = "pending";
    } else if (this._notFound) {
      managedStatus = "notFound";
<<<<<<< HEAD
    } else if (this._noContent) {
      managedStatus = "noContent";
    }

    if (managedStatus) {
      const responseValue = fulfillment.rawResult;
      const status: RpcManagedStatus = { iTwinRpcCoreResponse: true, managedStatus, responseValue };
      fulfillment.rawResult = status;
=======
    }

    if (managedStatus) {
      const responseValue = fulfillment.result.objects;
      const status: RpcManagedStatus = { iTwinRpcCoreResponse: true, managedStatus, responseValue };
      fulfillment.result.objects = JSON.stringify(status);
    }

    if (rawResult instanceof BentleyError) {
      fulfillment.status = StatusCategory.for(rawResult).code;
>>>>>>> 379309aa
    }
  }
}<|MERGE_RESOLUTION|>--- conflicted
+++ resolved
@@ -17,11 +17,7 @@
 import { RpcNotFoundResponse, RpcPendingResponse } from "./RpcControl";
 import { RpcMarshaling, RpcSerializedValue } from "./RpcMarshaling";
 import { RpcOperation } from "./RpcOperation";
-<<<<<<< HEAD
-import { RpcManagedStatus, RpcProtocol, RpcRequestFulfillment, SerializedRpcRequest } from "./RpcProtocol";
-=======
-import { RpcManagedStatus, RpcProtocol, RpcProtocolVersion, RpcRequestFulfillment, SerializedRpcRequest } from "./RpcProtocol";
->>>>>>> 379309aa
+import { RpcProtocol, RpcRequestFulfillment, SerializedRpcRequest } from "./RpcProtocol";
 import { CURRENT_INVOCATION, RpcRegistry } from "./RpcRegistry";
 
 /** The properties of an RpcActivity.
@@ -272,11 +268,7 @@
       allowCompression: this.operation.policy.allowResponseCompression,
     };
 
-<<<<<<< HEAD
-    this.transformResponseStatus(fulfillment);
-=======
     this.transformResponseStatus(fulfillment, rawResult);
->>>>>>> 379309aa
 
     try {
       const impl = RpcRegistry.instance.getImplForInterface(this.operation.interfaceDefinition) as any;
@@ -296,31 +288,16 @@
     return func;
   }
 
-<<<<<<< HEAD
-  private transformResponseStatus(fulfillment: RpcRequestFulfillment) {
-    let managedStatus: "noContent" | "notFound" | "pending" | undefined;
-=======
   private transformResponseStatus(fulfillment: RpcRequestFulfillment, rawResult: any) {
     if (!this.supportsStatusCategory()) {
       return;
     }
 
     let managedStatus: "notFound" | "pending" | undefined;
->>>>>>> 379309aa
     if (this._pending) {
       managedStatus = "pending";
     } else if (this._notFound) {
       managedStatus = "notFound";
-<<<<<<< HEAD
-    } else if (this._noContent) {
-      managedStatus = "noContent";
-    }
-
-    if (managedStatus) {
-      const responseValue = fulfillment.rawResult;
-      const status: RpcManagedStatus = { iTwinRpcCoreResponse: true, managedStatus, responseValue };
-      fulfillment.rawResult = status;
-=======
     }
 
     if (managedStatus) {
@@ -331,7 +308,6 @@
 
     if (rawResult instanceof BentleyError) {
       fulfillment.status = StatusCategory.for(rawResult).code;
->>>>>>> 379309aa
     }
   }
 }