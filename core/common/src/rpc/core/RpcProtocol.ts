/*---------------------------------------------------------------------------------------------
* Copyright (c) Bentley Systems, Incorporated. All rights reserved.
* See LICENSE.md in the project root for license terms and full copyright notice.
*--------------------------------------------------------------------------------------------*/
/** @packageDocumentation
 * @module RpcInterface
 */

import { BeEvent } from "@itwin/core-bentley";
import { IModelRpcProps } from "../../IModel";
import { RpcInterface, RpcInterfaceDefinition } from "../../RpcInterface";
import { RpcConfiguration } from "./RpcConfiguration";
import { RpcProtocolEvent, RpcRequestStatus, RpcResponseCacheControl } from "./RpcConstants";
import { RpcInvocation, SerializedRpcActivity } from "./RpcInvocation";
import { RpcMarshaling, RpcSerializedValue } from "./RpcMarshaling";
import { RpcOperation } from "./RpcOperation";
import { RpcRequest } from "./RpcRequest";

/** A serialized RPC operation descriptor.
 * @internal
 */
export interface SerializedRpcOperation {
  interfaceDefinition: string;
  operationName: string;
  interfaceVersion: string;
  encodedRequest?: string;
}

/** A serialized RPC operation request.
 * @internal
 */
export interface SerializedRpcRequest extends SerializedRpcActivity {
  operation: SerializedRpcOperation;
  method: string;
  path: string;
  parameters: RpcSerializedValue;
  caching: RpcResponseCacheControl;
  ip?: string;
  protocolVersion?: number;
  parametersOverride?: any[];
}

/** An RPC operation request fulfillment.
 * @internal
 */
export interface RpcRequestFulfillment {
  /** The RPC interface for the request. */
  interfaceName: string;

  /** The id for the request. */
  id: string;

  /** The result for the request. */
  result: RpcSerializedValue;

  /** The un-serialized result for the request. */
  rawResult: any;

  /** A protocol-specific status code value for the request. */
  status: number;

  /* A protocol-specific value for retrying this request. */
  retry?: string;

  /** Whether to compress the result with one of the client's supported encodings. */
  allowCompression?: boolean;
}

/** @internal */
export namespace RpcRequestFulfillment {
  export async function forUnknownError(request: SerializedRpcRequest, error: any): Promise<RpcRequestFulfillment> {
    const result = await RpcMarshaling.serialize(undefined, error);

    return {
      interfaceName: request.operation.interfaceDefinition,
      id: request.id,
      result,
      rawResult: error,
      status: RpcRequestStatus.Rejected,
    };
  }
}

/** Handles RPC protocol events.
 * @internal
 */
export type RpcProtocolEventHandler = (type: RpcProtocolEvent, object: RpcRequest | RpcInvocation, err?: any) => void;

<<<<<<< HEAD
=======
/** Documents changes to the RPC protocol version.
 * @internal
 */
export enum RpcProtocolVersion {
  None = 0,
  IntroducedNoContent = 1,
  IntroducedStatusCategory = 2
}

>>>>>>> 379309aa
/**
 * A backend response that is handled internally by the RPC system.
 * @internal
 */
export interface RpcManagedStatus {
  iTwinRpcCoreResponse: true;
<<<<<<< HEAD
  managedStatus: "pending" | "notFound" | "noContent";
=======
  managedStatus: "pending" | "notFound";
>>>>>>> 379309aa
  responseValue: string;
}

/** An application protocol for an RPC interface.
 * @internal
 */
export abstract class RpcProtocol {
  /** Events raised by all protocols. See [[RpcProtocolEvent]] */
  public static readonly events: BeEvent<RpcProtocolEventHandler> = new BeEvent();

  /** A version code that identifies the RPC protocol capabilties of this endpoint. */
  public static readonly protocolVersion: number = RpcProtocolVersion.IntroducedStatusCategory;

  /** The name of the RPC protocol version header. */
  public protocolVersionHeaderName = "";

  /** Events raised by the protocol. See [[RpcProtocolEvent]] */
  public readonly events: BeEvent<RpcProtocolEventHandler> = new BeEvent();

  /** The configuration for the protocol. */
  public readonly configuration: RpcConfiguration;

  /** The RPC request class for this protocol. */
  public abstract readonly requestType: typeof RpcRequest;

  /** The RPC invocation class for this protocol. */
  public readonly invocationType: typeof RpcInvocation = RpcInvocation;

  public serializedClientRequestContextHeaderNames: SerializedRpcActivity = {
    /** The name of the request id header. */
    id: "",

    /** The name of the application id header  */
    applicationId: "",

    /** The name of the version header. */
    applicationVersion: "",

    /** The name of the session id header  */
    sessionId: "",

    /** The name of the authorization header. */
    authorization: "",
  };

  /** If greater than zero, specifies where to break large binary request payloads. */
  public transferChunkThreshold: number = 0;

  /** Used by protocols that can transmit stream values natively. */
  public preserveStreams: boolean = false;

  /** Used by protocols that can transmit IModelRpcProps values natively. */
  public checkToken: boolean = false;

  /** Used by protocols that support user-defined status codes. */
  public supportsStatusCategory: boolean = false;

  /** If checkToken is true, will be called on the backend to inflate the IModelRpcProps for each request. */
  public inflateToken(tokenFromBody: IModelRpcProps, _request: SerializedRpcRequest): IModelRpcProps { return tokenFromBody; }

  /** Override to supply the status corresponding to a protocol-specific code value. */
  public getStatus(code: number): RpcRequestStatus {
    return code;
  }

  /** Override to supply the protocol-specific code corresponding to a status value. */
  public getCode(status: RpcRequestStatus): number {
    return status;
  }

  /** Override to supply the protocol-specific path value for an RPC operation. */
  public supplyPathForOperation(operation: RpcOperation, _request: RpcRequest | undefined): string {
    return JSON.stringify(operation);
  }

  /** Override to supply the operation for a protocol-specific path value. */
  public getOperationFromPath(path: string): SerializedRpcOperation {
    return JSON.parse(path);
  }

  /** Obtains the implementation result on the backend for an RPC operation request. */
  public async fulfill(request: SerializedRpcRequest): Promise<RpcRequestFulfillment> {
    return new (this.invocationType)(this, request).fulfillment;
  }

  /** Serializes a request. */
  public async serialize(request: RpcRequest): Promise<SerializedRpcRequest> {
    const serializedContext = await RpcConfiguration.requestContext.serialize(request);
    return {
      ...serializedContext,
      operation: {
        interfaceDefinition: request.operation.interfaceDefinition.interfaceName,
        operationName: request.operation.operationName,
        interfaceVersion: request.operation.interfaceVersion,
      },
      method: request.method,
      path: request.path,
      parameters: await RpcMarshaling.serialize(request.protocol, request.parameters),
      caching: RpcResponseCacheControl.None,
      protocolVersion: RpcProtocol.protocolVersion,
    };
  }

  /** Constructs a protocol. */
  public constructor(configuration: RpcConfiguration) {
    this.configuration = configuration;
    this.events.addListener((type, object) => RpcProtocol.events.raiseEvent(type, object));
  }

  /** @internal */
  public onRpcClientInitialized(_definition: RpcInterfaceDefinition, _client: RpcInterface): void { }

  /** @internal */
  public onRpcImplInitialized(_definition: RpcInterfaceDefinition, _impl: RpcInterface): void { }

  /** @internal */
  public onRpcClientTerminated(_definition: RpcInterfaceDefinition, _client: RpcInterface): void { }

  /** @internal */
  public onRpcImplTerminated(_definition: RpcInterfaceDefinition, _impl: RpcInterface): void { }
}<|MERGE_RESOLUTION|>--- conflicted
+++ resolved
@@ -86,8 +86,6 @@
  */
 export type RpcProtocolEventHandler = (type: RpcProtocolEvent, object: RpcRequest | RpcInvocation, err?: any) => void;
 
-<<<<<<< HEAD
-=======
 /** Documents changes to the RPC protocol version.
  * @internal
  */
@@ -97,18 +95,13 @@
   IntroducedStatusCategory = 2
 }
 
->>>>>>> 379309aa
 /**
  * A backend response that is handled internally by the RPC system.
  * @internal
  */
 export interface RpcManagedStatus {
   iTwinRpcCoreResponse: true;
-<<<<<<< HEAD
-  managedStatus: "pending" | "notFound" | "noContent";
-=======
   managedStatus: "pending" | "notFound";
->>>>>>> 379309aa
   responseValue: string;
 }
 
