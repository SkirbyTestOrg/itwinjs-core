--- conflicted
+++ resolved
@@ -1,4 +1,3 @@
-<<<<<<< HEAD
 {
   "tools": {
     "LoseWebGLContext": {
@@ -443,462 +442,14 @@
         "IdentifyMaskSubCategory": "Identify mask subCategory"
       }
     },
+    "QueryScheduleScript": {
+      "keyin": "fdt query schedule script"
+    },
+    "ToggleTileTreeReferences": {
+      "keyin": "fdt toggle treerefs"
+    },
     "WoWIgnoreBackground": {
       "keyin": "fdt wow ignore background"
     }
   }
-}
-=======
-{
-  "tools": {
-    "LoseWebGLContext": {
-      "keyin": "fdt webgl lose context"
-    },
-    "ToggleWiremesh": {
-      "keyin": "fdt toggle wiremesh"
-    },
-    "ToggleDPIForLOD": {
-      "keyin": "fdt dpi lod"
-    },
-    "ToggleReadPixels": {
-      "keyin": "fdt toggle readpixels"
-    },
-    "ToggleLogZ": {
-      "keyin": "fdt toggle logz"
-    },
-    "ToggleDrapeFrustum": {
-      "keyin": "fdt toggle drapefrustum"
-    },
-    "ReportWebGLCompatibility": {
-      "keyin": "fdt webgl report compatibility"
-    },
-    "EmphasizeSelectedElements": {
-      "keyin": "fdt emphasize selection"
-    },
-    "EmphasizeVisibleElements": {
-      "keyin": "fdt emphasize visible"
-    },
-    "IsolateSelectedElements": {
-      "keyin": "fdt isolate selection"
-    },
-    "ClearEmphasizedElements": {
-      "keyin": "fdt clear emphasized"
-    },
-    "ClearIsolatedElements": {
-      "keyin": "fdt clear isolate"
-    },
-    "ChangeViewFlags": {
-      "keyin": "fdt change viewflags"
-    },
-    "InspectElement": {
-      "keyin": "fdt inspect element"
-    },
-    "ToggleSkybox": {
-      "keyin": "fdt toggle skybox"
-    },
-    "SaveView": {
-      "keyin": "fdt save view"
-    },
-    "ApplyView": {
-      "keyin": "fdt apply view"
-    },
-    "ApplyViewById": {
-      "keyin": "fdt apply viewid"
-    },
-    "ToggleProjectExtents": {
-      "keyin": "fdt project extents"
-    },
-    "ToggleFrustumSnapshot": {
-      "keyin": "fdt frustum snapshot"
-    },
-    "ToggleSelectedViewFrustum": {
-      "keyin": "fdt frustum selected"
-    },
-    "FreezeScene": {
-      "keyin": "fdt freeze scene"
-    },
-    "ShowTileVolumes": {
-      "keyin": "fdt tile bounds"
-    },
-    "ToggleTileTreeBoundsDecoration": {
-      "keyin": "fdt tiletree bounds"
-    },
-    "TogglePrimitiveVisibility": {
-      "keyin": "fdt visibility"
-    },
-    "ToggleRealityTileBounds": {
-      "keyin": "fdt reality bounds"
-    },
-    "ToggleRealityTilePreload": {
-      "keyin": "fdt toggle reality preload"
-    },
-    "ToggleRealityTileFreeze": {
-      "keyin": "fdt toggle reality freeze"
-    },
-    "ToggleRealityTileLogging": {
-      "keyin": "fdt toggle reality logging"
-    },
-    "ToggleSectionCut": {
-      "keyin": "fdt section cut"
-    },
-    "SetAspectRatioSkew": {
-      "keyin": "fdt aspect skew"
-    },
-    "RealityTransition": {
-      "keyin": "fdt reality transition"
-    },
-    "ToggleToolTips": {
-      "keyin": "fdt tooltips"
-    },
-    "ToggleTerrain": {
-      "keyin": "fdt toggle terrain"
-    },
-    "ChangeHiliteSettings": {
-      "keyin": "fdt hilite settings"
-    },
-    "ChangeEmphasisSettings": {
-      "keyin": "fdt emphasis settings"
-    },
-    "ChangeFlashSettings": {
-      "keyin": "fdt flash settings"
-    },
-    "ChangeUnits": {
-      "keyin": "fdt metric"
-    },
-    "FadeOut": {
-      "keyin": "fdt fadeout"
-    },
-    "ToggleVCIntersect": {
-      "keyin": "fdt vcintersect"
-    },
-    "ToggleTileRequestDecoration": {
-      "keyin": "fdt tile requests"
-    },
-    "MeasureTileLoadTime": {
-      "keyin": "fdt time tile load"
-    },
-    "ToggleShadowFrustum": {
-      "keyin": "fdt shadow frustum"
-    },
-    "CompileShaders": {
-      "keyin": "fdt compile shaders"
-    },
-    "SelectElementsById": {
-      "keyin": "fdt select elements"
-    },
-    "AnimationInterval": {
-      "keyin": "fdt animation interval"
-    },
-    "DefaultTileSizeMod": {
-      "keyin": "fdt tilesize default"
-    },
-    "ViewportTileSizeMod": {
-      "keyin": "fdt tilesize viewport"
-    },
-    "ViewportAddRealityModel": {
-      "keyin": "fdt attach reality model"
-    },
-    "ViewportDetachRealityModel": {
-      "keyin": "fdt detach reality model"
-    },
-    "DumpLayerSettings": {
-      "keyin": "fdt layer dump"
-    },
-    "ChangeLayerSettings": {
-      "keyin": "fdt layer set"
-    },
-    "OverrideSubCategory": {
-      "keyin": "fdt subcat ovr"
-    },
-    "OverrideSubCategoryPriority": {
-      "keyin": "fdt subcat priority"
-    },
-    "ClipColorTool": {
-      "keyin": "fdt clip color"
-    },
-    "TestClipStyle": {
-      "keyin": "fdt test clip style"
-    },
-    "SourceAspectIdFromElementId": {
-      "keyin": "fdt sourceId from elemId"
-    },
-    "ElementIdFromSourceAspectId": {
-      "keyin": "fdt elemId from sourceId"
-    },
-    "AttachMapLayerTool": {
-      "Messages": {
-        "MapLayerAttached": "Map layer {{sourceName}} attached from URL: {{sourceUrl}}",
-        "MapLayerAttachedRequiresAuth": "Map layer {{sourceName}} attached, but requires credentials to be provided",
-        "MapLayerValidationFailed": "Map layer validation failed for URL: {{sourceUrl}}",
-        "MapLayerAttachError": "Error '{{error}}' occurred attaching MapLayer from URL: {{sourceUrl}}"
-      },
-      "keyin": "fdt attach maplayer"
-    },
-    "AttachMapOverlayTool": {
-      "keyin": "fdt attach mapoverlay"
-    },
-    "AttachWmsMapLayerTool": {
-      "keyin": "fdt attach wms maplayer"
-    },
-    "AttachWmtsMapLayerTool": {
-      "keyin": "fdt attach wmts maplayer"
-    },
-    "MapLayerZoom": {
-      "keyin": "fdt zoom maplayer"
-    },
-    "AttachArcGISMapLayerTool": {
-      "keyin": "fdt attach arcgis maplayer"
-    },
-    "AttachTileURLMapLayerTool": {
-      "keyin": "fdt attach tileurl maplayer"
-    },
-    "SetMapBaseTool": {
-      "keyin": "fdt set map base url"
-    },
-    "SetMapBaseColorTool": {
-      "keyin": "fdt set map base color"
-    },
-    "SetMapBaseTransparencyTool": {
-      "keyin": "fdt set map base transparency"
-    },
-    "SetMapBaseVisibilityTool": {
-      "keyin": "fdt set map base visibility"
-    },
-    "DetachMapLayersTool": {
-      "keyin": "fdt detach maplayers"
-    },
-    "SetMapLayerTransparency": {
-      "keyin": "fdt set mapLayer transparency"
-    },
-    "SetMapSubLayerVisibility": {
-      "keyin": "fdt set mapsublayer visibility"
-    },
-    "SetMapLayerVisibility": {
-      "keyin": "fdt set mapLayer visibility"
-    },
-    "ReorderMapLayers": {
-      "keyin": "fdt reorder maplayer"
-    },
-    "Toggle3dManipulations": {
-      "keyin": "fdt 3dmanip"
-    },
-    "AttachRealityModelTool": {
-      "keyin": "fdt attach reality properties"
-    },
-    "AttachCesiumAssetTool": {
-      "keyin": "fdt attach cesium asset"
-    },
-    "SetBuildingDisplay": {
-      "keyin": "fdt set building display"
-    },
-    "ExtensionService": {
-      "keyin": "fdt add extensionService"
-    },
-    "SaveRealityModelTool": {
-      "keyin": "fdt save reality properties"
-    },
-    "SetRealityModelColorTool": {
-      "keyin": "fdt set reality model color"
-    },
-    "SetRealityModelTransparencyTool": {
-      "keyin": "fdt set reality model transparency"
-    },
-    "SetRealityModelLocateTool": {
-      "keyin": "fdt set reality model locatable"
-    },
-    "SetRealityModelEmphasizedTool": {
-      "keyin": "fdt set reality model emphasized"
-    },
-    "SetModelColorTool": {
-      "keyin": "fdt set model color"
-    },
-    "SetModelTransparencyTool": {
-      "keyin": "fdt set model transparency"
-    },
-    "SetModelLocateTool": {
-      "keyin": "fdt set model locatable"
-    },
-    "SetModelEmphasizedTool": {
-      "keyin": "fdt set model emphasized"
-    },
-    "SetModelLineWeightTool": {
-      "keyin": "fdt set model line weight"
-    },
-    "SetModelLineCodeTool": {
-      "keyin": "fdt set model line code"
-    },
-    "SetModelIgnoresMaterialsTool": {
-      "keyin": "fdt set model ignores materials"
-    },
-    "ClearRealityModelAppearanceOverrides": {
-      "keyin": "fdt clear reality model overrides"
-    },
-    "ClearModelAppearanceOverrides": {
-      "keyin": "fdt clear model overrides"
-    },
-    "ToggleViewAttachments": {
-      "keyin": "fdt attachments"
-    },
-    "ToggleViewAttachmentBoundaries": {
-      "keyin": "fdt attachment bounds"
-    },
-    "ToggleViewAttachmentClipShapes": {
-      "keyin": "fdt attachment clip shapes"
-    },
-    "ApplyRenderingStyle": {
-      "keyin": "fdt apply rendering style"
-    },
-    "SaveRenderingStyle": {
-      "keyin": "fdt save rendering style"
-    },
-    "SetAASamples": {
-      "keyin": "fdt aasamples"
-    },
-    "ChangeCamera": {
-      "keyin": "fdt camera"
-    },
-    "ToggleDrawingGraphics": {
-      "keyin": "fdt drawing graphics"
-    },
-    "ToggleSectionDrawingSpatialView": {
-      "keyin": "fdt sectiondrawing display spatial"
-    },
-    "FlipImageEffect": {
-      "keyin": "fdt effect add flip"
-    },
-    "FlipImageConfig": {
-      "keyin": "fdt effect config flip"
-    },
-    "LensDistortionEffect": {
-      "keyin": "fdt effect add lensdistortion"
-    },
-    "LensDistortionConfig": {
-      "keyin": "fdt effect config lensdistortion"
-    },
-    "EmbossEffect": {
-      "keyin": "fdt effect add emboss"
-    },
-    "GaussianBlurEffect": {
-      "keyin": "fdt effect add blur"
-    },
-    "UnsharpenEffect": {
-      "keyin": "fdt effect add unsharpen"
-    },
-    "SharpenEffect": {
-      "keyin": "fdt effect add sharpen"
-    },
-    "SharpnessEffect": {
-      "keyin": "fdt effect add sharpness"
-    },
-    "EdgeDetectionEffect": {
-      "keyin": "fdt effect add edgedetect"
-    },
-    "SaturationConfig": {
-      "keyin": "fdt effect config saturation"
-    },
-    "SaturationEffect": {
-      "keyin": "fdt effect add saturation"
-    },
-    "VignetteEffect": {
-      "keyin": "fdt effect add vignette"
-    },
-    "VignetteConfig": {
-      "keyin": "fdt effect config vignette"
-    },
-    "SnowEffect": {
-      "keyin": "fdt particle snow"
-    },
-    "ExplosionEffect": {
-      "keyin": "fdt particle explosion"
-    },
-    "ClearEffects": {
-      "keyin": "fdt effect clear"
-    },
-    "SetGpuMemoryLimit": {
-      "keyin": "fdt gpu mem limit"
-    },
-    "SetHigherPriorityRealityModelMasking": {
-      "keyin": "fdt set reality model mask by priority",
-      "Prompts": {
-        "IdentifyRealityModel": "Identify reality model to mask by priority"
-      }
-    },
-    "SetMapHigherPriorityMask": {
-      "keyin": "fdt set map mask by priority"
-    },
-    "UnmaskMap": {
-      "keyin": "fdt unmask map"
-    },
-    "UnmaskRealityModel": {
-      "keyin": "fdt unmask reality model",
-      "Prompts": {
-        "IdentifyRealityModel": "Identify reality model to unmask"
-      }
-    },
-    "MaskRealityModelByModel": {
-      "keyin": "fdt set reality model mask models",
-      "Prompts": {
-        "IdentifyRealityModel": "Identify reality model to mask with BIM models",
-        "IdentifyMaskModel": "Identify BIM mask models",
-        "AcceptSelection": "Accept selected element Model"
-      }
-    },
-    "MaskRealityModelByElement": {
-      "keyin": "fdt set reality model mask elements",
-      "Prompts": {
-        "IdentifyRealityModel": "Identify reality model to mask with elements",
-        "IdentifyMaskElement": "Identify mask elements",
-        "AcceptSelection": "Accept selected elements"
-      }
-    },
-    "MaskRealityModelByExcludedElement": {
-      "keyin": "fdt set reality model mask exclude elements",
-      "Prompts": {
-        "IdentifyRealityModel": "Identify reality model to mask with excluded elements",
-        "IdentifyMaskElement": "Identify excluded mask elements",
-        "AcceptSelection": "Accept selected elements"
-      }
-    },
-    "MaskRealityModelBySubCategory": {
-      "keyin": "fdt set reality model mask subcategory",
-      "Prompts": {
-        "IdentifyRealityModel": "Identify reality model to mask with SubCategories",
-        "IdentifyMaskSubCategory": "Identify mask SubCategory"
-      }
-    },
-    "MaskBackgroundMapByElement": {
-      "keyin": "fdt set map mask elements",
-      "Prompts": {
-        "IdentifyMaskElement": "Identify mask element",
-        "AcceptSelection": "Accept selected elements"
-      }
-    },
-    "MaskBackgroundMapByExcludedElement": {
-      "keyin": "fdt set map mask exclude elements",
-      "Prompts": {
-        "IdentifyMaskElement": "Identify excluded mask element",
-        "AcceptSelection": "Accept selected elements"
-      }
-    },
-    "MaskBackgroundMapByModel": {
-      "keyin": "fdt set map mask models",
-      "Prompts": {
-        "IdentifyMaskModel": "Identify mask model",
-        "AcceptSelection": "Accept selected element models"
-      }
-    },
-    "MaskBackgroundMapBySubCategory": {
-      "keyin": "fdt set map mask subcategory",
-      "Prompts": {
-        "IdentifyMaskSubCategory": "Identify mask subCategory"
-      }
-    },
-    "QueryScheduleScript": {
-      "keyin": "fdt query schedule script"
-    },
-    "ToggleTileTreeReferences": {
-      "keyin": "fdt toggle treerefs"
-    }
-  }
-}
->>>>>>> 50330056
+}