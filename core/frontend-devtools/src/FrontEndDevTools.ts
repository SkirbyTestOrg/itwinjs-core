--- conflicted
+++ resolved
@@ -1,4 +1,3 @@
-<<<<<<< HEAD
 /*---------------------------------------------------------------------------------------------
 * Copyright (c) Bentley Systems, Incorporated. All rights reserved.
 * See LICENSE.md in the project root for license terms and full copyright notice.
@@ -22,7 +21,7 @@
 import { ChangeUnitsTool } from "./tools/ChangeUnitsTool";
 import { ClipColorTool, TestClipStyleTool, ToggleSectionCutTool } from "./tools/ClipTools";
 import {
-  ApplyRenderingStyleTool, ChangeViewFlagsTool, OverrideSubCategoryTool, SaveRenderingStyleTool, ToggleSkyboxTool, WoWIgnoreBackgroundTool,
+  ApplyRenderingStyleTool, ChangeViewFlagsTool, OverrideSubCategoryTool, QueryScheduleScriptTool, SaveRenderingStyleTool, ToggleSkyboxTool, WoWIgnoreBackgroundTool,
 } from "./tools/DisplayStyleTools";
 import {
   ClearEmphasizedElementsTool, ClearIsolatedElementsTool, EmphasizeSelectedElementsTool, EmphasizeVisibleElementsTool, IsolateSelectedElementsTool,
@@ -59,6 +58,7 @@
 import { ToggleTileRequestDecorationTool } from "./tools/TileRequestDecoration";
 import { ToggleTileTreeBoundsDecorationTool } from "./tools/TileTreeBoundsDecoration";
 import { ToggleToolTipsTool } from "./tools/ToolTipProvider";
+import { ChangeCameraTool, ToggleTileTreeReferencesTool } from "./tools/ViewportTools";
 
 /** Entry-point for the package. Before using the package you *must* call [[FrontendDevTools.initialize]].
  * @beta
@@ -127,238 +127,6 @@
       MapLayerTransparencyTool,
       MapLayerVisibilityTool,
       MapLayerSubLayerVisibilityTool,
-      MapLayerZoomTool,
-      MapBaseColorTool,
-      MapBaseTransparencyTool,
-      MapBaseVisibilityTool,
-      MeasureTileLoadTimeTool,
-      OverrideSubCategoryTool,
-      OverrideSubCategoryPriorityTool,
-      RealityTransitionTool,
-      ReorderMapLayers,
-      ReportWebGLCompatibilityTool,
-      SaturationConfig,
-      SaturationEffect,
-      SaveRenderingStyleTool,
-      SaveViewTool,
-      SelectElementsByIdTool,
-      SetAASamplesTool,
-      SetAspectRatioSkewTool,
-      ToggleVolClassIntersect,
-      SetMapBaseTool,
-      SharpenEffect,
-      SharpnessEffect,
-      ShowTileVolumesTool,
-      SnowEffect,
-      SourceAspectIdFromElementIdTool,
-      TestClipStyleTool,
-      Toggle3dManipulationsTool,
-      ToggleDrawingGraphicsTool,
-      ToggleDPIForLODTool,
-      ToggleDrapeFrustumTool,
-      ToggleFrustumSnapshotTool,
-      TogglePrimitiveVisibilityTool,
-      ToggleProjectExtentsTool,
-      ToggleReadPixelsTool,
-      ToggleSectionDrawingSpatialViewTool,
-      ToggleSelectedViewFrustumTool,
-      ToggleShadowFrustumTool,
-      ToggleSkyboxTool,
-      ToggleTileRequestDecorationTool,
-      ToggleTileTreeBoundsDecorationTool,
-      ToggleToolTipsTool,
-      ToggleViewAttachmentBoundariesTool,
-      ToggleViewAttachmentClipShapesTool,
-      ToggleViewAttachmentsTool,
-      ToggleWiremeshTool,
-      ToggleRealityTileBounds,
-      ToggleRealityTilePreload,
-      ToggleRealityTileLogging,
-      ToggleRealityTileFreeze,
-      ToggleSectionCutTool,
-      ToggleTerrainTool,
-      UnsharpenEffect,
-      ViewportAddRealityModel,
-      ViewportTileSizeModifierTool,
-      VignetteConfig,
-      VignetteEffect,
-      AttachRealityModelTool,
-      DetachRealityModelTool,
-      SaveRealityModelTool,
-      SetGpuMemoryLimitTool,
-      SetRealityModelLocateTool,
-      SetRealityModelEmphasizedTool,
-      SetRealityModelTransparencyTool,
-      SetRealityModelColorTool,
-      SetModelLocateTool,
-      SetModelEmphasizedTool,
-      SetModelTransparencyTool,
-      SetModelColorTool,
-      SetModelLineWeightTool,
-      SetModelLineCodeTool,
-      SetModelIgnoresMaterialsTool,
-      ClearRealityModelAppearanceOverrides,
-      ClearModelAppearanceOverrides,
-      AttachCesiumAssetTool,
-      ToggleOSMBuildingDisplay,
-      SetHigherPriorityRealityModelMasking,
-      SetMapHigherPriorityMasking,
-      MaskRealityModelByModelTool,
-      MaskRealityModelBySubCategoryTool,
-      MaskRealityModelByElementTool,
-      MaskRealityModelByExcludedElementTool,
-      UnmaskRealityModelTool,
-      MaskBackgroundMapByModelTool,
-      MaskBackgroundMapBySubCategoryTool,
-      MaskBackgroundMapByElementTool,
-      MaskBackgroundMapByExcludedElementTool,
-      UnmaskMapTool,
-      WoWIgnoreBackgroundTool,
-    ];
-
-    for (const tool of tools)
-      tool.register(namespace);
-
-    return namespacePromise;
-  }
-}
-=======
-/*---------------------------------------------------------------------------------------------
-* Copyright (c) Bentley Systems, Incorporated. All rights reserved.
-* See LICENSE.md in the project root for license terms and full copyright notice.
-*--------------------------------------------------------------------------------------------*/
-/** @packageDocumentation
- * @module Utilities
- */
-
-import { IModelApp } from "@bentley/imodeljs-frontend";
-import { EdgeDetectionEffect, EmbossEffect, GaussianBlurEffect, SharpenEffect, SharpnessEffect, UnsharpenEffect } from "./effects/Convolution";
-import { ClearEffectsTool } from "./effects/EffectTools";
-import { ExplosionEffect } from "./effects/Explosion";
-import { FlipImageConfig, FlipImageEffect } from "./effects/FlipImage";
-import { LensDistortionConfig, LensDistortionEffect } from "./effects/LensDistortion";
-import { SaturationConfig, SaturationEffect } from "./effects/Saturation";
-import { SnowEffect } from "./effects/Snow";
-import { VignetteConfig, VignetteEffect } from "./effects/Vignette";
-import {
-  ChangeEmphasisSettingsTool, ChangeFlashSettingsTool, ChangeHiliteSettingsTool, DefaultTileSizeModifierTool, FadeOutTool, FreezeSceneTool, MaskBackgroundMapByElementTool,
-  MaskBackgroundMapByExcludedElementTool, MaskBackgroundMapByModelTool, MaskBackgroundMapBySubCategoryTool, MaskRealityModelByElementTool,
-  MaskRealityModelByExcludedElementTool, MaskRealityModelByModelTool, MaskRealityModelBySubCategoryTool, SetAspectRatioSkewTool,
-  SetHigherPriorityRealityModelMasking, SetMapHigherPriorityMasking, ShowTileVolumesTool, Toggle3dManipulationsTool, ToggleDrawingGraphicsTool,
-  ToggleSectionDrawingSpatialViewTool, ToggleViewAttachmentBoundariesTool, ToggleViewAttachmentClipShapesTool, ToggleViewAttachmentsTool,
-  UnmaskMapTool, UnmaskRealityModelTool, ViewportAddRealityModel, ViewportTileSizeModifierTool,
-} from "./frontend-devtools";
-import { AnimationIntervalTool } from "./tools/AnimationIntervalTool";
-import { ChangeUnitsTool } from "./tools/ChangeUnitsTool";
-import { ClipColorTool, TestClipStyleTool, ToggleSectionCutTool } from "./tools/ClipTools";
-import {
-  ApplyRenderingStyleTool, ChangeViewFlagsTool, OverrideSubCategoryTool, QueryScheduleScriptTool, SaveRenderingStyleTool, ToggleSkyboxTool,
-} from "./tools/DisplayStyleTools";
-import {
-  ClearEmphasizedElementsTool, ClearIsolatedElementsTool, EmphasizeSelectedElementsTool, EmphasizeVisibleElementsTool, IsolateSelectedElementsTool,
-} from "./tools/EmphasizeElementsTool";
-import { ExtensionServiceTool } from "./tools/ExtensionServiceTool";
-import { ToggleFrustumSnapshotTool, ToggleSelectedViewFrustumTool, ToggleShadowFrustumTool } from "./tools/FrustumDecoration";
-import { InspectElementTool } from "./tools/InspectElementTool";
-import {
-  AttachArcGISMapLayerByUrlTool, AttachMapLayerTool, AttachMapOverlayTool, AttachTileURLMapLayerByUrlTool, AttachWmsMapLayerByUrlTool,
-  AttachWmtsMapLayerByUrlTool, DetachMapLayersTool, MapBaseColorTool, MapBaseTransparencyTool, MapBaseVisibilityTool, MapLayerSubLayerVisiblityTool,
-  MapLayerTransparencyTool, MapLayerVisibilityTool, MapLayerZoomTool, ReorderMapLayers, SetMapBaseTool, ToggleTerrainTool,
-} from "./tools/MapLayerTool";
-import { MeasureTileLoadTimeTool } from "./tools/MeasureTileLoadTime";
-import {
-  ClearModelAppearanceOverrides, SetModelColorTool, SetModelEmphasizedTool, SetModelIgnoresMaterialsTool, SetModelLineCodeTool,
-  SetModelLineWeightTool, SetModelLocateTool, SetModelTransparencyTool,
-} from "./tools/ModelAppearanceTools";
-import { ChangePlanProjectionSettingsTool, DumpPlanProjectionSettingsTool, OverrideSubCategoryPriorityTool } from "./tools/PlanProjectionTools";
-import { ToggleProjectExtentsTool } from "./tools/ProjectExtents";
-import {
-  AttachCesiumAssetTool, AttachRealityModelTool, ClearRealityModelAppearanceOverrides, DetachRealityModelTool, SaveRealityModelTool,
-  SetRealityModelColorTool, SetRealityModelEmphasizedTool, SetRealityModelLocateTool, SetRealityModelTransparencyTool, ToggleOSMBuildingDisplay,
-} from "./tools/RealityModelTools";
-import { RealityTransitionTool } from "./tools/RealityTransitionTool";
-import { CompileShadersTool, LoseWebGLContextTool, ToggleDPIForLODTool, ToggleWiremeshTool } from "./tools/RenderSystemTools";
-import {
-  SetAASamplesTool, ToggleDrapeFrustumTool, TogglePrimitiveVisibilityTool, ToggleReadPixelsTool, ToggleRealityTileBounds, ToggleRealityTileFreeze,
-  ToggleRealityTileLogging, ToggleRealityTilePreload, ToggleVolClassIntersect,
-} from "./tools/RenderTargetTools";
-import { ReportWebGLCompatibilityTool } from "./tools/ReportWebGLCompatibilityTool";
-import { ApplyViewByIdTool, ApplyViewTool, SaveViewTool } from "./tools/SavedViews";
-import { SelectElementsByIdTool } from "./tools/SelectionTools";
-import { SetGpuMemoryLimitTool } from "./tools/SetGpuMemoryLimitTool";
-import { ElementIdFromSourceAspectIdTool, SourceAspectIdFromElementIdTool } from "./tools/SourceAspectIdTools";
-import { ToggleTileRequestDecorationTool } from "./tools/TileRequestDecoration";
-import { ToggleTileTreeBoundsDecorationTool } from "./tools/TileTreeBoundsDecoration";
-import { ToggleToolTipsTool } from "./tools/ToolTipProvider";
-import { ChangeCameraTool, ToggleTileTreeReferencesTool } from "./tools/ViewportTools";
-
-/** Entry-point for the package. Before using the package you *must* call [[FrontendDevTools.initialize]].
- * @beta
- */
-export class FrontendDevTools {
-  private static _initialized = false;
-
-  /** Call this before using the package (e.g., before instantiating any of its widgets or attempting to use any of its tools.
-   * To initialize when starting up your app:
-   * ```ts
-   *   IModelApp.startup();
-   *   await FrontendDevTools.initialize();
-   * ```
-   * @beta
-   */
-  public static async initialize(): Promise<void> {
-    if (this._initialized)
-      return;
-
-    this._initialized = true;
-
-    const i18n = IModelApp.i18n.registerNamespace("FrontendDevTools");
-    const tools = [
-      AttachMapLayerTool,
-      AttachMapOverlayTool,
-      AttachArcGISMapLayerByUrlTool,
-      AttachWmsMapLayerByUrlTool,
-      AttachWmtsMapLayerByUrlTool,
-      AttachTileURLMapLayerByUrlTool,
-      AnimationIntervalTool,
-      ApplyRenderingStyleTool,
-      ApplyViewByIdTool,
-      ApplyViewTool,
-      ChangeCameraTool,
-      ChangeEmphasisSettingsTool,
-      ChangeFlashSettingsTool,
-      ChangeHiliteSettingsTool,
-      ChangePlanProjectionSettingsTool,
-      ChangeUnitsTool,
-      ChangeViewFlagsTool,
-      ClearEffectsTool,
-      ClearEmphasizedElementsTool,
-      ClearIsolatedElementsTool,
-      ClipColorTool,
-      CompileShadersTool,
-      DefaultTileSizeModifierTool,
-      DetachMapLayersTool,
-      DumpPlanProjectionSettingsTool,
-      EdgeDetectionEffect,
-      EmbossEffect,
-      ElementIdFromSourceAspectIdTool,
-      EmphasizeSelectedElementsTool,
-      EmphasizeVisibleElementsTool,
-      ExplosionEffect,
-      ExtensionServiceTool,
-      FadeOutTool,
-      FlipImageConfig,
-      FlipImageEffect,
-      FreezeSceneTool,
-      GaussianBlurEffect,
-      InspectElementTool,
-      IsolateSelectedElementsTool,
-      LensDistortionConfig,
-      LensDistortionEffect,
-      LoseWebGLContextTool,
-      MapLayerTransparencyTool,
-      MapLayerVisibilityTool,
-      MapLayerSubLayerVisiblityTool,
       MapLayerZoomTool,
       MapBaseColorTool,
       MapBaseTransparencyTool,
@@ -447,12 +215,12 @@
       MaskBackgroundMapByElementTool,
       MaskBackgroundMapByExcludedElementTool,
       UnmaskMapTool,
+      WoWIgnoreBackgroundTool,
     ];
 
     for (const tool of tools)
-      tool.register(i18n);
-
-    return i18n.readFinished;
+      tool.register(namespace);
+
+    return namespacePromise;
   }
-}
->>>>>>> 50330056
+}