{
  "name": "@itwin/core-frontend",
  "version": "3.0.0-dev.113",
  "description": "iTwin.js frontend components",
  "main": "lib/cjs/core-frontend.js",
  "module": "lib/esm/core-frontend.js",
  "typings": "lib/cjs/core-frontend",
  "imodeljsSharedLibrary": true,
  "license": "MIT",
  "scripts": {
    "build": "npm run -s copy:public && npm run -s build:cjs",
    "build:ci": "npm run -s build && npm run -s build:esm",
    "build:cjs": "tsc 1>&2 --outDir lib/cjs",
    "build:esm": "tsc 1>&2 --module ES2020 --outDir lib/esm",
    "clean": "rimraf lib .rush/temp/package-deps*.json",
    "copy:public": "cpx \"./src/public/**/*\" ./lib/public",
    "docs": "betools docs --includes=../../generated-docs/extract --json=../../generated-docs/core/core-frontend/file.json --tsIndexFile=./core-frontend.ts --onlyJson --excludes=webgl/**/*,**/primitives --excludeGlob=**/*-css.ts",
    "extract-api": "betools extract-api --entry=core-frontend",
    "lint": "eslint -f visualstudio \"./src/**/*.ts\" 1>&2",
    "pseudolocalize": "betools pseudolocalize --englishDir ./src/public/locales/en --out ./public/locales/en-PSEUDO",
    "test": "npm run -s webpackTests && certa -r chrome",
    "cover": "npm -s test",
    "test:debug": "certa -r chrome --debug",
    "webpackTests": "webpack --config ./src/test/utils/webpack.config.js 1>&2"
  },
  "repository": {
    "type": "git",
    "url": "https://github.com/iTwin/itwinjs-core/tree/master/core/frontend"
  },
  "keywords": [
    "Bentley",
    "BIM",
    "iModel",
    "digital-twin",
    "iTwin"
  ],
  "author": {
    "name": "Bentley Systems, Inc.",
    "url": "http://www.bentley.com"
  },
  "peerDependencies": {
<<<<<<< HEAD
    "@itwin/core-bentley": "workspace:^3.0.0-dev.112",
    "@itwin/core-geometry": "workspace:^3.0.0-dev.112",
    "@itwin/core-common": "workspace:^3.0.0-dev.112",
    "@itwin/core-quantity": "workspace:^3.0.0-dev.112",
    "@bentley/itwin-client": "workspace:^3.0.0-dev.112",
    "@itwin/core-orbitgt": "workspace:^3.0.0-dev.112",
    "@itwin/appui-abstract": "workspace:^3.0.0-dev.112",
    "@itwin/webgl-compatibility": "workspace:^3.0.0-dev.112"
=======
    "@itwin/core-bentley": "workspace:^3.0.0-dev.113",
    "@itwin/core-geometry": "workspace:^3.0.0-dev.113",
    "@itwin/core-common": "workspace:^3.0.0-dev.113",
    "@itwin/core-quantity": "workspace:^3.0.0-dev.113",
    "@bentley/itwin-client": "workspace:^3.0.0-dev.113",
    "@itwin/core-orbitgt": "workspace:^3.0.0-dev.113",
    "@bentley/product-settings-client": "workspace:^3.0.0-dev.113",
    "@itwin/appui-abstract": "workspace:^3.0.0-dev.113",
    "@itwin/webgl-compatibility": "workspace:^3.0.0-dev.113"
>>>>>>> 90760bb1
  },
  "//devDependencies": [
    "NOTE: All peerDependencies should also be listed as devDependencies since peerDependencies are not considered by npm install",
    "NOTE: All tools used by scripts in this package must be listed as devDependencies"
  ],
  "devDependencies": {
    "@itwin/core-bentley": "workspace:*",
    "@itwin/build-tools": "workspace:*",
    "@itwin/certa": "workspace:*",
    "@itwin/eslint-plugin": "workspace:*",
    "@itwin/core-geometry": "workspace:*",
    "@itwin/core-common": "workspace:*",
    "@itwin/core-quantity": "workspace:*",
    "@bentley/itwin-client": "workspace:*",
    "@itwin/core-orbitgt": "workspace:*",
    "@itwin/appui-abstract": "workspace:*",
    "@itwin/webgl-compatibility": "workspace:*",
    "@types/chai": "^4.1.4",
    "@types/chai-as-promised": "^7",
    "@types/mocha": "^8.2.2",
    "@types/node": "14.14.31",
    "@types/semver": "^5.5.0",
    "@types/sinon": "^9.0.0",
    "chai": "^4.1.2",
    "chai-as-promised": "^7",
    "cpx": "^1.5.0",
    "eslint": "^7.11.0",
    "glob": "^7.1.2",
    "mocha": "^8.3.2",
    "nyc": "^15.1.0",
    "rimraf": "^3.0.2",
    "sinon": "^9.0.2",
    "source-map-loader": "^1.0.0",
    "typescript": "~4.4.0",
    "webpack": "4.42.0"
  },
  "//dependencies": [
    "NOTE: these dependencies should be only for things that DO NOT APPEAR IN THE API",
    "NOTE: core-frontend should remain UI technology agnostic, so no react/angular dependencies are allowed"
  ],
  "dependencies": {
    "@bentley/telemetry-client": "workspace:*",
    "@itwin/core-i18n": "workspace:*",
    "fuse.js": "^3.3.0",
    "semver": "^5.5.0",
    "wms-capabilities": "0.4.0",
    "xml-js": "~1.6.11"
  },
  "nyc": {
    "extends": "./node_modules/@itwin/build-tools/.nycrc"
  },
  "eslintConfig": {
    "plugins": [
      "@itwin"
    ],
    "extends": "plugin:@itwin/itwinjs-recommended",
    "rules": {
      "@itwin/no-internal-barrel-imports": [
        "error",
        {
          "required-barrel-modules": [
            "./src/tile/internal.ts"
          ]
        }
      ]
    },
    "overrides": [
      {
        "files": [
          "*.test.ts",
          "*.test.tsx",
          "**/test/**/*.ts",
          "**/test/**/*.tsx"
        ],
        "rules": {
          "@itwin/no-internal-barrel-imports": "off"
        }
      }
    ]
  }
}<|MERGE_RESOLUTION|>--- conflicted
+++ resolved
@@ -39,26 +39,14 @@
     "url": "http://www.bentley.com"
   },
   "peerDependencies": {
-<<<<<<< HEAD
-    "@itwin/core-bentley": "workspace:^3.0.0-dev.112",
-    "@itwin/core-geometry": "workspace:^3.0.0-dev.112",
-    "@itwin/core-common": "workspace:^3.0.0-dev.112",
-    "@itwin/core-quantity": "workspace:^3.0.0-dev.112",
-    "@bentley/itwin-client": "workspace:^3.0.0-dev.112",
-    "@itwin/core-orbitgt": "workspace:^3.0.0-dev.112",
-    "@itwin/appui-abstract": "workspace:^3.0.0-dev.112",
-    "@itwin/webgl-compatibility": "workspace:^3.0.0-dev.112"
-=======
     "@itwin/core-bentley": "workspace:^3.0.0-dev.113",
     "@itwin/core-geometry": "workspace:^3.0.0-dev.113",
     "@itwin/core-common": "workspace:^3.0.0-dev.113",
     "@itwin/core-quantity": "workspace:^3.0.0-dev.113",
     "@bentley/itwin-client": "workspace:^3.0.0-dev.113",
     "@itwin/core-orbitgt": "workspace:^3.0.0-dev.113",
-    "@bentley/product-settings-client": "workspace:^3.0.0-dev.113",
     "@itwin/appui-abstract": "workspace:^3.0.0-dev.113",
     "@itwin/webgl-compatibility": "workspace:^3.0.0-dev.113"
->>>>>>> 90760bb1
   },
   "//devDependencies": [
     "NOTE: All peerDependencies should also be listed as devDependencies since peerDependencies are not considered by npm install",
