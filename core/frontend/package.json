{
  "name": "@itwin/core-frontend",
  "version": "3.0.0-dev.92",
  "description": "iTwin.js frontend components",
  "main": "lib/cjs/core-frontend.js",
  "module": "lib/esm/core-frontend.js",
  "typings": "lib/cjs/core-frontend",
  "imodeljsSharedLibrary": true,
  "license": "MIT",
  "scripts": {
    "build": "npm run -s copy:public && npm run -s build:cjs",
    "build:ci": "npm run -s build && npm run -s build:esm",
    "build:cjs": "tsc 1>&2 --outDir lib/cjs",
    "build:esm": "tsc 1>&2 --module ES2020 --outDir lib/esm",
    "clean": "rimraf lib .rush/temp/package-deps*.json",
    "copy:public": "cpx \"./src/public/**/*\" ./lib/public",
    "docs": "betools docs --includes=../../generated-docs/extract --json=../../generated-docs/core/core-frontend/file.json --tsIndexFile=./core-frontend.ts --onlyJson --excludes=webgl/**/*,**/primitives --excludeGlob=**/*-css.ts",
    "extract-api": "betools extract-api --entry=core-frontend",
    "lint": "eslint -f visualstudio \"./src/**/*.ts\" 1>&2",
    "pseudolocalize": "betools pseudolocalize --englishDir ./src/public/locales/en --out ./public/locales/en-PSEUDO",
    "test": "npm run -s webpackTests && certa -r chrome",
    "cover": "npm -s test",
    "test:debug": "certa -r chrome --debug",
    "webpackTests": "webpack --config ./src/test/utils/webpack.config.js 1>&2"
  },
  "repository": {
    "type": "git",
    "url": "https://github.com/imodeljs/imodeljs/tree/master/core/frontend"
  },
  "keywords": [
    "Bentley",
    "BIM",
    "iModel",
    "digital-twin",
    "iTwin"
  ],
  "author": {
    "name": "Bentley Systems, Inc.",
    "url": "http://www.bentley.com"
  },
  "peerDependencies": {
<<<<<<< HEAD
    "@itwin/core-bentley": "workspace:^3.0.0-dev.91",
    "@itwin/core-geometry": "workspace:^3.0.0-dev.91",
    "@itwin/core-common": "workspace:^3.0.0-dev.91",
    "@itwin/core-quantity": "workspace:^3.0.0-dev.91",
    "@bentley/itwin-client": "workspace:^3.0.0-dev.91",
    "@itwin/core-orbitgt": "workspace:^3.0.0-dev.91",
    "@bentley/telemetry-client": "workspace:^3.0.0-dev.91",
    "@itwin/appui-abstract": "workspace:^3.0.0-dev.91",
    "@itwin/webgl-compatibility": "workspace:^3.0.0-dev.91"
=======
    "@itwin/core-bentley": "workspace:^3.0.0-dev.92",
    "@itwin/core-geometry": "workspace:^3.0.0-dev.92",
    "@itwin/core-common": "workspace:^3.0.0-dev.92",
    "@itwin/core-quantity": "workspace:^3.0.0-dev.92",
    "@bentley/itwin-client": "workspace:^3.0.0-dev.92",
    "@itwin/core-orbitgt": "workspace:^3.0.0-dev.92",
    "@bentley/product-settings-client": "workspace:^3.0.0-dev.92",
    "@itwin/appui-abstract": "workspace:^3.0.0-dev.92",
    "@itwin/webgl-compatibility": "workspace:^3.0.0-dev.92"
>>>>>>> 7a285a51
  },
  "//devDependencies": [
    "NOTE: All peerDependencies should also be listed as devDependencies since peerDependencies are not considered by npm install",
    "NOTE: All tools used by scripts in this package must be listed as devDependencies"
  ],
  "devDependencies": {
    "@itwin/core-bentley": "workspace:*",
    "@itwin/build-tools": "workspace:*",
    "@itwin/certa": "workspace:*",
    "@itwin/eslint-plugin": "workspace:*",
    "@itwin/core-geometry": "workspace:*",
    "@itwin/core-common": "workspace:*",
    "@itwin/core-quantity": "workspace:*",
    "@bentley/itwin-client": "workspace:*",
    "@itwin/core-orbitgt": "workspace:*",
<<<<<<< HEAD
    "@bentley/telemetry-client": "workspace:*",
=======
    "@bentley/product-settings-client": "workspace:*",
>>>>>>> 7a285a51
    "@itwin/appui-abstract": "workspace:*",
    "@itwin/webgl-compatibility": "workspace:*",
    "@types/chai": "^4.1.4",
    "@types/chai-as-promised": "^7",
    "@types/mocha": "^8.2.2",
    "@types/node": "14.14.31",
    "@types/semver": "^5.5.0",
    "@types/sinon": "^9.0.0",
    "chai": "^4.1.2",
    "chai-as-promised": "^7",
    "cpx": "^1.5.0",
    "eslint": "^7.11.0",
    "glob": "^7.1.2",
    "mocha": "^8.3.2",
    "nyc": "^15.1.0",
    "rimraf": "^3.0.2",
    "sinon": "^9.0.2",
    "source-map-loader": "^1.0.0",
    "typescript": "~4.4.0",
    "webpack": "4.42.0"
  },
  "//dependencies": [
    "NOTE: these dependencies should be only for things that DO NOT APPEAR IN THE API",
    "NOTE: core-frontend should remain UI technology agnostic, so no react/angular dependencies are allowed"
  ],
  "dependencies": {
    "@bentley/telemetry-client": "workspace:*",
    "@itwin/core-i18n": "workspace:*",
    "fuse.js": "^3.3.0",
    "semver": "^5.5.0",
    "wms-capabilities": "0.4.0",
    "xml-js": "~1.6.11"
  },
  "nyc": {
    "extends": "./node_modules/@itwin/build-tools/.nycrc"
  },
  "eslintConfig": {
    "plugins": [
      "@itwin"
    ],
    "extends": "plugin:@itwin/itwinjs-recommended",
    "rules": {
      "@itwin/no-internal-barrel-imports": [
        "error",
        {
          "required-barrel-modules": [
            "./src/tile/internal.ts"
          ]
        }
      ]
    },
    "overrides": [
      {
        "files": [
          "*.test.ts",
          "*.test.tsx",
          "**/test/**/*.ts",
          "**/test/**/*.tsx"
        ],
        "rules": {
          "@itwin/no-internal-barrel-imports": "off"
        }
      }
    ]
  }
}<|MERGE_RESOLUTION|>--- conflicted
+++ resolved
@@ -39,27 +39,14 @@
     "url": "http://www.bentley.com"
   },
   "peerDependencies": {
-<<<<<<< HEAD
-    "@itwin/core-bentley": "workspace:^3.0.0-dev.91",
-    "@itwin/core-geometry": "workspace:^3.0.0-dev.91",
-    "@itwin/core-common": "workspace:^3.0.0-dev.91",
-    "@itwin/core-quantity": "workspace:^3.0.0-dev.91",
-    "@bentley/itwin-client": "workspace:^3.0.0-dev.91",
-    "@itwin/core-orbitgt": "workspace:^3.0.0-dev.91",
-    "@bentley/telemetry-client": "workspace:^3.0.0-dev.91",
-    "@itwin/appui-abstract": "workspace:^3.0.0-dev.91",
-    "@itwin/webgl-compatibility": "workspace:^3.0.0-dev.91"
-=======
     "@itwin/core-bentley": "workspace:^3.0.0-dev.92",
     "@itwin/core-geometry": "workspace:^3.0.0-dev.92",
     "@itwin/core-common": "workspace:^3.0.0-dev.92",
     "@itwin/core-quantity": "workspace:^3.0.0-dev.92",
     "@bentley/itwin-client": "workspace:^3.0.0-dev.92",
     "@itwin/core-orbitgt": "workspace:^3.0.0-dev.92",
-    "@bentley/product-settings-client": "workspace:^3.0.0-dev.92",
     "@itwin/appui-abstract": "workspace:^3.0.0-dev.92",
     "@itwin/webgl-compatibility": "workspace:^3.0.0-dev.92"
->>>>>>> 7a285a51
   },
   "//devDependencies": [
     "NOTE: All peerDependencies should also be listed as devDependencies since peerDependencies are not considered by npm install",
@@ -75,11 +62,6 @@
     "@itwin/core-quantity": "workspace:*",
     "@bentley/itwin-client": "workspace:*",
     "@itwin/core-orbitgt": "workspace:*",
-<<<<<<< HEAD
-    "@bentley/telemetry-client": "workspace:*",
-=======
-    "@bentley/product-settings-client": "workspace:*",
->>>>>>> 7a285a51
     "@itwin/appui-abstract": "workspace:*",
     "@itwin/webgl-compatibility": "workspace:*",
     "@types/chai": "^4.1.4",
