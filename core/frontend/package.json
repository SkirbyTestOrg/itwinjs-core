{
  "name": "@itwin/core-frontend",
  "version": "3.0.0-dev.115",
  "description": "iTwin.js frontend components",
  "main": "lib/cjs/core-frontend.js",
  "module": "lib/esm/core-frontend.js",
  "typings": "lib/cjs/core-frontend",
  "imodeljsSharedLibrary": true,
  "license": "MIT",
  "scripts": {
    "build": "npm run -s copy:public && npm run -s build:cjs",
    "build:ci": "npm run -s build && npm run -s build:esm",
    "build:cjs": "tsc 1>&2 --outDir lib/cjs",
    "build:esm": "tsc 1>&2 --module ES2020 --outDir lib/esm",
    "clean": "rimraf lib .rush/temp/package-deps*.json",
    "copy:public": "cpx \"./src/public/**/*\" ./lib/public",
    "docs": "betools docs --includes=../../generated-docs/extract --json=../../generated-docs/core/core-frontend/file.json --tsIndexFile=./core-frontend.ts --onlyJson --excludes=webgl/**/*,**/primitives,**/map/*.d.ts,**/tile/*.d.ts,**/*-css.ts",
    "extract-api": "betools extract-api --entry=core-frontend",
    "lint": "eslint -f visualstudio \"./src/**/*.ts\" 1>&2",
    "pseudolocalize": "betools pseudolocalize --englishDir ./src/public/locales/en --out ./public/locales/en-PSEUDO",
    "test": "npm run -s webpackTests && certa -r chrome",
    "cover": "npm -s test",
    "test:debug": "certa -r chrome --debug",
    "webpackTests": "webpack --config ./src/test/utils/webpack.config.js 1>&2"
  },
  "repository": {
    "type": "git",
    "url": "https://github.com/iTwin/itwinjs-core/tree/master/core/frontend"
  },
  "keywords": [
    "Bentley",
    "BIM",
    "iModel",
    "digital-twin",
    "iTwin"
  ],
  "author": {
    "name": "Bentley Systems, Inc.",
    "url": "http://www.bentley.com"
  },
  "peerDependencies": {
<<<<<<< HEAD
    "@itwin/core-bentley": "workspace:^3.0.0-dev.114",
    "@itwin/core-geometry": "workspace:^3.0.0-dev.114",
    "@itwin/core-common": "workspace:^3.0.0-dev.114",
    "@itwin/core-quantity": "workspace:^3.0.0-dev.114",
    "@bentley/itwin-client": "workspace:^3.0.0-dev.114",
    "@itwin/core-orbitgt": "workspace:^3.0.0-dev.114",
    "@itwin/appui-abstract": "workspace:^3.0.0-dev.114",
    "@itwin/webgl-compatibility": "workspace:^3.0.0-dev.114"
=======
    "@itwin/core-bentley": "workspace:^3.0.0-dev.115",
    "@itwin/core-geometry": "workspace:^3.0.0-dev.115",
    "@itwin/core-common": "workspace:^3.0.0-dev.115",
    "@itwin/core-quantity": "workspace:^3.0.0-dev.115",
    "@bentley/itwin-client": "workspace:^3.0.0-dev.115",
    "@itwin/core-orbitgt": "workspace:^3.0.0-dev.115",
    "@bentley/product-settings-client": "workspace:^3.0.0-dev.115",
    "@itwin/appui-abstract": "workspace:^3.0.0-dev.115",
    "@itwin/webgl-compatibility": "workspace:^3.0.0-dev.115"
>>>>>>> 4dadeb99
  },
  "//devDependencies": [
    "NOTE: All peerDependencies should also be listed as devDependencies since peerDependencies are not considered by npm install",
    "NOTE: All tools used by scripts in this package must be listed as devDependencies"
  ],
  "devDependencies": {
    "@itwin/core-bentley": "workspace:*",
    "@itwin/build-tools": "workspace:*",
    "@itwin/certa": "workspace:*",
    "@itwin/eslint-plugin": "workspace:*",
    "@itwin/core-geometry": "workspace:*",
    "@itwin/core-common": "workspace:*",
    "@itwin/core-quantity": "workspace:*",
    "@bentley/itwin-client": "workspace:*",
    "@itwin/core-orbitgt": "workspace:*",
    "@itwin/appui-abstract": "workspace:*",
    "@itwin/webgl-compatibility": "workspace:*",
    "@types/chai": "^4.1.4",
    "@types/chai-as-promised": "^7",
    "@types/mocha": "^8.2.2",
    "@types/node": "14.14.31",
    "@types/semver": "^5.5.0",
    "@types/sinon": "^9.0.0",
    "chai": "^4.1.2",
    "chai-as-promised": "^7",
    "cpx": "^1.5.0",
    "eslint": "^7.11.0",
    "glob": "^7.1.2",
    "mocha": "^8.3.2",
    "nyc": "^15.1.0",
    "rimraf": "^3.0.2",
    "sinon": "^9.0.2",
    "source-map-loader": "^1.0.0",
    "typescript": "~4.4.0",
    "webpack": "4.42.0"
  },
  "//dependencies": [
    "NOTE: these dependencies should be only for things that DO NOT APPEAR IN THE API",
    "NOTE: core-frontend should remain UI technology agnostic, so no react/angular dependencies are allowed"
  ],
  "dependencies": {
    "@bentley/telemetry-client": "workspace:*",
    "@itwin/core-i18n": "workspace:*",
    "fuse.js": "^3.3.0",
    "semver": "^5.5.0",
    "wms-capabilities": "0.4.0",
    "xml-js": "~1.6.11"
  },
  "nyc": {
    "extends": "./node_modules/@itwin/build-tools/.nycrc"
  },
  "eslintConfig": {
    "plugins": [
      "@itwin"
    ],
    "extends": "plugin:@itwin/itwinjs-recommended",
    "rules": {
      "@itwin/no-internal-barrel-imports": [
        "error",
        {
          "required-barrel-modules": [
            "./src/tile/internal.ts"
          ]
        }
      ]
    },
    "overrides": [
      {
        "files": [
          "*.test.ts",
          "*.test.tsx",
          "**/test/**/*.ts",
          "**/test/**/*.tsx"
        ],
        "rules": {
          "@itwin/no-internal-barrel-imports": "off"
        }
      }
    ]
  }
}<|MERGE_RESOLUTION|>--- conflicted
+++ resolved
@@ -39,26 +39,14 @@
     "url": "http://www.bentley.com"
   },
   "peerDependencies": {
-<<<<<<< HEAD
-    "@itwin/core-bentley": "workspace:^3.0.0-dev.114",
-    "@itwin/core-geometry": "workspace:^3.0.0-dev.114",
-    "@itwin/core-common": "workspace:^3.0.0-dev.114",
-    "@itwin/core-quantity": "workspace:^3.0.0-dev.114",
-    "@bentley/itwin-client": "workspace:^3.0.0-dev.114",
-    "@itwin/core-orbitgt": "workspace:^3.0.0-dev.114",
-    "@itwin/appui-abstract": "workspace:^3.0.0-dev.114",
-    "@itwin/webgl-compatibility": "workspace:^3.0.0-dev.114"
-=======
     "@itwin/core-bentley": "workspace:^3.0.0-dev.115",
     "@itwin/core-geometry": "workspace:^3.0.0-dev.115",
     "@itwin/core-common": "workspace:^3.0.0-dev.115",
     "@itwin/core-quantity": "workspace:^3.0.0-dev.115",
     "@bentley/itwin-client": "workspace:^3.0.0-dev.115",
     "@itwin/core-orbitgt": "workspace:^3.0.0-dev.115",
-    "@bentley/product-settings-client": "workspace:^3.0.0-dev.115",
     "@itwin/appui-abstract": "workspace:^3.0.0-dev.115",
     "@itwin/webgl-compatibility": "workspace:^3.0.0-dev.115"
->>>>>>> 4dadeb99
   },
   "//devDependencies": [
     "NOTE: All peerDependencies should also be listed as devDependencies since peerDependencies are not considered by npm install",
