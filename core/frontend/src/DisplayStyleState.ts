--- conflicted
+++ resolved
@@ -790,31 +790,19 @@
   public getIsBackgroundMapVisible(): boolean {
     return undefined !== this.iModel.ecefLocation && (this.viewFlags.backgroundMap || this.anyMapLayersVisible(false));
   }
-<<<<<<< HEAD
-  public get backgroundMapElevationBias(): number {
-=======
   /** @internal */
   public get backgroundMapElevationBias(): number | undefined{
->>>>>>> ba767253
     if (this.backgroundMapSettings.applyTerrain) {
       const terrainSettings = this.backgroundMapSettings.terrainSettings;
       switch (terrainSettings.heightOriginMode) {
         case TerrainHeightOriginMode.Ground:
-<<<<<<< HEAD
-          return terrainSettings.heightOrigin + terrainSettings.exaggeration * this.iModel.backgroundMapLocation.projectCenterAltitude;
-=======
           return (undefined ===  this.iModel.altitudeProvider.projectCenterAltitude) ? undefined : terrainSettings.heightOrigin + terrainSettings.exaggeration * this.iModel.altitudeProvider.projectCenterAltitude;
->>>>>>> ba767253
 
         case TerrainHeightOriginMode.Geodetic:
           return terrainSettings.heightOrigin;
 
         case TerrainHeightOriginMode.Geoid:
-<<<<<<< HEAD
-          return terrainSettings.heightOrigin + this.iModel.backgroundMapLocation.geodeticToSeaLevel;
-=======
           return (undefined === this.iModel.altitudeProvider.geodeticToSeaLevel) ? undefined : terrainSettings.heightOrigin + this.iModel.altitudeProvider.geodeticToSeaLevel;
->>>>>>> ba767253
       }
     } else {
       return this.backgroundMapSettings.groundBias;
