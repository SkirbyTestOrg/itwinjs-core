/*---------------------------------------------------------------------------------------------
* Copyright (c) Bentley Systems, Incorporated. All rights reserved.
* See LICENSE.md in the project root for license terms and full copyright notice.
*--------------------------------------------------------------------------------------------*/
import { rcompare } from "semver";

import { IModelApp } from "../../IModelApp";
import { request, RequestOptions } from "../../request/Request";
import { loadScript } from "./ExtensionLoadScript";
import { ExtensionClient, ExtensionMetadata } from "./ExtensionServiceClient";

import type {
  ExtensionManifest, ExtensionProvider,
} from "../Extension";
import type { AccessToken } from "@itwin/core-bentley";

/**
 * Required props for an extension uploaded to Bentley's Extension Service
 * @alpha
 */
export interface ServiceExtensionProviderProps {
  /** Name of the uploaded extension */
  name: string;
  /** Version number (Semantic Versioning) */
  version: string;
<<<<<<< HEAD
  /** iTwin Id where the extension was published, or undefined if public */
  iTwinId?: string;
=======
  /** iTwin Id */
  iTwinId: string;
  /** @internal */
  getAccessToken?: () => Promise<AccessToken>;
>>>>>>> 8b52c5b4
}

/**
 * Implements an Extension from the Extension Service via the ServiceExtensionProviderProps.
 * Service extensions are extensions hosted on Bentley's Extension Service.
 * The execute() and getManifest() methods are used by the ExtensionAdmin to load and execute the extension.
 * @alpha
 */
export class ServiceExtensionProvider implements ExtensionProvider {

  constructor(private readonly _props: ServiceExtensionProviderProps) { }

  /** Returns the extension's manifest (package.json) from the ExtensionService.
   * Throws an error if the manifest cannot be found.
   */
  public async getManifest(): Promise<ExtensionManifest> {
    const loadedExtensionProps = await this._getExtensionFiles(this._props);
    if (!loadedExtensionProps)
      throw new Error(`Error loading manifest for Extension ${this._props.name}.`);

    const options: RequestOptions = { method: "GET" };
    const response = await request(loadedExtensionProps.manifest.url, options);
    return response.body;
  }

  /** Executes the javascript main file (the bundled index.js) of an extension from the Extension Service.
   * Throws an error if the file cannot be found.
   */
  public async execute(): Promise<any> {
    const loadedExtensionProps = await this._getExtensionFiles(this._props);
    if (!loadedExtensionProps)
      throw new Error(`Error executing Extension ${this._props.name}.`);

    return loadScript(loadedExtensionProps.main.url);
  }

  /** Fetches the extension from the ExtensionService.
   */
  private async _getExtensionFiles(props: ServiceExtensionProviderProps) {
    const extensionClient = new ExtensionClient();

    const accessToken = await (props.getAccessToken?.() ?? IModelApp.authorizationClient?.getAccessToken());
    if (!accessToken)
      return undefined;

    let extensionProps: ExtensionMetadata | undefined;
    if (props.version !== undefined)
      extensionProps = await extensionClient.getExtensionMetadata(accessToken, props.name, props.version, props.iTwinId);
    else {
      const propsArr = await extensionClient.getExtensions(accessToken, props.name, props.iTwinId);
      extensionProps = propsArr.sort((ext1, ext2) => rcompare(ext1.version, ext2.version, true))[0];
    }

    if (extensionProps === undefined || extensionProps.files.length < 1)
      return undefined;

    const manifest = extensionProps.files.find((f) => f.url.indexOf("package.json?") > -1);
    const main = extensionProps.files.find((f) => f.url.indexOf("index.js?") > -1);
    if (!manifest || !main)
      return undefined;

    return { manifest, main };
  }
}<|MERGE_RESOLUTION|>--- conflicted
+++ resolved
@@ -23,15 +23,10 @@
   name: string;
   /** Version number (Semantic Versioning) */
   version: string;
-<<<<<<< HEAD
-  /** iTwin Id where the extension was published, or undefined if public */
+  /** iTwin Id */
   iTwinId?: string;
-=======
-  /** iTwin Id */
-  iTwinId: string;
   /** @internal */
   getAccessToken?: () => Promise<AccessToken>;
->>>>>>> 8b52c5b4
 }
 
 /**
