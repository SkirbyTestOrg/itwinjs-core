/*---------------------------------------------------------------------------------------------
|  $Copyright: (c) 2018 Bentley Systems, Incorporated. All rights reserved. $
 *--------------------------------------------------------------------------------------------*/
/** @module WebGL */

import { Transform, Vector3d, Point3d, ClipPlane, ClipVector, Matrix4d } from "@bentley/geometry-core";
import { BeTimePoint, assert, Id64, BeDuration, StopWatch, dispose } from "@bentley/bentleyjs-core";
import { RenderTarget, RenderSystem, DecorationList, Decorations, GraphicList, RenderPlan } from "../System";
import { ViewFlags, Frustum, Hilite, ColorDef, Npc, RenderMode, HiddenLine, ImageLight, LinePixels, ColorByName } from "@bentley/imodeljs-common";
import { FeatureSymbology } from "../FeatureSymbology";
import { Techniques } from "./Technique";
import { TechniqueId } from "./TechniqueId";
import { System } from "./System";
import { BranchStack, BranchState } from "./BranchState";
import { ShaderFlags, ShaderProgramExecutor } from "./ShaderProgram";
import { Branch, WorldDecorations, FeatureOverrides, PickTable, Batch } from "./Graphic";
import { EdgeOverrides } from "./EdgeOverrides";
import { ViewRect } from "../../Viewport";
import { RenderCommands, DrawParams, ShaderProgramParams } from "./DrawCommand";
import { ColorInfo } from "./ColorInfo";
import { RenderPass } from "./RenderFlags";
import { RenderState } from "./RenderState";
import { GL } from "./GL";
import { SceneCompositor } from "./SceneCompositor";
import { FrameBuffer } from "./FrameBuffer";
import { TextureHandle } from "./Texture";
import { SingleTexturedViewportQuadGeometry } from "./CachedGeometry";
import { ShaderLights } from "./Lighting";
import { Pixel } from "../System";

export const enum FrustumUniformType {
  TwoDee,
  Orthographic,
  Perspective,
}

const enum Plane {
  kTop,
  kBottom,
  kLeft,
  kRight,
}

const enum FrustumData {
  kNear,
  kFar,
  kType,
}

/** Represents the frustum for use in glsl as a pair of uniforms. */
export class FrustumUniforms {
  private _planeData: Float32Array;
  private _frustumData: Float32Array;

  public constructor() {
    const pData = [];
    pData[Plane.kTop] = 0.0;
    pData[Plane.kBottom] = 0.0;
    pData[Plane.kLeft] = 0.0;
    pData[Plane.kRight] = 0.0;
    const fData = [];
    fData[FrustumData.kNear] = 0.0;
    fData[FrustumData.kFar] = 0.0;
    fData[FrustumData.kType] = 0.0;
    this._planeData = new Float32Array(pData);
    this._frustumData = new Float32Array(fData);
  }

  public get frustumPlanes(): Float32Array { return this._planeData; }  // uniform vec4 u_frustumPlanes; // { top, bottom, left, right }
  public get frustum(): Float32Array { return this._frustumData; } // uniform vec3 u_frustum; // { near, far, type }
  public get nearPlane(): number { return this._frustumData[FrustumData.kNear]; }
  public get farPlane(): number { return this._frustumData[FrustumData.kFar]; }
  public get type(): FrustumUniformType { return this.frustum[FrustumData.kType] as FrustumUniformType; }
  public get is2d(): boolean { return FrustumUniformType.TwoDee === this.type; }

  public setPlanes(top: number, bottom: number, left: number, right: number): void {
    this._planeData[Plane.kTop] = top;
    this._planeData[Plane.kBottom] = bottom;
    this._planeData[Plane.kLeft] = left;
    this._planeData[Plane.kRight] = right;
  }
  public setFrustum(nearPlane: number, farPlane: number, type: FrustumUniformType): void {
    this._frustumData[FrustumData.kNear] = nearPlane;
    this._frustumData[FrustumData.kFar] = farPlane;
    this._frustumData[FrustumData.kType] = type as number;
  }
}

/** Interface for GPU clipping. Max of 6 planes of clipping; no nesting */
export class Clips {
  private readonly _clips: Float32Array;
  private _clipCount: number;
  private _clipActive: number;  // count of SetActiveClip nesting (only outermost used)

  public constructor() {
    this._clipCount = 0;
    this._clipActive = 0;
    const data = [];
    for (let i = 0; i < 6 * 4; i++) {
      data[i] = 0.0;
    }

    this._clips = new Float32Array(data);
  }

  public setFrom(planes: ClipPlane[], viewMatrix: Transform): void {
    this._clipActive++;
    if (1 === this._clipActive) {
      const count = planes.length;
      this._clipCount = count;
      for (let i = 0; i < count; ++i) {
        // Transform direction of clip plane
        const norm: Vector3d = planes[i].inwardNormalRef;
        const dir: Vector3d = viewMatrix.multiplyVector(norm);
        dir.normalizeInPlace();
        this._clips[i * 4] = dir.x;
        this._clips[i * 4 + 1] = dir.y;
        this._clips[i * 4 + 2] = dir.z;

        // Transform distance of clip plane
        const pos: Point3d = norm.scale(planes[i].distance).cloneAsPoint3d();
        const xFormPos: Point3d = viewMatrix.multiplyPoint3d(pos);
        this._clips[i * 4 + 3] = -dir.dotProductXYZ(xFormPos.x, xFormPos.y, xFormPos.z);
      }
    }
  }

  public clear(): void {
    if (this._clipActive === 1) {
      this._clipCount = 0;
    }

    if (this._clipActive > 0) {
      this._clipActive--;
    }
  }

  public get clips(): Float32Array { return this._clips; }
  public get length(): number { return this._clipCount; }
  public get isValid(): boolean { return this.length > 0; }
}

export class PerformanceMetrics {
  public frameTimes: BeTimePoint[] = [];
  public curFrameTimeIndex = 0;
  public gatherFrameTimings = true;
  public curSpfTimeIndex = 0;
  public spfTimes: number[] = [];
  public spfSum: number = 0;
  public renderSpfTimes: number[] = [];
  public renderSpfSum: number = 0;
  public loadTileTimes: number[] = [];
  public loadTileSum: number = 0;
  public fpsTimer: StopWatch = new StopWatch(undefined, true);
  public fpsTimerStart: number = 0;
}

export abstract class Target extends RenderTarget {
  private _stack = new BranchStack();
  private _scene: GraphicList = [];
  private _decorations?: Decorations;
  private _dynamics?: DecorationList;
  private _worldDecorations?: WorldDecorations;
  private _overridesUpdateTime = BeTimePoint.now();
  private _hilite?: Set<string>;
  private _hiliteUpdateTime = BeTimePoint.now();
  private _flashedElemId = Id64.invalidId;
  private _flashedUpdateTime = BeTimePoint.now();
  private _flashIntensity: number = 0;
  private _transparencyThreshold: number = 0;
  private _renderCommands: RenderCommands;
  private _overlayRenderState: RenderState;
  public readonly compositor: SceneCompositor;
  private _clipMask?: TextureHandle;
  private _fStop: number = 0;
  private _ambientLight: Float32Array = new Float32Array(3);
  private _shaderLights?: ShaderLights;
  private _performanceMetrics = new PerformanceMetrics();
  protected _dcAssigned: boolean = false;
  public readonly clips = new Clips();
  public readonly decorationState = BranchState.createForDecorations(); // Used when rendering view background and view/world overlays.
  public readonly frustumUniforms = new FrustumUniforms();
  public readonly bgColor = ColorDef.red.clone();
  public readonly monoColor = ColorDef.white.clone();
  public readonly hiliteSettings = new Hilite.Settings();
  public readonly planFrustum = new Frustum();
  public readonly nearPlaneCenter = new Point3d();
  public readonly viewMatrix = Transform.createIdentity();
  public readonly projectionMatrix = Matrix4d.createIdentity();
  private _environmentMap?: TextureHandle; // ###TODO: for IBL
  private _diffuseMap?: TextureHandle; // ###TODO: for IBL
  public readonly imageSolar?: ImageLight.Solar; // ###TODO: for IBL
  private readonly _visibleEdgeOverrides = new EdgeOverrides();
  private readonly _hiddenEdgeOverrides = new EdgeOverrides();
  private _currentOverrides?: FeatureOverrides;
  public currentPickTable?: PickTable;
  private _batches: Batch[] = [];

  protected constructor() {
    super();
    this._renderCommands = new RenderCommands(this, this._stack);
    this._overlayRenderState = new RenderState();
    this._overlayRenderState.flags.depthMask = false;
    this._overlayRenderState.flags.blend = true;
    this._overlayRenderState.blend.setBlendFunc(GL.BlendFactor.One, GL.BlendFactor.OneMinusSrcAlpha);
    this.compositor = new SceneCompositor(this);  // compositor is created but not yet initialized... we are still undisposed
  }

  public get currentOverrides(): FeatureOverrides | undefined { return this._currentOverrides; }
  // public get currentOverrides(): FeatureOverrides | undefined { return this._currentOverrides ? undefined : undefined; } // ###TODO remove this - for testing purposes only (forces overrides off)
  public set currentOverrides(ovr: FeatureOverrides | undefined) {
    // Don't bother setting up overrides if they don't actually override anything - wastes time doing texture lookups in shaders.
    this._currentOverrides = (undefined !== ovr && ovr.anyOverridden) ? ovr : undefined;
  }

  public get transparencyThreshold(): number { return this._transparencyThreshold; }
  public get techniques(): Techniques { return System.instance.techniques!; }

  public get hilite(): Set<string> { return this._hilite!; }
  public get hiliteUpdateTime(): BeTimePoint { return this._hiliteUpdateTime; }

  public get flashedElemId(): Id64 { return this._flashedElemId; }
  public get flashedUpdateTime(): BeTimePoint { return this._flashedUpdateTime; }
  public get flashIntensity(): number { return this._flashIntensity; }

  public get overridesUpdateTime(): BeTimePoint { return this._overridesUpdateTime; }
  public get areDecorationOverridesActive(): boolean { return false; } // ###TODO

  public get fStop(): number { return this._fStop; }
  public get ambientLight(): Float32Array { return this._ambientLight; }
  public get shaderLights(): ShaderLights | undefined { return this._shaderLights; }

  public get scene(): GraphicList { return this._scene; }
  public get dynamics(): DecorationList | undefined { return this._dynamics; }

  public getWorldDecorations(decs: DecorationList): WorldDecorations {
    if (undefined === this._worldDecorations) {
      assert(0 < decs.list.length);

      // Don't allow flags like monochrome etc to affect world decorations. Allow lighting in 3d only.
      const vf = new ViewFlags();
      vf.setRenderMode(RenderMode.SmoothShade);
      vf.setShowClipVolume(false);
      if (this.is2d) {
        vf.setShowSourceLights(false);
        vf.setShowCameraLights(false);
        vf.setShowSolarLight(false);
      }

<<<<<<< HEAD
      this._worldDecorations = new WorldDecorations(decs.list[0].graphic.iModel, vf);
=======
      this._worldDecorations = new WorldDecorations(vf);
>>>>>>> 86f16e23
    }

    this._worldDecorations.init(decs);
    return this._worldDecorations;
  }

  public get currentViewFlags(): ViewFlags { return this._stack.top.viewFlags; }
  public get currentTransform(): Transform { return this._stack.top.transform; }
  public get currentShaderFlags(): ShaderFlags { return this.currentViewFlags.isMonochrome() ? ShaderFlags.Monochrome : ShaderFlags.None; }
  public get currentFeatureSymbologyOverrides(): FeatureSymbology.Overrides { return this._stack.top.symbologyOverrides; }

  public get hasClipVolume(): boolean { return this.clips.isValid && this._stack.top.showClipVolume; }
  public get hasClipMask(): boolean { return undefined !== this.clipMask; }
  public get clipMask(): TextureHandle | undefined { return this._clipMask; }
  public set clipMask(mask: TextureHandle | undefined) {
    assert(!this.hasClipMask);
    assert(this.is2d);
    dispose(this._clipMask);
    this._clipMask = mask;
  }

  public get environmentMap(): TextureHandle | undefined { return this._environmentMap; }
  public get diffuseMap(): TextureHandle | undefined { return this._diffuseMap; }

  public get is2d(): boolean { return this.frustumUniforms.is2d; }
  public get is3d(): boolean { return !this.is2d; }

  public dispose() {
    dispose(this._decorations);
    dispose(this.compositor);
    this._dynamics = dispose(this._dynamics);
    this._worldDecorations = dispose(this._worldDecorations);
    this._clipMask = dispose(this._clipMask);
    this._environmentMap = dispose(this._environmentMap);
    this._diffuseMap = dispose(this._diffuseMap);

    for (const batch of this._batches)
      batch.onTargetDisposed(this);
    this._batches = [];

    this._dcAssigned = false;   // necessary to reassign to OnScreenTarget fbo member when re-validating render plan
    this._renderCommands.clear();
  }

  public pushBranch(exec: ShaderProgramExecutor, branch: Branch): void {
    this._stack.pushBranch(branch);
    const clip = this._stack.top.clipVolume;
    if (undefined !== clip) {
      clip.push(exec);
    }
  }
  public pushState(state: BranchState) {
    assert(undefined === state.clipVolume);
    this._stack.pushState(state);
  }
  public popBranch(): void {
    const clip = this._stack.top.clipVolume;
    if (undefined !== clip) {
      clip.pop(this);
    }

    this._stack.pop();
  }

  public pushActiveVolume(): void { } // ###TODO
  public popActiveVolume(): void { } // ###TODO

  public addBatch(batch: Batch) {
    assert(this._batches.indexOf(batch) < 0);
    this._batches.push(batch);
  }

  public onBatchDisposed(batch: Batch) {
    const index = this._batches.indexOf(batch);
    assert(index > -1);
    this._batches.splice(index, 1);
  }

  public setFrameTime(sceneTime = 0.0) {
    if (this._performanceMetrics.gatherFrameTimings) {
      if (sceneTime > 0.0) {
        this._performanceMetrics.frameTimes[0] = BeTimePoint.beforeNow(BeDuration.fromSeconds(sceneTime));
        this._performanceMetrics.frameTimes[1] = BeTimePoint.now();
        this._performanceMetrics.curFrameTimeIndex = 2;
      } else if (this._performanceMetrics.curFrameTimeIndex < 12)
        this._performanceMetrics.frameTimes[this._performanceMetrics.curFrameTimeIndex++] = BeTimePoint.now();
    }
  }
  public get frameTimings(): number[] {
    const timings: number[] = [];
    for (let i = 0; i < 11; ++i)
      timings[i] = (this._performanceMetrics.frameTimes[i + 1].milliseconds - this._performanceMetrics.frameTimes[i].milliseconds);
    return timings;
  }
  public get performanceMetrics(): PerformanceMetrics { return this._performanceMetrics; }

  // ---- Implementation of RenderTarget interface ---- //

  public get renderSystem(): RenderSystem { return System.instance; }
  public get cameraFrustumNearScaleLimit() {
    return 0; // ###TODO
  }

  public changeDecorations(decs: Decorations): void {
    this._decorations = dispose(this._decorations);
    this._decorations = decs;
    for (let i = 0; i < 16; i++) {
      System.instance.context.disableVertexAttribArray(i);
    }
  }
  public changeScene(scene: GraphicList, _activeVolume: ClipVector) {
    this._scene = scene;
    // ###TODO active volume
  }
  public changeDynamics(dynamics?: DecorationList) {
    // ###TODO: set feature IDs into each graphic so that edge display works correctly...
    // See IModelConnection.transientIds
    dispose(this._dynamics);
    this._dynamics = dynamics;
  }
  public overrideFeatureSymbology(ovr: FeatureSymbology.Overrides): void {
    this._stack.setSymbologyOverrides(ovr);
    this._overridesUpdateTime = BeTimePoint.now();
  }
  public setHiliteSet(hilite: Set<string>): void {
    this._hilite = hilite;
    this._hiliteUpdateTime = BeTimePoint.now();
  }
  public setFlashed(id: Id64, intensity: number) {
    if (!id.equals(this._flashedElemId)) {
      this._flashedElemId = id;
      this._flashedUpdateTime = BeTimePoint.now();
    }

    this._flashIntensity = intensity;
  }
  private static _scratch = {
    viewFlags: new ViewFlags(),
    nearCenter: new Point3d(),
    viewX: new Vector3d(),
    viewY: new Vector3d(),
    viewZ: new Vector3d(),
    vec3: new Vector3d(),
    point3: new Point3d(),
    visibleEdges: new HiddenLine.Style({}),
    hiddenEdges: new HiddenLine.Style({ ovrColor: false, color: new ColorDef(ColorByName.white), width: 1, pattern: LinePixels.HiddenLine }),
  };

  public changeRenderPlan(plan: RenderPlan): void {
    if (this._dcAssigned && plan.is3d !== this.is3d) {
      // changed the dimensionality of the Target. World decorations no longer valid.
      // (lighting is enabled or disabled based on 2d vs 3d).
      dispose(this._worldDecorations);
      this._worldDecorations = undefined;
    }

    if (!this.assignDC()) {
      assert(false);
      return;
    }

    this.bgColor.setFrom(plan.bgColor);
    this.monoColor.setFrom(plan.monoColor);
    this.hiliteSettings.copyFrom(plan.hiliteSettings);
    this._transparencyThreshold = 0.0;

    // ##TODO active volume...

    const scratch = Target._scratch;
    const visEdgeOvrs = undefined !== plan.hline ? plan.hline.visible.clone(scratch.visibleEdges) : undefined;
    const hidEdgeOvrs = undefined !== plan.hline ? plan.hline.hidden.clone(scratch.hiddenEdges) : undefined;

    const vf = ViewFlags.createFrom(plan.viewFlags, scratch.viewFlags);

    let forceEdgesOpaque = true; // most render modes want edges to be opaque so don't allow overrides to their alpha
    switch (vf.renderMode) {
      case RenderMode.Wireframe: {
        // Edge overrides never apply in wireframe mode
        vf.setShowVisibleEdges(false);
        vf.setShowHiddenEdges(false);
        forceEdgesOpaque = false;
        break;
      }
      case RenderMode.SmoothShade: {
        // Hidden edges require visible edges
        if (!vf.showVisibleEdges()) {
          vf.setShowHiddenEdges(false);
        }

        break;
      }
      case RenderMode.SolidFill: {
        // In solid fill, if the edge color is not overridden, the edges do not use the element's line color
        if (undefined !== visEdgeOvrs && !visEdgeOvrs.ovrColor) {
          // ###TODO? Probably supposed to be contrast with fill and/or background color...
          assert(undefined !== hidEdgeOvrs);
          visEdgeOvrs.color.setFrom(ColorDef.white);
          hidEdgeOvrs!.color.setFrom(ColorDef.white);
          visEdgeOvrs.ovrColor = hidEdgeOvrs!.ovrColor = true;
        }
      } // fall-through intentional...
      case RenderMode.HiddenLine: {
        // In solid fill and hidden line mode, visible edges always rendered and edge overrides always apply
        vf.setShowVisibleEdges(true);

        assert(undefined !== plan.hline); // these render modes only supported in 3d, in which case hline always initialized
        if (undefined !== plan.hline) {
          // The threshold in HiddenLineParams ranges from 0.0 (hide anything that's not 100% opaque)
          // to 1.0 (don't hide anything regardless of transparency). Convert it to an alpha value.
          let threshold = plan.hline.transparencyThreshold;
          threshold = Math.min(1.0, Math.max(0.0, threshold));
          this._transparencyThreshold = 1.0 - threshold;
        }

        break;
      }
    }

    this._visibleEdgeOverrides.init(forceEdgesOpaque, visEdgeOvrs);
    this._hiddenEdgeOverrides.init(forceEdgesOpaque, hidEdgeOvrs);

    this._stack.setViewFlags(vf);

    plan.frustum.clone(this.planFrustum);

    const farLowerLeft = plan.frustum.getCorner(Npc.LeftBottomRear);
    const farLowerRight = plan.frustum.getCorner(Npc.RightBottomRear);
    const farUpperLeft = plan.frustum.getCorner(Npc.LeftTopRear);
    const farUpperRight = plan.frustum.getCorner(Npc.RightTopRear);
    const nearLowerLeft = plan.frustum.getCorner(Npc.LeftBottomFront);
    const nearLowerRight = plan.frustum.getCorner(Npc.RightBottomFront);
    const nearUpperLeft = plan.frustum.getCorner(Npc.LeftTopFront);
    const nearUpperRight = plan.frustum.getCorner(Npc.RightTopFront);

    const nearCenter = nearLowerLeft.interpolate(0.5, nearUpperRight, scratch.nearCenter);

    const viewX = normalizedDifference(nearLowerRight, nearLowerLeft, scratch.viewX);
    const viewY = normalizedDifference(nearUpperLeft, nearLowerLeft, scratch.viewY);
    const viewZ = viewX.crossProduct(viewY, scratch.viewZ).normalize()!;

    if (!plan.is3d) {
      const halfWidth = Vector3d.createStartEnd(farLowerRight, farLowerLeft, scratch.vec3).magnitude() * 0.5;
      const halfHeight = Vector3d.createStartEnd(farLowerRight, farUpperRight).magnitude() * 0.5;
      const depth = 2 * RenderTarget.frustumDepth2d;

      this.nearPlaneCenter.set(nearCenter.x, nearCenter.y, RenderTarget.frustumDepth2d);

      lookIn(this.nearPlaneCenter, viewX, viewY, viewZ, this.viewMatrix);
      ortho(-halfWidth, halfWidth, -halfHeight, halfHeight, 0, depth, this.projectionMatrix);

      this.frustumUniforms.setPlanes(halfHeight, -halfHeight, -halfWidth, halfWidth);
      this.frustumUniforms.setFrustum(0, depth, FrustumUniformType.TwoDee);
    } else if (plan.fraction > 0.999) { // ortho
      const halfWidth = Vector3d.createStartEnd(farLowerRight, farLowerLeft, scratch.vec3).magnitude() * 0.5;
      const halfHeight = Vector3d.createStartEnd(farLowerRight, farUpperRight).magnitude() * 0.5;
      const depth = Vector3d.createStartEnd(farLowerLeft, nearLowerLeft, scratch.vec3).magnitude();

      lookIn(nearCenter, viewX, viewY, viewZ, this.viewMatrix);
      ortho(-halfWidth, halfWidth, -halfHeight, halfHeight, 0, depth, this.projectionMatrix);

      this.nearPlaneCenter.setFrom(nearLowerLeft);
      this.nearPlaneCenter.interpolate(0.5, nearUpperRight, this.nearPlaneCenter);

      this.frustumUniforms.setPlanes(halfHeight, -halfHeight, -halfWidth, halfWidth);
      this.frustumUniforms.setFrustum(0, depth, FrustumUniformType.Orthographic);
    } else { // perspective
      const scale = 1.0 / (1.0 - plan.fraction);
      const zVec = Vector3d.createStartEnd(farLowerLeft, nearLowerLeft, scratch.vec3);
      const cameraPosition = fromSumOf(farLowerLeft, zVec, scale, scratch.point3);

      const frustumLeft = dotDifference(farLowerLeft, cameraPosition, viewX) * plan.fraction;
      const frustumRight = dotDifference(farLowerRight, cameraPosition, viewX) * plan.fraction;
      const frustumBottom = dotDifference(farLowerLeft, cameraPosition, viewY) * plan.fraction;
      const frustumTop = dotDifference(farUpperLeft, cameraPosition, viewY) * plan.fraction;
      const frustumFront = -dotDifference(nearLowerLeft, cameraPosition, viewZ);
      const frustumBack = -dotDifference(farLowerLeft, cameraPosition, viewZ);

      lookIn(cameraPosition, viewX, viewY, viewZ, this.viewMatrix);
      frustum(frustumLeft, frustumRight, frustumBottom, frustumTop, frustumFront, frustumBack, this.projectionMatrix);

      this.nearPlaneCenter.setFrom(nearLowerLeft);
      this.nearPlaneCenter.interpolate(0.5, nearUpperRight, this.nearPlaneCenter);

      this.frustumUniforms.setPlanes(frustumTop, frustumBottom, frustumLeft, frustumRight);
      this.frustumUniforms.setFrustum(frustumFront, frustumBack, FrustumUniformType.Perspective);
    }
    // this.shaderlights.clear // ###TODO : Lighting
    this._fStop = 0.0;
    this._ambientLight[0] = 0.2;
    this._ambientLight[1] = 0.2;
    this._ambientLight[2] = 0.2;
    if (plan.is3d && undefined !== plan.lights) {
      // convertLights(...); // TODO: Lighting
      this._fStop = plan.lights.fstop;
    }
  }

  public drawFrame(sceneMilSecElapsed?: number): void {
    assert(System.instance.frameBufferStack.isEmpty);
    if (undefined === this._scene) {
      return;
    }

    this.paintScene(sceneMilSecElapsed);
    assert(System.instance.frameBufferStack.isEmpty);
  }

  public queueReset(): void {
    this.reset();
  }
  public reset(): void {
    this.dispose();
    this._scene.length = 0;
    this._dynamics = undefined;
    // ###TODO this._activeVolume = undefined;
  }
  public get wantInvertBlackBackground(): boolean { return false; }

  public get visibleEdgeOverrides(): EdgeOverrides | undefined { return this.getEdgeOverrides(RenderPass.OpaqueLinear); }
  public get hiddenEdgeOverrides(): EdgeOverrides | undefined { return this.getEdgeOverrides(RenderPass.HiddenEdge); }
  public get isEdgeColorOverridden(): boolean {
    const ovrs = this.visibleEdgeOverrides;
    return undefined !== ovrs && ovrs.overridesColor;
  }
  public get isEdgeWeightOverridden(): boolean {
    const ovrs = this.visibleEdgeOverrides;
    return undefined !== ovrs && ovrs.overridesWeight;
  }
  public getEdgeOverrides(pass: RenderPass): EdgeOverrides | undefined {
    let ovrs: EdgeOverrides | undefined;
    let enabled = false;
    if (RenderPass.HiddenEdge === pass) {
      ovrs = this._hiddenEdgeOverrides;
      enabled = this.currentViewFlags.showHiddenEdges();
    } else {
      ovrs = this._visibleEdgeOverrides;
      enabled = this.currentViewFlags.showVisibleEdges();
    }

    return enabled ? ovrs : undefined;
  }
  public getEdgeWeight(params: ShaderProgramParams, baseWeight: number): number {
    const ovrs = this.getEdgeOverrides(params.renderPass);
    return undefined !== ovrs && undefined !== ovrs.weight ? ovrs.weight : baseWeight;
  }
  public getEdgeLineCode(params: ShaderProgramParams, baseCode: number): number {
    const ovrs = this.getEdgeOverrides(params.renderPass);
    return undefined !== ovrs && undefined !== ovrs.lineCode ? ovrs.lineCode : baseCode;
  }
  public get edgeColor(): ColorInfo {
    assert(this.isEdgeColorOverridden);
    return new ColorInfo(this._visibleEdgeOverrides.color!);
  }

  private _doDebugPaint: boolean = false;
  protected debugPaint(): void { }

  private paintScene(sceneMilSecElapsed?: number): void {
    if (this._doDebugPaint) {
      this.debugPaint();
      return;
    }

    if (!this._dcAssigned) {
      return;
    }

    this.setFrameTime(sceneMilSecElapsed);
    this._beginPaint();

    const gl = System.instance.context;
    const rect = this.viewRect;
    gl.viewport(0, 0, rect.width, rect.height);

    this.setFrameTime();
    this._renderCommands.init(this._scene, this._decorations, this._dynamics);

    this.setFrameTime();
    this.compositor.draw(this._renderCommands); // scene compositor gets disposed and then re-initialized... target remains undisposed

    this.setFrameTime();
    this._stack.pushState(this.decorationState);
    this.drawPass(RenderPass.WorldOverlay);
    this.drawPass(RenderPass.ViewOverlay);
    this._stack.pop();

    this._endPaint();
    this.setFrameTime();

    if (sceneMilSecElapsed !== undefined) {
      const perfMet = this._performanceMetrics;
      const fpsTimerElapsed = perfMet.fpsTimer.currentSeconds - perfMet.fpsTimerStart;
      if (perfMet.spfTimes[perfMet.curSpfTimeIndex]) perfMet.spfSum -= perfMet.spfTimes[perfMet.curSpfTimeIndex];
      perfMet.spfSum += fpsTimerElapsed;
      perfMet.spfTimes[perfMet.curSpfTimeIndex] = fpsTimerElapsed;

      const renderTimeElapsed = (perfMet.frameTimes[10].milliseconds - perfMet.frameTimes[1].milliseconds);
      if (perfMet.renderSpfTimes[perfMet.curSpfTimeIndex]) perfMet.renderSpfSum -= perfMet.renderSpfTimes[perfMet.curSpfTimeIndex];
      perfMet.renderSpfSum += renderTimeElapsed;
      perfMet.renderSpfTimes[perfMet.curSpfTimeIndex++] = renderTimeElapsed;

      if (sceneMilSecElapsed !== undefined) {
        if (perfMet.loadTileTimes[perfMet.curSpfTimeIndex]) perfMet.loadTileSum -= perfMet.loadTileTimes[perfMet.curSpfTimeIndex];
        perfMet.loadTileSum += sceneMilSecElapsed;
        perfMet.loadTileTimes[perfMet.curSpfTimeIndex++] = sceneMilSecElapsed;
        if (perfMet.curSpfTimeIndex >= 50) perfMet.curSpfTimeIndex = 0;
      }
      perfMet.fpsTimerStart = perfMet.fpsTimer.currentSeconds;
    }
    if (this._performanceMetrics.gatherFrameTimings) {
      gl.finish();
      this.setFrameTime();
    }
  }

  private drawPass(pass: RenderPass): void {
    System.instance.applyRenderState(this.getRenderState(pass));
    this.techniques.execute(this, this._renderCommands.getCommands(pass), pass);
  }

  private getRenderState(pass: RenderPass): RenderState {
    // the other passes are handled by SceneCompositor
    assert(RenderPass.ViewOverlay === pass || RenderPass.WorldOverlay === pass);
    return this._overlayRenderState;
  }

  private assignDC(): boolean {
    if (!this._dcAssigned) {
      this._dcAssigned = this._assignDC();
    }

    assert(this._dcAssigned);
    return this._dcAssigned;
  }

  public readPixels(rect: ViewRect, selector: Pixel.Selector): Pixel.Buffer | undefined {
    // We can't reuse the previous frame's data for a variety of reasons, chief among them that some types of geometry (surfaces, translucent stuff) don't write
    // to the pick buffers and others we don't want - such as non-pickable decorations - do.
    // Render to an offscreen buffer so that we don't destroy the current color buffer.
    const texture = TextureHandle.createForAttachment(rect.width, rect.height, GL.Texture.Format.Rgba, GL.Texture.DataType.UnsignedByte);
    if (undefined === texture)
      return undefined;

    let result: Pixel.Buffer | undefined;
    const fbo = FrameBuffer.create([texture]);
    if (undefined !== fbo) {
      System.instance.frameBufferStack.execute(fbo, true, () => {
        result = this.readPixelsFromFbo(rect, selector);
      });

      dispose(fbo);
    }
    dispose(texture);

    return result;
  }

  private readonly _scratchTmpFrustum = new Frustum();
  private readonly _scratchRectFrustum = new Frustum();
  private readonly _scratchViewFlags = new ViewFlags();
  private readPixelsFromFbo(rect: ViewRect, selector: Pixel.Selector): Pixel.Buffer | undefined {
    // Temporarily turn off textures and lighting. We don't need them and it will speed things up not to use them.
    const vf = this.currentViewFlags.clone(this._scratchViewFlags);
    vf.setShowTransparency(false);
    vf.setShowTextures(false);
    vf.setShowSourceLights(false);
    vf.setShowCameraLights(false);
    vf.setShowSolarLight(false);
    vf.setShowShadows(false);
    vf.setIgnoreGeometryMap(true);
    vf.setShowAcsTriad(false);
    vf.setShowGrid(false);
    vf.setMonochrome(false);
    vf.setShowMaterials(false);

    const state = BranchState.create(this._stack.top.symbologyOverrides, vf);
    this.pushState(state);

    // Create a culling frustum based on the input rect.
    // NB: C++ BSIRect => TypeScript ViewRect...
    const viewRect = this.viewRect;
    const leftScale = (rect.left - viewRect.left) / (viewRect.right - viewRect.left);
    const rightScale = (viewRect.right - rect.right) / (viewRect.right - viewRect.left);
    const topScale = (rect.top - viewRect.top) / (viewRect.bottom - viewRect.top);
    const bottomScale = (viewRect.bottom - rect.bottom) / (viewRect.bottom - viewRect.top);

    const tmpFrust = this._scratchTmpFrustum;
    const planFrust = this.planFrustum;
    interpolateFrustumPoint(tmpFrust, planFrust, Npc._000, leftScale, Npc._100);
    interpolateFrustumPoint(tmpFrust, planFrust, Npc._100, rightScale, Npc._000);
    interpolateFrustumPoint(tmpFrust, planFrust, Npc._010, leftScale, Npc._110);
    interpolateFrustumPoint(tmpFrust, planFrust, Npc._110, rightScale, Npc._010);
    interpolateFrustumPoint(tmpFrust, planFrust, Npc._001, leftScale, Npc._101);
    interpolateFrustumPoint(tmpFrust, planFrust, Npc._101, rightScale, Npc._001);
    interpolateFrustumPoint(tmpFrust, planFrust, Npc._011, leftScale, Npc._111);
    interpolateFrustumPoint(tmpFrust, planFrust, Npc._111, rightScale, Npc._011);

    const rectFrust = this._scratchRectFrustum;
    interpolateFrustumPoint(rectFrust, tmpFrust, Npc._000, bottomScale, Npc._010);
    interpolateFrustumPoint(rectFrust, tmpFrust, Npc._100, bottomScale, Npc._110);
    interpolateFrustumPoint(rectFrust, tmpFrust, Npc._010, topScale, Npc._000);
    interpolateFrustumPoint(rectFrust, tmpFrust, Npc._110, topScale, Npc._100);
    interpolateFrustumPoint(rectFrust, tmpFrust, Npc._001, bottomScale, Npc._011);
    interpolateFrustumPoint(rectFrust, tmpFrust, Npc._101, bottomScale, Npc._111);
    interpolateFrustumPoint(rectFrust, tmpFrust, Npc._011, topScale, Npc._001);
    interpolateFrustumPoint(rectFrust, tmpFrust, Npc._111, topScale, Npc._101);

    // Repopulate the command list, omitting non-pickable decorations and putting transparent stuff into the opaque passes.
    // ###TODO: Handle pickable decorations.
    this._renderCommands.clear();
    this._renderCommands.setCheckRange(rectFrust);
    this._renderCommands.init(this._scene, this._decorations, this._dynamics, true);
    this._renderCommands.clearCheckRange();

    // Don't bother rendering + reading if we know there's nothing to draw.
    if (this._renderCommands.isEmpty) {
      this._stack.pop(); // ensure state is restored!
      return undefined;
    }

    // Draw the scene
    this.compositor.drawForReadPixels(this._renderCommands);  // compositor gets disposed and re-initialized... target remains undisposed

    // Restore the state
    this._stack.pop();

    return this.compositor.readPixels(rect, selector);
  }

  // ---- Methods expected to be overridden by subclasses ---- //

  protected abstract _assignDC(): boolean;
  protected abstract _beginPaint(): void;
  protected abstract _endPaint(): void;
}

/** A Target which renders to a canvas on the screen */
export class OnScreenTarget extends Target {
  private readonly _viewRect = new ViewRect();
  private readonly _canvas: HTMLCanvasElement;
  private _fbo?: FrameBuffer;
  private _blitGeom?: SingleTexturedViewportQuadGeometry;
  private _prevViewRect: ViewRect = new ViewRect();

  public constructor(canvas: HTMLCanvasElement) {
    super();
    this._canvas = canvas;
  }

  public dispose() {
    this._fbo = dispose(this._fbo);
    this._blitGeom = dispose(this._blitGeom);
    super.dispose();
  }

  public get viewRect(): ViewRect {
    this._viewRect.init(0, 0, this._canvas.clientWidth, this._canvas.clientHeight);
    assert(Math.floor(this._viewRect.width) === this._viewRect.width && Math.floor(this._viewRect.height) === this._viewRect.height, "fractional view rect dimensions");
    return this._viewRect;
  }

  public setViewRect(_rect: ViewRect, _temporary: boolean): void { assert(false); }

  protected _assignDC(): boolean {
    assert(undefined === this._fbo);

    const rect = this.viewRect;
    const color = TextureHandle.createForAttachment(rect.width, rect.height, GL.Texture.Format.Rgba, GL.Texture.DataType.UnsignedByte);
    if (undefined === color) {
      return false;
    }

    this._fbo = FrameBuffer.create([color]);
    // color.dispose();  // dispose of the texture (it is not used anymore)...?
    if (undefined === this._fbo) {
      return false;
    }

    const tx = this._fbo.getColor(0);
    assert(undefined !== tx.getHandle());
    this._blitGeom = SingleTexturedViewportQuadGeometry.createGeometry(tx.getHandle()!, TechniqueId.CopyColorNoAlpha);
    return undefined !== this._blitGeom;
  }

  protected debugPaint(): void {
    const rect = this.viewRect;
    const canvas = System.instance.canvas;
    canvas.width = rect.width;
    canvas.height = rect.height;

    const gl = System.instance.context;
    gl.viewport(0, 0, rect.width, rect.height);
    gl.clearColor(1, 0, 1, 1);
    gl.clear(gl.COLOR_BUFFER_BIT);

    const context = this._canvas.getContext("2d");
    assert(null !== context);
    context!.drawImage(canvas, 0, 0);
  }

  public updateViewRect(): boolean {
    const viewRect = this.viewRect;

    if (this._prevViewRect.width !== viewRect.width || this._prevViewRect.height !== viewRect.height) {
      // Must ensure internal bitmap grid dimensions of on-screen canvas match its own on-screen appearance
      this._canvas.width = viewRect.width;
      this._canvas.height = viewRect.height;
      this._prevViewRect = new ViewRect(0, 0, viewRect.width, viewRect.height);
      return true;
    }
    return false;
  }

  protected _beginPaint(): void {
    assert(undefined !== this._fbo);

    // Render to our framebuffer
    const system = System.instance;
    system.frameBufferStack.push(this._fbo!, true);

    const viewRect = this.viewRect;

    // Ensure off-screen canvas dimensions match on-screen canvas dimensions
    if (system.canvas.width !== viewRect.width)
      system.canvas.width = viewRect.width;
    if (system.canvas.height !== viewRect.height)
      system.canvas.height = viewRect.height;

    assert(system.context.drawingBufferWidth === viewRect.width, "offscreen context dimensions don't match onscreen");
    assert(system.context.drawingBufferHeight === viewRect.height, "offscreen context dimensions don't match onscreen");
  }
  protected _endPaint(): void {
    const onscreenContext = this._canvas.getContext("2d");
    assert(null !== onscreenContext);
    assert(undefined !== this._blitGeom);
    if (undefined === this._blitGeom || null === onscreenContext) {
      return;
    }

    const system = System.instance;
    system.frameBufferStack.pop();

    // Copy framebuffer contents to off-screen canvas
    system.applyRenderState(RenderState.defaults);
    const params = new DrawParams(this, this._blitGeom);
    system.techniques.draw(params);

    // Copy off-screen canvas contents to on-screen canvas
    // ###TODO: Determine if clearRect() actually required...seems to leave some leftovers from prev image if not...
    onscreenContext.clearRect(0, 0, this._canvas.clientWidth, this._canvas.clientHeight);
    onscreenContext.drawImage(system.canvas, 0, 0);
  }
  public onResized(): void {
    this._dcAssigned = false;
    dispose(this._fbo);
    this._fbo = undefined;
  }
}

export class OffScreenTarget extends Target {
  private _viewRect: ViewRect;

  public constructor(rect: ViewRect) {
    super();
    this._viewRect = new ViewRect(rect.left, rect.bottom, rect.right, rect.top);
  }

  public get viewRect(): ViewRect { return this._viewRect; }

  public setViewRect(rect: ViewRect, temporary: boolean): void {
    if (this._viewRect.equals(rect))
      return;

    this._viewRect.copyFrom(rect);
    if (temporary) {
      // Temporarily adjust view rect in order to create scene for a view attachment.
      // Will be reset before attachment is rendered - so don't blow away our framebuffers + textures
      return;
    }

    this._dcAssigned = false;
    // ###TODO this._fbo = undefined;
    dispose(this.compositor);
  }

  // ###TODO...
  protected _assignDC(): boolean { return false; }
  protected _makeCurrent(): void { }
  protected _beginPaint(): void { }
  protected _endPaint(): void { }
  public onResized(): void { assert(false); } // offscreen viewport's dimensions are set once, in constructor.
  public updateViewRect(): boolean {
    return false;
  }
}

function normalizedDifference(p0: Point3d, p1: Point3d, out?: Vector3d): Vector3d {
  const result = undefined !== out ? out : new Vector3d();
  result.x = p0.x - p1.x;
  result.y = p0.y - p1.y;
  result.z = p0.z - p1.z;
  result.normalizeInPlace();
  return result;
}

function fromSumOf(p: Point3d, v: Vector3d, scale: number, out?: Point3d) {
  const result = undefined !== out ? out : new Point3d();
  result.x = p.x + v.x * scale;
  result.y = p.y + v.y * scale;
  result.z = p.z + v.z * scale;
  return result;
}

function dotDifference(pt: Point3d, origin: Point3d, vec: Vector3d): number {
  return (pt.x - origin.x) * vec.x + (pt.y - origin.y) * vec.y + (pt.z - origin.z) * vec.z;
}

function lookIn(eye: Point3d, viewX: Vector3d, viewY: Vector3d, viewZ: Vector3d, result: Transform) {
  const rot = result.matrix.coffs;
  rot[0] = viewX.x; rot[1] = viewX.y; rot[2] = viewX.z;
  rot[3] = viewY.x; rot[4] = viewY.y; rot[5] = viewY.z;
  rot[6] = viewZ.x; rot[7] = viewZ.y; rot[8] = viewZ.z;

  result.origin.x = -viewX.dotProduct(eye);
  result.origin.y = -viewY.dotProduct(eye);
  result.origin.z = -viewZ.dotProduct(eye);
}

function ortho(left: number, right: number, bottom: number, top: number, near: number, far: number, result: Matrix4d) {
  Matrix4d.createRowValues(
    2.0 / (right - left), 0.0, 0.0, -(right + left) / (right - left),
    0.0, 2.0 / (top - bottom), 0.0, -(top + bottom) / (top - bottom),
    0.0, 0.0, -2.0 / (far - near), -(far + near) / (far - near),
    0.0, 0.0, 0.0, 1.0,
    result);
}

function frustum(left: number, right: number, bottom: number, top: number, near: number, far: number, result: Matrix4d) {
  Matrix4d.createRowValues(
    (2.0 * near) / (right - left), 0.0, (right + left) / (right - left), 0.0,
    0.0, (2.0 * near) / (top - bottom), (top + bottom) / (top - bottom), 0.0,
    0.0, 0.0, -(far + near) / (far - near), -(2.0 * far * near) / (far - near),
    0.0, 0.0, -1.0, 0.0,
    result);
}

function interpolatePoint(p0: Point3d, fraction: number, p1: Point3d, out: Point3d): Point3d {
  let x: number;
  let y: number;
  let z: number;
  if (fraction <= 0.5) {
    x = p0.x + fraction * (p1.x - p0.x);
    y = p0.y + fraction * (p1.y - p0.y);
    z = p0.z + fraction * (p1.z - p0.z);
  } else {
    const t = fraction - 1.0;
    x = p1.x + t * (p1.x - p0.x);
    y = p1.y + t * (p1.y - p0.y);
    z = p1.z + t * (p1.z - p0.z);
  }

  return Point3d.create(x, y, z, out);
}

function interpolateFrustumPoint(destFrust: Frustum, srcFrust: Frustum, destPoint: Npc, scale: number, srcPoint: Npc): void {
  interpolatePoint(srcFrust.getCorner(destPoint), scale, srcFrust.getCorner(srcPoint), destFrust.points[destPoint]);
}<|MERGE_RESOLUTION|>--- conflicted
+++ resolved
@@ -247,11 +247,7 @@
         vf.setShowSolarLight(false);
       }
 
-<<<<<<< HEAD
-      this._worldDecorations = new WorldDecorations(decs.list[0].graphic.iModel, vf);
-=======
       this._worldDecorations = new WorldDecorations(vf);
->>>>>>> 86f16e23
     }
 
     this._worldDecorations.init(decs);
