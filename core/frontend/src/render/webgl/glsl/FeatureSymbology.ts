/*---------------------------------------------------------------------------------------------
|  $Copyright: (c) 2018 Bentley Systems, Incorporated. All rights reserved. $
 *--------------------------------------------------------------------------------------------*/
/** @module WebGL */

import {
  ProgramBuilder,
  ShaderBuilder,
  VertexShaderBuilder,
  FragmentShaderBuilder,
  VariableType,
  VertexShaderComponent,
  VariablePrecision,
  FragmentShaderComponent,
} from "../ShaderBuilder";
import { Hilite, FeatureIndexType } from "@bentley/imodeljs-common";
import { TextureUnit } from "../RenderFlags";
import { FloatRgba } from "../FloatRGBA";
import { FeatureMode } from "../TechniqueFlags";
import { GLSLVertex, addAlpha } from "./Vertex";
import { GLSLFragment, addWindowToTexCoords } from "./Fragment";
import { GLSLCommon } from "./Common";
import { GLSLDecode } from "./Decode";
import { addLookupTable } from "./LookupTable";
import { LUTDimension, FeatureDimension, computeFeatureDimension } from "../FeatureDimensions";
import { assert } from "@bentley/bentleyjs-core";
import { addRenderPass } from "./RenderPass";
import { SurfaceGeometry } from "../Surface";
import { UniformHandle } from "../Handle";
import { DrawParams } from "../DrawCommand";
import { System } from "../System";

export const enum FeatureSymbologyOptions {
  None = 0,
  Weight = 1 << 0,
  LineCode = 1 << 1,
  HasOverrides = 1 << 2,
  Color = 1 << 3,
  Alpha = 1 << 4,

  Surface = HasOverrides | Color | Alpha,
  Point = HasOverrides | Color | Weight | Alpha,
  Linear = HasOverrides | Color | Weight | LineCode | Alpha,
  PointCloud = HasOverrides | Color,
}

function addFlagConstants(builder: ShaderBuilder): void {
  // NB: These are the bit positions of each flag in OvrFlags enum - not the flag values
  builder.addConstant("kOvrBit_Visibility", VariableType.Float, "0.0");
  builder.addConstant("kOvrBit_Rgb", VariableType.Float, "1.0");
  builder.addConstant("kOvrBit_Alpha", VariableType.Float, "2.0");
  builder.addConstant("kOvrBit_Weight", VariableType.Float, "3.0");
  builder.addConstant("kOvrBit_Flashed", VariableType.Float, "4.0");
  builder.addConstant("kOvrBit_Hilited", VariableType.Float, "5.0");
  builder.addConstant("kOvrBit_LineCode", VariableType.Float, "6.0");
  builder.addConstant("kOvrBit_IgnoreMaterial", VariableType.Float, "7.0");
}

function addDimensionConstants(shader: ShaderBuilder): void {
  shader.addConstant("kFeatureDimension_Empty", VariableType.Float, "0.0");
  shader.addConstant("kFeatureDimension_SingleUniform", VariableType.Float, "1.0");
  shader.addConstant("kFeatureDimension_SingleNonUniform", VariableType.Float, "2.0");
  shader.addConstant("kFeatureDimension_Multiple", VariableType.Float, "3.0");
}

const getFeatureIndex = `
float getFeatureIndex() {
  if (u_featureInfo.x <= kFeatureDimension_SingleNonUniform)
      return u_featureInfo.y;

  vec2 tc = g_featureIndexCoords;
  vec4 enc = floor(TEXTURE(u_vertLUT, tc) * 255.0 + 0.5);
  return decodeUInt32(enc.xyz);
}
`;

// Returns 1.0 if the specified flag is not globally overridden and is set in flags
const extractNthLinearFeatureBit = `
float extractNthFeatureBit(float flags, float n) {
  return 0.0 == extractNthBit(u_globalOvrFlags, n) ? extractNthBit(flags, n) : 0.0;
}
`;

const extractNthSurfaceFeatureBit = `
float extractNthFeatureBit(float flags, float n) {
  return extractNthBit(flags, n);
}
`;

const computeFeatureTextureCoords = `
vec2 computeFeatureTextureCoords() { return compute_feature_coords(getFeatureIndex()); }
`;

const getFirstUniformFeatureRgba = `
vec4 getFirstFeatureRgba() {
  return u_featureOverrides1;
}
`;

const getFirstFeatureRgba = `
vec4 getFirstFeatureRgba() {
  if (u_featureInfo.x <= kFeatureDimension_SingleUniform)
    return u_featureOverrides1;

  feature_texCoord = computeFeatureTextureCoords();
  return TEXTURE(u_featureLUT, feature_texCoord);
}
`;

const getSecondUniformFeatureRgba = `
vec4 getSecondFeatureRgba() {
  return u_featureOverrides2;
}
`;

const getSecondFeatureRgba = `
vec4 getSecondFeatureRgba() {
  if (u_featureInfo.x <= kFeatureDimension_SingleUniform)
    return u_featureOverrides2;

  vec2 coord = feature_texCoord;
  coord.x += g_feature_stepX;
  return TEXTURE(u_featureLUT, coord);
}
`;

const computeLineWeight = `
float ComputeLineWeight() {
  return 1.0 == linear_feature_overrides.x ? linear_feature_overrides.y : u_lineWeight;
}
`;

const computeLineCode = `
float ComputeLineCode() {
  return 1.0 == linear_feature_overrides.z ? linear_feature_overrides.w : u_lineCode;
}
`;

function addFeatureIndex(vert: VertexShaderBuilder, alwaysUniform: boolean = false): void {
  addDimensionConstants(vert);

  if (!alwaysUniform) {
    vert.addUniform("u_featureInfo", VariableType.Vec2, (prog) => {
      prog.addGraphicUniform("u_featureInfo", (uniform, params) => {
        let dims = FeatureDimension.Empty;
        const value = [0, 0];
        const features = params.geometry.featuresInfo;
        const featureIndexType = undefined !== features ? features.type : FeatureIndexType.Empty;
        if (FeatureIndexType.Uniform === featureIndexType)
          value[1] = features!.uniform!;

        const ovrs = params.target.currentOverrides;
        if (undefined !== ovrs) {
          if (params.target.areDecorationOverridesActive)
            dims = computeFeatureDimension(LUTDimension.Uniform, FeatureIndexType.Uniform);
          else
            dims = computeFeatureDimension(ovrs.dimension, featureIndexType);
        } else {
          const pickTable = params.target.currentPickTable;
          if (undefined !== pickTable)
            dims = computeFeatureDimension(undefined !== pickTable.nonUniform ? LUTDimension.NonUniform : LUTDimension.Uniform, featureIndexType);
        }

        value[0] = dims;
        uniform.setUniform2fv(value);
      });
    });

    vert.addFunction(getFeatureIndex);
  }
}

// Discards vertex if feature is invisible; or rendering opaque during translucent pass or vice-versa
// (The latter occurs when some translucent feature is overridden to be opaque, or vice-versa)
const checkVertexDiscard = `
  if (feature_invisible)
    return true;

  bool hasAlpha = 1.0 == u_hasAlpha;
  if (v_feature_alpha_flashed.y > 0.0) {
    const float s_minTransparency = 15.0; // NB: See DisplayParams.getMinTransparency() - this must match!
    const float s_maxAlpha = (255.0 - s_minTransparency) / 255.0;
    hasAlpha = v_feature_alpha_flashed.x < s_maxAlpha;
  }

  bool isOpaquePass = (kRenderPass_OpaqueLinear <= u_renderPass && kRenderPass_OpaqueGeneral >= u_renderPass);
  bool isTranslucentPass = kRenderPass_Translucent == u_renderPass;
  return (isOpaquePass && hasAlpha) || (isTranslucentPass && !hasAlpha);
`;

function addCommon(builder: ProgramBuilder, mode: FeatureMode, opts: FeatureSymbologyOptions, alwaysUniform: boolean): boolean {
  if (FeatureMode.None === mode)
    return false;

  const vert = builder.vert;
<<<<<<< HEAD
  const haveOverrides = FeatureSymbologyOptions.None !== (opts & FeatureSymbologyOptions.HasOverrides);
  if (haveOverrides || System.instance.capabilities.supportsPickShaders) {
    // Pick shaders use feature index to look up element ID - otherwise it's not needed unless we need to look up overrides.
    addFeatureIndex(vert, alwaysUniform);
  }
=======
  addFeatureIndex(vert);
>>>>>>> 822dc75e

  const haveOverrides = FeatureSymbologyOptions.None !== (opts & FeatureSymbologyOptions.HasOverrides);
  if (!haveOverrides)
    return true;

  const wantWeight = FeatureSymbologyOptions.None !== (opts & FeatureSymbologyOptions.Weight);
  const wantLineCode = FeatureSymbologyOptions.None !== (opts & FeatureSymbologyOptions.LineCode);
  const wantColor = FeatureSymbologyOptions.None !== (opts & FeatureSymbologyOptions.Color);
  const wantAlpha = FeatureSymbologyOptions.None !== (opts & FeatureSymbologyOptions.Alpha);
  assert(wantColor || !wantAlpha);

  vert.addGlobal("feature_invisible", VariableType.Boolean, "false");
  vert.addFunction(GLSLCommon.extractNthBit);
  addFlagConstants(vert);

  vert.addGlobal("linear_feature_overrides", VariableType.Vec4, "vec4(0.0)");
  vert.addGlobal("feature_ignore_material", VariableType.Boolean, "false");

  if (wantWeight || wantLineCode) {
    vert.addFunction(extractNthLinearFeatureBit);
    if (wantLineCode)
      vert.replaceFunction(GLSLVertex.computeLineCode, computeLineCode);

    if (wantWeight) {
      vert.replaceFunction(GLSLVertex.computeLineWeight, computeLineWeight);
      vert.addUniform("u_globalOvrFlags", VariableType.Float, (prog) => {
        prog.addGraphicUniform("u_globalOvrFlags", (uniform, params) => {
          let flags = 0.0;
          if (params.geometry.isEdge) {
            const edgeOvrs = params.target.getEdgeOverrides(params.renderPass);
            if (undefined !== edgeOvrs)
              flags = edgeOvrs.computeOvrFlags();
          }

          uniform.setUniform1f(flags);
        });
      });
    }
  } else {
    vert.addFunction(extractNthSurfaceFeatureBit);
  }

  if (alwaysUniform) {
    vert.addFunction(getFirstUniformFeatureRgba);
  } else {
    addLookupTable(vert, "feature", "2.0");
    vert.addGlobal("feature_texCoord", VariableType.Vec2);
    vert.addFunction(computeFeatureTextureCoords);
    vert.addFunction(getFirstFeatureRgba);

    vert.addUniform("u_featureLUT", VariableType.Sampler2D, (prog) => {
      prog.addGraphicUniform("u_featureLUT", (uniform, params) => {
        const ovr = params.target.currentOverrides;
        assert(undefined !== ovr);
        if (ovr!.isNonUniform)
          ovr!.lut!.bindSampler(uniform, TextureUnit.FeatureSymbology);
      });
    });
    vert.addUniform("u_featureParams", VariableType.Vec2, (prog) => {
      prog.addGraphicUniform("u_featureParams", (uniform, params) => {
        const ovr = params.target.currentOverrides!;
        if (ovr.isNonUniform)
          uniform.setUniform2fv([ovr.lut!.width, ovr.lut!.height]);
      });
    });
  }

  vert.addUniform("u_featureOverrides1", VariableType.Vec4, (prog) => {
    prog.addGraphicUniform("u_featureOverrides1", (uniform, params) => {
      const ovr = params.target.currentOverrides!;
      if (ovr.isUniform)
        uniform.setUniform4fv(ovr.uniform1);
    });
  });

  if (wantColor) {
    vert.addFunction(alwaysUniform ? getSecondUniformFeatureRgba : getSecondFeatureRgba);
    if (wantAlpha)
      addAlpha(vert);

    vert.addUniform("u_featureOverrides2", VariableType.Vec4, (prog) => {
      prog.addGraphicUniform("u_featureOverrides2", (uniform, params) => {
        const ovr = params.target.currentOverrides!;
        if (ovr.isUniform)
          uniform.setUniform4fv(ovr.uniform2);
      });
    });

    if (wantAlpha)
      vert.set(VertexShaderComponent.CheckForDiscard, checkVertexDiscard);
  }

  return true;
}

export function addHiliteSettings(frag: FragmentShaderBuilder): void {
  frag.addUniform("u_hilite_color", VariableType.Vec4, (prog) => {
    prog.addGraphicUniform("u_hilite_color", (uniform, params) => {
      const vf = params.target.currentViewFlags;
      const useLighting = params.geometry.wantMixHiliteColorForFlash(vf);
      const transparency = useLighting ? 0 : 255;
      const hiliteColor = FloatRgba.fromColorDef(params.target.hiliteSettings.color, transparency);
      hiliteColor.bind(uniform);
    });
  });

  frag.addUniform("u_hilite_settings", VariableType.Vec3, (prog) => {
    prog.addProgramUniform("u_hilite_settings", (uniform, params) => {
      const hilite = params.target.hiliteSettings;
      let silhouette = 2.0;
      switch (hilite.silhouette) {
        case Hilite.Silhouette.None: silhouette = 0.0; break;
        case Hilite.Silhouette.Thin: silhouette = 1.0; break;
      }

      // During the normal pass (with depth testing), we mix the hilite color with the element color.
      // During the compositing pass, we mix the hilite color with the fragment color.
      // We have no idea if we're hiliting an occluded or visible portion of the hilited element.
      const hidden = hilite.hiddenRatio;
      const visible = Math.max(0, hilite.visibleRatio - hidden);
      uniform.setUniform3fv([visible, hidden, silhouette]);
    });
  });
}

// If feature is not hilited, discard it.
const checkVertexHiliteDiscard = "return 0.0 == v_feature_hilited;";

// The result is a mask in which each highlighted pixel is white, all other pixels are black.
const computeHiliteColor = "return vec4(ceil(v_feature_hilited));";

const computeHiliteOverrides = `
  vec4 value = getFirstFeatureRgba();
  float flags = value.r * 256.0;
  feature_invisible = 1.0 == extractNthFeatureBit(flags, kOvrBit_Visibility);
  v_feature_hilited = extractNthFeatureBit(flags, kOvrBit_Hilited);
`;

const computeHiliteOverridesWithWeight = computeHiliteOverrides + `
  linear_feature_overrides = vec4(1.0 == extractNthFeatureBit(flags, kOvrBit_Weight),
  value.g * 256.0,
  1.0 == extractNthFeatureBit(flags, kOvrBit_LineCode),
  value.b * 256.0);
`;

export function addHiliter(builder: ProgramBuilder, wantWeight: boolean = false, alwaysUniform: boolean = false): void {
  let opts = FeatureSymbologyOptions.HasOverrides;
  if (wantWeight)
    opts |= FeatureSymbologyOptions.Weight; // hiliter never needs line code or color...

  if (!addCommon(builder, FeatureMode.Overrides, opts, alwaysUniform))
    return;

  builder.addVarying("v_feature_hilited", VariableType.Float);

  builder.vert.set(VertexShaderComponent.ComputeFeatureOverrides, wantWeight ? computeHiliteOverridesWithWeight : computeHiliteOverrides);
  builder.vert.set(VertexShaderComponent.CheckForDiscard, checkVertexHiliteDiscard);

  builder.frag.set(FragmentShaderComponent.ComputeBaseColor, computeHiliteColor);
  builder.frag.set(FragmentShaderComponent.AssignFragData, GLSLFragment.assignFragColor);
}

function addSamplers(frag: FragmentShaderBuilder, testElementId: boolean) {
  if (testElementId) {
    frag.addUniform("u_pickElementId0", VariableType.Sampler2D, (prog) => {
      prog.addProgramUniform("u_pickElementId0", (uniform, params) => {
        params.target.compositor.elementId0.bindSampler(uniform, TextureUnit.PickElementId0);
      });
    }, VariablePrecision.High);

    frag.addUniform("u_pickElementId1", VariableType.Sampler2D, (prog) => {
      prog.addProgramUniform("u_pickElementId1", (uniform, params) => {
        params.target.compositor.elementId1.bindSampler(uniform, TextureUnit.PickElementId1);
      });
    }, VariablePrecision.High);
  }

  frag.addUniform("u_pickDepthAndOrder", VariableType.Sampler2D, (prog) => {
    prog.addProgramUniform("u_pickDepthAndOrder", (uniform, params) => {
      params.target.compositor.depthAndOrder.bindSampler(uniform, TextureUnit.PickDepthAndOrder);
    });
  }, VariablePrecision.High);
}

const readDepthAndOrder = `
vec2 readDepthAndOrder(vec2 tc) {
  vec4 pdo = TEXTURE(u_pickDepthAndOrder, tc);
  float order = floor(pdo.x * 16.0 + 0.5);
  return vec2(order, decodeDepthRgb(pdo.yzw));
}
`;

export const computeEyeSpace = "v_eyeSpace = (u_mv * rawPosition).xyz;";

const checkForEarlySurfaceDiscard = `
  if (u_renderPass > kRenderPass_Translucent || u_renderPass <= kRenderPass_Background)
    return false;

  vec2 tc = windowCoordsToTexCoords(gl_FragCoord.xy);
  vec2 depthAndOrder = readDepthAndOrder(tc);
  float surfaceDepth = computeLinearDepth(v_eyeSpace.z);
  return depthAndOrder.x > u_renderOrder && abs(depthAndOrder.y - surfaceDepth) < 4.0e-5;
`;

const checkForEarlySurfaceDiscardWithElemID = `
  if (u_renderPass > kRenderPass_Translucent || u_renderPass <= kRenderPass_Background)
    return false;

  if (!isSurfaceBitSet(kSurfaceBit_HasNormals))
    return false; // no normal == never-lit geometry == never rendered with edges == don't have to test further

  vec2 tc = windowCoordsToTexCoords(gl_FragCoord.xy);
  vec2 depthAndOrder = readDepthAndOrder(tc);
  if (depthAndOrder.x <= u_renderOrder)
    return false; // just do normal z-testing.

  // Calculate depthTolerance for letting edges show through their own surfaces
  vec3 eyeDir;
  float dtWidthFactor;
  if (u_frustum.z == kFrustumType_Perspective) {
    eyeDir = normalize(-v_eyeSpace);
    dtWidthFactor = -v_eyeSpace.z * u_pixelWidthFactor;
  } else {
    eyeDir = vec3(0.0, 0.0, 1.0);
    dtWidthFactor = u_pixelWidthFactor;
  }

  // Compute depth tolerance based on angle of triangle to screen
  float dSq = dot(eyeDir, v_n);
  if (depthAndOrder.x == kRenderOrder_Silhouette) // curved surface
    dSq *= 0.5;
  else
    dSq *= 0.9;

  dSq = dSq * dSq;
  dSq = max(dSq, 0.0001);
  dSq = min(dSq, 0.999);

  float depthTolerance = dtWidthFactor * v_lineWeight * sqrt((1.0 - dSq) / dSq);
  if (depthAndOrder.x == kRenderOrder_Silhouette) // curved surface
    depthTolerance = depthTolerance * 1.333;

  // Make sure stuff behind camera doesn't get pushed in front of it
  depthTolerance = max(depthTolerance, 0.0);

  // Convert depthTolerance from eye space to linear depth
  depthTolerance /= (u_frustum.y - u_frustum.x);

  float surfaceDepth = computeLinearDepth(v_eyeSpace.z);
  float depthDelta = abs(depthAndOrder.y - surfaceDepth);
  if (depthDelta > depthTolerance)
    return false; // don't discard and let normal z-testing happen

  // Does pick buffer contain same element?
  vec4 elemId0 = TEXTURE(u_pickElementId0, tc);

  // Converting to ints to test since varying floats can be interpolated incorrectly
  ivec4 elemId0_i = ivec4(elemId0 * 255.0 + 0.5);
  ivec4 v_element_id0_i = ivec4(v_element_id0 * 255.0 + 0.5);
  bool isSameElement = elemId0_i == v_element_id0_i;
  if (isSameElement) {
    vec4 elemId1 = TEXTURE(u_pickElementId1, tc);
    ivec4 elemId1_i = ivec4(elemId1 * 255.0 + 0.5);
    ivec4 v_element_id1_i = ivec4(v_element_id1 * 255.0 + 0.5);
    isSameElement = elemId1_i == v_element_id1_i;
  }
  if (!isSameElement) {
    // If what was in the pick buffer is a planar line/edge/silhouette then we've already tested the depth so return true to discard.
    // If it was a planar surface then use a tighter and constant tolerance to see if we want to let it show through since we're only fighting roundoff error.
    return (depthAndOrder.x > kRenderOrder_PlanarSurface) || ((depthAndOrder.x == kRenderOrder_PlanarSurface) && (depthDelta <= 4.0e-5));
  }

  return true; // discard surface in favor of pick buffer contents.
`;

function addEdgeWidth(builder: ShaderBuilder) {
  builder.addUniform("u_lineWeight", VariableType.Float, (prog) => {
    prog.addGraphicUniform("u_lineWeight", (uniform, params) => {
      const mesh = params.geometry as SurfaceGeometry;
      const width = params.target.getEdgeWeight(params, mesh.edgeWidth);
      uniform.setUniform1f(width < 1.0 ? 1.0 : width);
    });
  });
}

export const computeUniformElementId = `
  v_element_id0 = u_element_id0;
  v_element_id1 = u_element_id1;
`;

export const computeElementId = `
  if (u_featureInfo.x <= kFeatureDimension_SingleUniform) {
    v_element_id0 = u_element_id0;
    v_element_id1 = u_element_id1;
  } else {
    vec2 texc = computeElementIdTextureCoords();
    v_element_id0 = TEXTURE(u_elementIdLUT, texc);
    texc.x += g_elementId_stepX;
    v_element_id1 = TEXTURE(u_elementIdLUT, texc);
  }
`;

function addRenderOrderConstants(builder: ShaderBuilder) {
  builder.addConstant("kRenderOrder_None", VariableType.Float, "0.0");
  builder.addConstant("kRenderOrder_BlankingRegion", VariableType.Float, "1.0");
  builder.addConstant("kRenderOrder_Surface", VariableType.Float, "2.0");
  builder.addConstant("kRenderOrder_Linear", VariableType.Float, "3.0");
  builder.addConstant("kRenderOrder_Edge", VariableType.Float, "4.0");
  builder.addConstant("kRenderOrder_Silhouette", VariableType.Float, "5.0");

  builder.addConstant("kRenderOrder_PlanarSurface", VariableType.Float, "10.0");
  builder.addConstant("kRenderOrder_PlanarLinear", VariableType.Float, "11.0");
  builder.addConstant("kRenderOrder_PlanarEdge", VariableType.Float, "12.0");
  builder.addConstant("kRenderOrder_PlanarSilhouette", VariableType.Float, "13.0");
}

export function addRenderOrder(builder: ShaderBuilder) {
  builder.addUniform("u_renderOrder", VariableType.Float, (prog) => {
    prog.addGraphicUniform("u_renderOrder", (uniform, params) => {
      uniform.setUniform1f(params.geometry.renderOrder);
    });
  });
}

function setPixelWidthFactor(uniform: UniformHandle, params: DrawParams) {
  const rect = params.target.viewRect;
  const width = rect.width;
  const height = rect.height;

  const frustumPlanes = params.target.frustumUniforms.frustumPlanes;
  const top = frustumPlanes[0];
  const bottom = frustumPlanes[1];
  const left = frustumPlanes[2];
  const right = frustumPlanes[3];

  let halfPixelWidth: number;
  let halfPixelHeight: number;
  const frustum = params.target.frustumUniforms.frustum;
  if (2.0 === frustum[2]) { // perspective
    const inverseNear = 1.0 / frustum[0];
    const tanTheta = top * inverseNear;
    halfPixelHeight = tanTheta / height;
    halfPixelWidth = tanTheta / width;
  } else {
    halfPixelWidth = 0.5 * (right - left) / width;
    halfPixelHeight = 0.5 * (top - bottom) / height;
  }

  const pixelWidthFactor = Math.sqrt(halfPixelWidth * halfPixelWidth + halfPixelHeight * halfPixelHeight);
  uniform.setUniform1f(pixelWidthFactor);
}

function addPixelWidthFactor(builder: ShaderBuilder) {
  builder.addUniform("u_pixelWidthFactor", VariableType.Float, (prog) => {
    prog.addGraphicUniform("u_pixelWidthFactor", (uniform, params) => { setPixelWidthFactor(uniform, params); });
  });
}

const computeElementIdTextureCoords = `
vec2 computeElementIdTextureCoords() {
  return compute_elementId_coords(getFeatureIndex());
}
`;

export function addElementId(builder: ProgramBuilder, alwaysUniform: boolean = false) {
  builder.addVarying("v_element_id0", VariableType.Vec4);
  builder.addVarying("v_element_id1", VariableType.Vec4);

  const vert = builder.vert;
  if (alwaysUniform) {
    vert.addFunction("void computeElementId()", computeUniformElementId);
  } else {
    addLookupTable(vert, "elementId", "2.0");
    vert.addFunction(computeElementIdTextureCoords);
    vert.addFunction("void computeElementId()", computeElementId);
    vert.addUniform("u_elementIdLUT", VariableType.Sampler2D, (prog) => {
      prog.addGraphicUniform("u_elementIdLUT", (uniform, params) => {
        assert(undefined !== params.target.currentPickTable);
        const table = params.target.currentPickTable!;
        if (undefined !== table.nonUniform)
          table.nonUniform.bindSampler(uniform, TextureUnit.ElementId);
        else if (undefined !== System.instance && undefined !== System.instance.lineCodeTexture) {
          // Bind the linecode texture just so that we have something bound to this texture unit for the shader.
          System.instance.lineCodeTexture.bindSampler(uniform, TextureUnit.ElementId);
        }
      });
    });
    vert.addUniform("u_elementIdParams", VariableType.Vec2, (prog) => {
      prog.addGraphicUniform("u_elementIdParams", (uniform, params) => {
        const table = params.target.currentPickTable!;
        if (undefined !== table.nonUniform)
          uniform.setUniform2fv([table.nonUniform.width, table.nonUniform.height]);
      });
    });
  }

  vert.addUniform("u_element_id0", VariableType.Vec4, (prog) => {
    prog.addGraphicUniform("u_element_id0", (uniform, params) => {
      const table = params.target.currentPickTable!;
      if (undefined !== table.uniform)
        uniform.setUniform4fv(table.uniform.elemId0);
    });
  });
  vert.addUniform("u_element_id1", VariableType.Vec4, (prog) => {
    prog.addGraphicUniform("u_element_id1", (uniform, params) => {
      const table = params.target.currentPickTable!;
      if (undefined !== table.uniform)
        uniform.setUniform4fv(table.uniform.elemId1);
    });
  });
}

export function addSurfaceDiscard(builder: ProgramBuilder, feat: FeatureMode) {
  const frag = builder.frag;
  addWindowToTexCoords(frag);

  if (FeatureMode.None === feat) {
    addSamplers(frag, false);
    frag.addFunction(GLSLFragment.computeLinearDepth);
    frag.addFunction(GLSLDecode.depthRgb);
    frag.addFunction(readDepthAndOrder);
    builder.addInlineComputedVarying("v_eyeSpace", VariableType.Vec3, computeEyeSpace);
    frag.set(FragmentShaderComponent.CheckForEarlyDiscard, checkForEarlySurfaceDiscard);
  } else {
    const vert = builder.vert;
    addFeatureIndex(vert);
    addEdgeWidth(vert);
    vert.addFunction(GLSLVertex.computeLineWeight);
    vert.set(VertexShaderComponent.AddComputeElementId, computeElementId);

    addSamplers(frag, true);
    addRenderOrderConstants(frag);
    addPixelWidthFactor(frag);
    frag.addFunction(GLSLFragment.computeLinearDepth);
    frag.addFunction(GLSLDecode.depthRgb);
    frag.addFunction(readDepthAndOrder);
    frag.set(FragmentShaderComponent.CheckForEarlyDiscard, checkForEarlySurfaceDiscardWithElemID);

    builder.addInlineComputedVarying("v_eyeSpace", VariableType.Vec3, computeEyeSpace);
    builder.addInlineComputedVarying("v_lineWeight", VariableType.Float, "v_lineWeight = ComputeLineWeight();");
    addElementId(builder);
  }

  addRenderOrder(frag);
  addRenderPass(frag);
}

// bool feature_invisible = false;
// varying vec4 v_feature_rgb; // alpha > 0.0 if overridden
// varying vec4 v_feature_alpha_flashed; // y > 0.0 if overridden. z > 0.0 if flashed. w > 0.0 if hilited.
// vec4 linear_feature_overrides; // x: weight overridden y: weight z: line code overridden w: line code
const computeFeatureOverrides = `
  v_feature_rgb = vec4(1.0);
  v_feature_alpha_flashed = vec4(1.0);
  vec4 value = getFirstFeatureRgba();

  // 2 RGBA values per feature - first R is override flags mask
  if (0.0 == value.r) {
    v_feature_rgb.a = 0.0;
    v_feature_alpha_flashed.yzw = vec3(0.0);
    return; // nothing overridden for this feature
  }

  float flags = value.r * 256.0;
  feature_invisible = 1.0 == extractNthFeatureBit(flags, kOvrBit_Visibility);
  if (feature_invisible)
    return;

  v_feature_rgb.a = extractNthFeatureBit(flags, kOvrBit_Rgb);
  v_feature_alpha_flashed.y = extractNthFeatureBit(flags, kOvrBit_Alpha);
  if (v_feature_alpha_flashed.y > 0.0 || v_feature_rgb.a > 0.0) {
    vec4 rgba = getSecondFeatureRgba();
    v_feature_rgb.rgb = rgba.rgb;
    v_feature_alpha_flashed.x = rgba.a;
  }

  linear_feature_overrides = vec4(1.0 == extractNthFeatureBit(flags, kOvrBit_Weight),
                                  value.g * 256.0,
                                  1.0 == extractNthFeatureBit(flags, kOvrBit_LineCode),
                                  value.b * 256.0);

  feature_ignore_material = 0.0 != extractNthFeatureBit(flags, kOvrBit_IgnoreMaterial);
  v_feature_alpha_flashed.z = extractNthFeatureBit(flags, kOvrBit_Flashed);
  v_feature_alpha_flashed.w = extractNthFeatureBit(flags, kOvrBit_Hilited);
`;

const applyFeatureColor = `
  if (floatToBool(v_feature_rgb.a))
    baseColor.rgb = v_feature_rgb.rgb * baseColor.a;

  if (floatToBool(v_feature_alpha_flashed.y))
    baseColor = adjustPreMultipliedAlpha(baseColor, v_feature_alpha_flashed.x);

  return baseColor;
`;

const applyFlash = `
  float isFlashed = floatToBool(v_feature_alpha_flashed.z) ? 1.0 : 0.0;
  float isHilited = floatToBool(v_feature_alpha_flashed.w) ? 1.0 : 0.0;

  float hiliteRatio = u_hilite_settings.x * isHilited;
  baseColor = revertPreMultipliedAlpha(baseColor);
  baseColor.rgb = mix(baseColor.rgb, u_hilite_color.rgb, hiliteRatio);

  if (u_hilite_color.a == 1.0) { // .a indicates lit geometry - brighten it
    const float maxBrighten = 0.2;
    float brighten = u_flash_intensity * maxBrighten;
    baseColor.rgb += isFlashed * brighten;
  } else { // unlit geometry - tween it toward flash color
    float maxTween = 0.75;
    float hiliteFraction = u_flash_intensity * isFlashed * maxTween;
    baseColor.rgb *= (1.0 - hiliteFraction);
    baseColor.rgb += u_hilite_color.rgb * hiliteFraction;
  }

  return applyPreMultipliedAlpha(baseColor);
`;

export function addFeatureSymbology(builder: ProgramBuilder, feat: FeatureMode, opts: FeatureSymbologyOptions, alwaysUniform: boolean = false): void {
  if (!addCommon(builder, feat, opts, alwaysUniform) || FeatureSymbologyOptions.None === opts)
    return;

  assert((FeatureSymbologyOptions.HasOverrides | FeatureSymbologyOptions.Color) === (opts & (FeatureSymbologyOptions.HasOverrides | FeatureSymbologyOptions.Color)));

  builder.addVarying("v_feature_rgb", VariableType.Vec4);
  builder.addVarying("v_feature_alpha_flashed", VariableType.Vec4);

  const vert = builder.vert;
  vert.set(VertexShaderComponent.ComputeFeatureOverrides, computeFeatureOverrides);

  const frag = builder.frag;
  addHiliteSettings(frag);
  frag.addFunction(GLSLCommon.floatToBool);
  frag.set(FragmentShaderComponent.ApplyFeatureColor, applyFeatureColor);

  frag.addFunction(GLSLFragment.revertPreMultipliedAlpha);
  frag.addFunction(GLSLFragment.applyPreMultipliedAlpha);
  frag.addFunction(GLSLFragment.adjustPreMultipliedAlpha);
  frag.set(FragmentShaderComponent.ApplyFlash, applyFlash);

  frag.addUniform("u_flash_intensity", VariableType.Float, (prog) => {
    prog.addProgramUniform("u_flash_intensity", (uniform, params) => {
      uniform.setUniform1f(params.target.flashIntensity);
    });
  });
}<|MERGE_RESOLUTION|>--- conflicted
+++ resolved
@@ -193,15 +193,7 @@
     return false;
 
   const vert = builder.vert;
-<<<<<<< HEAD
-  const haveOverrides = FeatureSymbologyOptions.None !== (opts & FeatureSymbologyOptions.HasOverrides);
-  if (haveOverrides || System.instance.capabilities.supportsPickShaders) {
-    // Pick shaders use feature index to look up element ID - otherwise it's not needed unless we need to look up overrides.
-    addFeatureIndex(vert, alwaysUniform);
-  }
-=======
-  addFeatureIndex(vert);
->>>>>>> 822dc75e
+  addFeatureIndex(vert, alwaysUniform);
 
   const haveOverrides = FeatureSymbologyOptions.None !== (opts & FeatureSymbologyOptions.HasOverrides);
   if (!haveOverrides)
