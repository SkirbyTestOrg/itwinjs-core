/*---------------------------------------------------------------------------------------------
|  $Copyright: (c) 2018 Bentley Systems, Incorporated. All rights reserved. $
 *--------------------------------------------------------------------------------------------*/
/** @module Tile */

import { } from "./TileTree";
import { ElementProps, RelatedElement, TileTreeProps, TileProps, TileId, IModelError } from "@bentley/imodeljs-common";
import { IModelConnection } from "../IModelConnection";
import { Id64Props, Id64, BentleyStatus } from "@bentley/bentleyjs-core";
import { TransformProps, Range3dProps, Range3d, Transform, Point3d, Vector3d, RotMatrix } from "@bentley/geometry-core";
import { RealityDataServicesClient, AuthorizationToken, AccessToken } from "@bentley/imodeljs-clients";
import { TestConfig, TestUsers } from "@bentley/imodeljs-clients/lib/test/TestConfig";

namespace CesiumUtils {
  export function rangeFromBoundingVolume(boundingVolume: any): Range3d {
    const box: number[] = boundingVolume.box;
    const center = Point3d.create(box[0], box[1], box[2]);
    const ux = Vector3d.create(box[3], box[4], box[5]);
    const uy = Vector3d.create(box[6], box[7], box[8]);
    const uz = Vector3d.create(box[9], box[10], box[11]);
    const corners: Point3d[] = [];
    for (let j = 0; j < 2; j++) {
      for (let k = 0; k < 2; k++) {
        for (let l = 0; l < 2; l++) {
          corners.push(center.plus3Scaled(ux, (j ? -1.0 : 1.0), uy, (k ? -1.0 : 1.0), uz, (l ? -1.0 : 1.0)));
        }
      }
    }
    return Range3d.createArray(corners);
  }
  export function maximumSizeFromGeometricTolerance(range: Range3d, geometricError: number): number {
    const minToleranceRatio = 256.0;   // Nominally the screen size of a tile.  Increasing generally increases performance (fewer draw calls) at expense of higher load times.
    return minToleranceRatio * range.diagonal().magnitude() / geometricError;
  }
  export function transformFromJson(jTrans: number[] | undefined): Transform {
    return (jTrans === undefined) ? Transform.createIdentity() : Transform.createOriginAndMatrix(Point3d.create(jTrans[12], jTrans[13], jTrans[14]), RotMatrix.createRowValues(jTrans[0], jTrans[4], jTrans[9], jTrans[1], jTrans[5], jTrans[10], jTrans[2], jTrans[6], jTrans[11]));
  }
}

export class ScalableMeshTileTreeProps implements TileTreeProps {
  public id: Id64Props = "";
  public rootTile: TileProps;
  public location: TransformProps;
  public tilesetJson: object;
  constructor(json: any, public client: RealityDataServicesClient, public accessToken: AccessToken, public projectId: string, public tilesId: string, ecefToDb: Transform) {
    this.tilesetJson = json.root;
    this.id = new Id64();
    this.rootTile = new ScalableMeshTileProps(json.root, "", this, undefined);
    const tileToEcef = CesiumUtils.transformFromJson(json.root.transf);
    const tileToDb = Transform.createIdentity();
    tileToDb.setMultiplyTransformTransform(ecefToDb, tileToEcef);
    this.location = tileToDb.toJSON();
  }
}

class ScalableMeshTileProps implements TileProps {
  public id: TileId;
  public range: Range3dProps;
  public contentRange?: Range3dProps;
  public maximumSize: number;
  public childIds: string[];
  public geometry?: string | ArrayBuffer;
  constructor(json: any, thisId: string, public tree: ScalableMeshTileTreeProps, geometry: ArrayBuffer | undefined) {
    this.id = new TileId(new Id64(), thisId);
    this.range = CesiumUtils.rangeFromBoundingVolume(json.boundingVolume);
    this.maximumSize = 0.0; // nonzero only if content present.   CesiumUtils.maximumSizeFromGeometricTolerance(Range3d.fromJSON(this.range), json.geometricError);
    this.childIds = [];
    const prefix = thisId.length ? thisId + "_" : "";
    for (let i = 0; i < json.children.length; i++)
      this.childIds.push(prefix + i);
    if (geometry !== undefined) {
      this.contentRange = json.content.boundingVolume && CesiumUtils.rangeFromBoundingVolume(json.content.boundingVolume);
      this.maximumSize = CesiumUtils.maximumSizeFromGeometricTolerance(Range3d.fromJSON(this.range), json.geometricError);
      this.geometry = geometry;
    }
  }
}

export class ScalableMeshTileLoader {
  constructor(private tree: ScalableMeshTileTreeProps) { }

  public async getTileProps(tileIds: string[]): Promise<TileProps[]> {
    const props: ScalableMeshTileProps[] = [];
    for (const tileId of tileIds) {
      const tile = await this.findTileInJson(this.tree.tilesetJson, tileId, "");
      if (tile !== undefined)
        props.push(tile);
    }
    return props;
  }
  private async findTileInJson(tilesetJson: any, id: string, parentId: string): Promise<ScalableMeshTileProps | undefined> {
    const separatorIndex = id.indexOf("_");
    const childId = (separatorIndex < 0) ? id : id.substring(0, separatorIndex - 1);
    const childIndex = parseInt(childId, 10);

    if (isNaN(childIndex) || tilesetJson === undefined || tilesetJson.children === undefined || childIndex >= tilesetJson.children.length)
      return undefined;

    const foundChild = tilesetJson.children[childIndex];
    const thisParentId = parentId.length ? (parentId + "_" + childId) : childId;
    if (separatorIndex >= 0) { return this.findTileInJson(foundChild, id.substring(separatorIndex), thisParentId); }

    const content = await this.tree.client.getTileContent(this.tree.accessToken, this.tree.projectId, this.tree.tilesId, foundChild.content.url);
    return new ScalableMeshTileProps(foundChild, thisParentId, this.tree, content);
  }
}

export namespace ScalableMeshTileTree {
  export async function getTileTreeProps(modeledElement: RelatedElement, iModel: IModelConnection): Promise<ScalableMeshTileTreeProps> {
    const result: ElementProps[] = await iModel.elements.getProps(modeledElement.id);
    const url = result[0].url;
    const ecefLocation = iModel.ecefLocation;
    let ecefToDb: Transform = Transform.createIdentity();

    if (ecefLocation !== undefined) {
      const dbToEcef = Transform.createOriginAndMatrix(ecefLocation.origin, ecefLocation.orientation.toRotMatrix());
      ecefToDb = dbToEcef.inverse() as Transform;
    }

    if (undefined !== url) {
      // ###TODO determine apropriate way to get token (probably from the imodel, but for standalone testing a workaround is needed)
      const authToken: AuthorizationToken = await TestConfig.login(TestUsers.regular);
      const realityDataServiceClient: RealityDataServicesClient = new RealityDataServicesClient("QA");
      const accessToken: AccessToken = await realityDataServiceClient.getAccessToken(authToken);
<<<<<<< HEAD
      const projectId = url.split("/").find((val: string) => val.includes("--"))!.split("--")[1];
      const tilesId = url.split("/").find((val: string) => /^[0-9a-f]{8}-[0-9a-f]{4}-[1-5][0-9a-f]{3}-[89ab][0-9a-f]{3}-[0-9a-f]{12}$/i.test(val));
      const json = await realityDataServiceClient.getRootDocumentJsonFromUrl(accessToken, url);
=======

      const json = await realityDataServiceClient.getTileJsonFromUrl(accessToken, url);
>>>>>>> 47acb524

      return new ScalableMeshTileTreeProps(json, realityDataServiceClient, accessToken, projectId, tilesId, ecefToDb);
    } else {
      throw new IModelError(BentleyStatus.ERROR, "Unable to read reality data");
    }
  }
}<|MERGE_RESOLUTION|>--- conflicted
+++ resolved
@@ -122,14 +122,9 @@
       const authToken: AuthorizationToken = await TestConfig.login(TestUsers.regular);
       const realityDataServiceClient: RealityDataServicesClient = new RealityDataServicesClient("QA");
       const accessToken: AccessToken = await realityDataServiceClient.getAccessToken(authToken);
-<<<<<<< HEAD
       const projectId = url.split("/").find((val: string) => val.includes("--"))!.split("--")[1];
       const tilesId = url.split("/").find((val: string) => /^[0-9a-f]{8}-[0-9a-f]{4}-[1-5][0-9a-f]{3}-[89ab][0-9a-f]{3}-[0-9a-f]{12}$/i.test(val));
-      const json = await realityDataServiceClient.getRootDocumentJsonFromUrl(accessToken, url);
-=======
-
       const json = await realityDataServiceClient.getTileJsonFromUrl(accessToken, url);
->>>>>>> 47acb524
 
       return new ScalableMeshTileTreeProps(json, realityDataServiceClient, accessToken, projectId, tilesId, ecefToDb);
     } else {
