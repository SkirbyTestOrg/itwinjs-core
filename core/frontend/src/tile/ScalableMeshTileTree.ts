/*---------------------------------------------------------------------------------------------
|  $Copyright: (c) 2018 Bentley Systems, Incorporated. All rights reserved. $
 *--------------------------------------------------------------------------------------------*/
/** @module Tile */

import { TileTreeProps, TileProps, TileId, IModelError } from "@bentley/imodeljs-common";
import { IModelConnection } from "../IModelConnection";
import { Id64Props, Id64, BentleyStatus, assert, StopWatch } from "@bentley/bentleyjs-core";
import { TransformProps, Range3dProps, Range3d, Transform, Point3d, Vector3d, RotMatrix } from "@bentley/geometry-core";
import { RealityDataServicesClient, AuthorizationToken, AccessToken, ImsActiveSecureTokenClient, getArrayBuffer, getJson } from "@bentley/imodeljs-clients";

function debugPrint(str: string): void {
  console.log(str); // tslint:disable-line:no-console
}

namespace CesiumUtils {
  export function rangeFromBoundingVolume(boundingVolume: any): Range3d {
    const box: number[] = boundingVolume.box;
    const center = Point3d.create(box[0], box[1], box[2]);
    const ux = Vector3d.create(box[3], box[4], box[5]);
    const uy = Vector3d.create(box[6], box[7], box[8]);
    const uz = Vector3d.create(box[9], box[10], box[11]);
    const corners: Point3d[] = [];
    for (let j = 0; j < 2; j++) {
      for (let k = 0; k < 2; k++) {
        for (let l = 0; l < 2; l++) {
          corners.push(center.plus3Scaled(ux, (j ? -1.0 : 1.0), uy, (k ? -1.0 : 1.0), uz, (l ? -1.0 : 1.0)));
        }
      }
    }
    return Range3d.createArray(corners);
  }
  export function maximumSizeFromGeometricTolerance(range: Range3d, geometricError: number): number {
    const minToleranceRatio = .5;   // Nominally the error on screen size of a tile.  Increasing generally increases performance (fewer draw calls) at expense of higher load times.
    return minToleranceRatio * range.diagonal().magnitude() / geometricError;
  }
  export function transformFromJson(jTrans: number[] | undefined): Transform {
    return (jTrans === undefined) ? Transform.createIdentity() : Transform.createOriginAndMatrix(Point3d.create(jTrans[12], jTrans[13], jTrans[14]), RotMatrix.createRowValues(jTrans[0], jTrans[4], jTrans[9], jTrans[1], jTrans[5], jTrans[10], jTrans[2], jTrans[6], jTrans[11]));
  }
}

export class ScalableMeshTileTreeProps implements TileTreeProps {
  public id: Id64Props = "";
  public rootTile: TileProps;
  public location: TransformProps;
  public tilesetJson: object;
  public yAxisUp: boolean = false;
<<<<<<< HEAD
  constructor(json: any, public client: RealityDataServicesClient, public accessToken: AccessToken, public projectId: string, public tilesId: string, ecefToDb: Transform, rootContent: any) {
=======
  constructor(json: any, public client: ScalableMeshTileClient, ecefToDb: Transform) {
>>>>>>> d2b47209
    this.tilesetJson = json.root;
    this.id = new Id64();
    this.rootTile = new ScalableMeshTileProps(json.root, "", this, rootContent);
    const tileToEcef = CesiumUtils.transformFromJson(json.root.transf);
    const tileToDb = Transform.createIdentity();
    tileToDb.setMultiplyTransformTransform(ecefToDb, tileToEcef);
    this.location = tileToDb.toJSON();
    if (json.asset.gltfUpAxis === undefined || json.asset.gltfUpAxis === "y")
      this.yAxisUp = true;
  }
}

class ScalableMeshTileProps implements TileProps {
  public id: TileId;
  public range: Range3dProps;
  public contentRange?: Range3dProps;
  public maximumSize: number;
  public childIds: string[];
  public geometry?: string | ArrayBuffer;
  public yAxisUp: boolean;
  constructor(json: any, thisId: string, public tree: ScalableMeshTileTreeProps, geometry: ArrayBuffer | undefined) {
    this.id = new TileId(new Id64(), thisId);
    this.range = CesiumUtils.rangeFromBoundingVolume(json.boundingVolume);
    this.maximumSize = 0.0; // nonzero only if content present.   CesiumUtils.maximumSizeFromGeometricTolerance(Range3d.fromJSON(this.range), json.geometricError);
    this.yAxisUp = tree.yAxisUp;
    this.childIds = [];
    const prefix = thisId.length ? thisId + "_" : "";
    if (Array.isArray(json.children))
      for (let i = 0; i < json.children.length; i++)
        this.childIds.push(prefix + i);

    if (geometry !== undefined) {
      this.contentRange = json.content.boundingVolume && CesiumUtils.rangeFromBoundingVolume(json.content.boundingVolume);
      this.maximumSize = CesiumUtils.maximumSizeFromGeometricTolerance(Range3d.fromJSON(this.range), json.geometricError);
      this.geometry = geometry;
    }
  }
}

export class ScalableMeshTileLoader {
  constructor(private tree: ScalableMeshTileTreeProps) { }
  public getMaxDepth(): number { return 32; }  // Can be removed when element tile selector is working.

  public async getTileProps(tileIds: string[]): Promise<TileProps[]> {
    const props: ScalableMeshTileProps[] = [];
    const stopWatch = new StopWatch("", true);
    debugPrint("requesting " + tileIds.length + " tiles");
    await Promise.all(tileIds.map(async (tileId) => {
      const tile = await this.findTileInJson(this.tree.tilesetJson, tileId, "");
      if (tile !== undefined)
        props.push(tile);
    }));

    let totalBytes = 0;
    for (const prop of props) {
      totalBytes += (prop.geometry as ArrayBuffer).byteLength;
    }
    debugPrint("returning " + props.length + " tiles, Size: " + totalBytes + " Elapsed time: " + stopWatch.elapsedSeconds);

    return props;
  }
  private async findTileInJson(tilesetJson: any, id: string, parentId: string): Promise<ScalableMeshTileProps | undefined> {
    const separatorIndex = id.indexOf("_");
    const childId = (separatorIndex < 0) ? id : id.substring(0, separatorIndex);
    const childIndex = parseInt(childId, 10);

    if (isNaN(childIndex) || tilesetJson === undefined || tilesetJson.children === undefined || childIndex >= tilesetJson.children.length) {
      assert(false, "scalable mesh child not found.");
      return undefined;
    }

    let foundChild = tilesetJson.children[childIndex];
    const thisParentId = parentId.length ? (parentId + "_" + childId) : childId;
    if (separatorIndex >= 0) { return this.findTileInJson(foundChild, id.substring(separatorIndex + 1), thisParentId); }
    if (undefined === foundChild.content)
      return new ScalableMeshTileProps(foundChild, thisParentId, this.tree, undefined);

    if (foundChild.content.url.endsWith("json")) {
      const subTree = await this.tree.client.getTileJson(foundChild.content.url);
      foundChild = subTree.root;
      tilesetJson.children[childIndex] = subTree.root;
    }

    const content = await this.tree.client.getTileContent(foundChild.content.url);
    assert(content !== undefined, "scalable mesh tile content not found.");
    return new ScalableMeshTileProps(foundChild, thisParentId, this.tree, content);
  }
}

export namespace ScalableMeshTileTree {
  export async function getTileTreeProps(url: string, iModel: IModelConnection): Promise<ScalableMeshTileTreeProps> {
    const ecefLocation = iModel.ecefLocation;
    let ecefToDb: Transform = Transform.createIdentity();

    if (ecefLocation !== undefined) {
      const dbToEcef = Transform.createOriginAndMatrix(ecefLocation.origin, ecefLocation.orientation.toRotMatrix());
      ecefToDb = dbToEcef.inverse() as Transform;
    }

<<<<<<< HEAD
    if (undefined === url) {
      throw new IModelError(BentleyStatus.ERROR, "Unable to read reality data");
    } else {

      // ###TODO determine apropriate way to get token (probably from the imodel, but for standalone testing a workaround is needed)
      const authToken: AuthorizationToken | undefined = await (new ImsActiveSecureTokenClient("QA")).getToken("Regular.IModelJsTestUser@mailinator.com", "Regular@iMJs");
      const client: RealityDataServicesClient = new RealityDataServicesClient("QA");
      const accessToken: AccessToken = await client.getAccessToken(authToken);
      const projectId = url.split("/").find((val: string) => val.includes("--"))!.split("--")[1];
      const tilesId = url.split("/").find((val: string) => /^[0-9a-f]{8}-[0-9a-f]{4}-[1-5][0-9a-f]{3}-[89ab][0-9a-f]{3}-[0-9a-f]{12}$/i.test(val));
      const json = await client.getTileJsonFromUrl(accessToken, url);
      // Root tile...
      let rootTileContent: any;
      if (undefined !== json.root.content.url)
        rootTileContent = await client.getTileContent(accessToken, projectId, tilesId as string, json.root.content.url);

      return new ScalableMeshTileTreeProps(json, client, accessToken, projectId, tilesId as string, ecefToDb, rootTileContent);
=======
    if (undefined !== url) {
      const urlParts = url.split("/");
      const tilesId = urlParts.find(isGuid);

      let clientProps: RDSClientProps | undefined = undefined;

      if (undefined !== tilesId) {
        // ###TODO determine apropriate way to get token (probably from the imodel, but for standalone testing a workaround is needed)
        const authToken: AuthorizationToken | undefined = await (new ImsActiveSecureTokenClient("QA")).getToken("Regular.IModelJsTestUser@mailinator.com", "Regular@iMJs");
        const client: RealityDataServicesClient = new RealityDataServicesClient("QA");
        const accessToken: AccessToken = await client.getAccessToken(authToken);
        const projectId = urlParts.find((val: string) => val.includes("--"))!.split("--")[1];
        clientProps = { accessToken, projectId, tilesId, client }
      }

      const tileClient = new ScalableMeshTileClient(clientProps);
      const json = await tileClient.getRootDocument(url);
      return new ScalableMeshTileTreeProps(json, tileClient, ecefToDb);
    } else {
      throw new IModelError(BentleyStatus.ERROR, "Unable to read reality data");
>>>>>>> d2b47209
    }
  }
}

/**
 * returns true if the string value is a guid, false if it is not
 * @param val string value to test
 */
export function isGuid(val: string): boolean { return /^[0-9a-f]{8}-[0-9a-f]{4}-[1-5][0-9a-f]{3}-[89ab][0-9a-f]{3}-[0-9a-f]{12}$/i.test(val) }

export interface RDSClientProps {
  accessToken: AccessToken;
  projectId: string;
  tilesId: string;
  client: RealityDataServicesClient;
}

export class ScalableMeshTileClient {
  public rdsProps?: RDSClientProps;
  private baseUrl: string = "";
  constructor(props?: RDSClientProps) {
    this.rdsProps = props;
  }

  private setBaseUrl(url: string): void {
    const urlParts = url.split("/");
    urlParts.pop();
    this.baseUrl = urlParts.join("/") + "/";
  }

  public async getRootDocument(url: string): Promise<any> {
    if (undefined !== this.rdsProps) {
      return await this.rdsProps.client.getRootDocumentJson(this.rdsProps.accessToken, this.rdsProps.projectId, this.rdsProps.tilesId);
    } else {
      this.setBaseUrl(url);
      return await getJson(url);
    }
  }

  public async getTileContent(url: string): Promise<any> {
    if (undefined !== this.rdsProps) {
      return await this.rdsProps.client.getTileContent(this.rdsProps.accessToken, this.rdsProps.projectId, this.rdsProps.tilesId, url)
    } else if (undefined !== this.baseUrl) {
      const tileUrl = this.baseUrl + url;
      return await getArrayBuffer(tileUrl);
    } else {
      throw new IModelError(BentleyStatus.ERROR, "Unable to determine reality data content url");
    }
  }

  public async getTileJson(url: string): Promise<any> {
    if (undefined !== this.rdsProps) {
      return await this.rdsProps.client.getTileJson(this.rdsProps.accessToken, this.rdsProps.projectId, this.rdsProps.tilesId, url)
    } else if (undefined !== this.baseUrl) {
      const tileUrl = this.baseUrl + url;
      return await getJson(tileUrl);
    } else {
      throw new IModelError(BentleyStatus.ERROR, "Unable to determine reality data json url");
    }
  }
}<|MERGE_RESOLUTION|>--- conflicted
+++ resolved
@@ -45,11 +45,7 @@
   public location: TransformProps;
   public tilesetJson: object;
   public yAxisUp: boolean = false;
-<<<<<<< HEAD
-  constructor(json: any, public client: RealityDataServicesClient, public accessToken: AccessToken, public projectId: string, public tilesId: string, ecefToDb: Transform, rootContent: any) {
-=======
   constructor(json: any, public client: ScalableMeshTileClient, ecefToDb: Transform) {
->>>>>>> d2b47209
     this.tilesetJson = json.root;
     this.id = new Id64();
     this.rootTile = new ScalableMeshTileProps(json.root, "", this, rootContent);
@@ -149,25 +145,6 @@
       ecefToDb = dbToEcef.inverse() as Transform;
     }
 
-<<<<<<< HEAD
-    if (undefined === url) {
-      throw new IModelError(BentleyStatus.ERROR, "Unable to read reality data");
-    } else {
-
-      // ###TODO determine apropriate way to get token (probably from the imodel, but for standalone testing a workaround is needed)
-      const authToken: AuthorizationToken | undefined = await (new ImsActiveSecureTokenClient("QA")).getToken("Regular.IModelJsTestUser@mailinator.com", "Regular@iMJs");
-      const client: RealityDataServicesClient = new RealityDataServicesClient("QA");
-      const accessToken: AccessToken = await client.getAccessToken(authToken);
-      const projectId = url.split("/").find((val: string) => val.includes("--"))!.split("--")[1];
-      const tilesId = url.split("/").find((val: string) => /^[0-9a-f]{8}-[0-9a-f]{4}-[1-5][0-9a-f]{3}-[89ab][0-9a-f]{3}-[0-9a-f]{12}$/i.test(val));
-      const json = await client.getTileJsonFromUrl(accessToken, url);
-      // Root tile...
-      let rootTileContent: any;
-      if (undefined !== json.root.content.url)
-        rootTileContent = await client.getTileContent(accessToken, projectId, tilesId as string, json.root.content.url);
-
-      return new ScalableMeshTileTreeProps(json, client, accessToken, projectId, tilesId as string, ecefToDb, rootTileContent);
-=======
     if (undefined !== url) {
       const urlParts = url.split("/");
       const tilesId = urlParts.find(isGuid);
@@ -188,7 +165,6 @@
       return new ScalableMeshTileTreeProps(json, tileClient, ecefToDb);
     } else {
       throw new IModelError(BentleyStatus.ERROR, "Unable to read reality data");
->>>>>>> d2b47209
     }
   }
 }
