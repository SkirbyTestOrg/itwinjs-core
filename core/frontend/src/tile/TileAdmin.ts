--- conflicted
+++ resolved
@@ -1,1461 +1,1437 @@
-/*---------------------------------------------------------------------------------------------
-* Copyright (c) Bentley Systems, Incorporated. All rights reserved.
-* See LICENSE.md in the project root for license terms and full copyright notice.
-*--------------------------------------------------------------------------------------------*/
-/** @packageDocumentation
- * @module Tiles
- */
-
-import { assert, BeDuration, BeEvent, BeTimePoint, Id64Array, Id64String, PriorityQueue } from "@bentley/bentleyjs-core";
-import { detectIsMobile } from "@bentley/webgl-compatibility";
-import {
-  defaultTileOptions, ElementGraphicsRequestProps, getMaximumMajorTileFormatVersion, IModelTileRpcInterface, IModelTileTreeProps, ModelGeometryChanges,
-  RpcOperation, RpcResponseCacheControl, ServerTimeoutError, TileTreeContentIds,
-} from "@bentley/imodeljs-common";
-import { IModelApp } from "../IModelApp";
-import { IModelConnection } from "../IModelConnection";
-import { Viewport } from "../Viewport";
-import { ReadonlyViewportSet, UniqueViewportSets } from "../ViewportSet";
-import { InteractiveEditingSession } from "../InteractiveEditingSession";
-import { GeometricModelState } from "../ModelState";
-<<<<<<< HEAD
-import { DisclosedTileTreeSet, LRUTileList, Tile, TileLoadStatus, TileRequest, TileTree, TileTreeOwner, TileUsageMarker } from "./internal";
-import { NativeApp } from "../NativeApp";
-=======
-import { Tile, TileLoadStatus, TileRequest, TileTree, TileTreeOwner, TileTreeSet, TileUsageMarker } from "./internal";
-import { IpcApp } from "../IpcApp";
->>>>>>> b9a21f42
-
-/** Details about any tiles not handled by [[TileAdmin]]. At this time, that means OrbitGT point cloud tiles.
- * Used for bookkeeping by SelectedAndReadyTiles
- * @alpha
- */
-export interface ExternalTileStatistics {
-  requested: number;
-  selected: number;
-  ready: number;
-}
-
-/** Describes two sets of tiles associated with a viewport's current scene.
- * @internal
- */
-export interface SelectedAndReadyTiles {
-  /** The tiles actually selected for the viewport's scene. This includes tiles drawn to the screen; it may also include tiles selected for the shadow map.
-   * These represent the "best available" tiles for the current view - some may have been selected as placeholders while more appropriate tiles are loaded.
-   */
-  readonly selected: Set<Tile>;
-  /** The tiles that are considered appropriate for the current view and that are ready to draw. Some may not have actually been selected for drawing in the
-   * current view, e.g., because sibling tiles are not yet ready to draw.
-   */
-  readonly ready: Set<Tile>;
-  /** Details about any tiles not handled by [[TileAdmin]]. At this time, that means OrbitGT point cloud tiles and tiles for view attachments.
-   * @alpha
-   */
-  readonly external: ExternalTileStatistics;
-}
-
-/** Describes a strategy for imposing limits upon the amount of GPU memory consumed by [[Tile]] content.
- *
- * For a given view, a set of tiles is required to display its contents. As the user navigates the view by panning, rotating, zooming, etc, that set of tiles changes.
- * Previously-displayed tiles can remain in memory for a short while so that if they are subsequently required for display again they will be immediately available.
- * Keeping too many tiles in memory can consume excessive amounts of GPU memory; in extreme cases, more GPU memory can be consumed than is available, resulting in loss of
- * the WebGL context, which causes all rendering to stop.
- *
- * Over-consumption of GPU memory can be prevented by imposing a limit on the maximum amount that can be in use at any one time. When the limit is exceeded, the contents
- * of [[Tile]]s that are not currently being displayed by any [[Viewport]] are discarded, freeing up memory, until the limit is satisfied or all
- * undisplayed tiles' contents have been discarded. The least-recently-displayed tiles' contents are discarded first, under the assumption that they are the least likely to
- * be displayed again in the near future. Contents of tiles that are currently being displayed by at least one viewport will not be discarded.
- *
- * WebGL provides no direct access to the GPU, so the amount of memory actually being consumed can only be estimated based on the amount of memory
- * requested from it; the actual amount will invariably be larger - sometimes much larger.
- *
- * The number of bytes corresponding to the various limits is estimated at run-time based on whether the client is running on a mobile device or not - tighter limits
- * are imposed on mobile devices due to their tighter resource constraints.
- *
- * In addition to the memory limits, tile contents are naturally discarded after a certain length of time during which they have been displayed by no viewports based on
- * [[TileAdmin.Props.tileExpirationTime]].
- *
- * The options are:
- * - "none" - no limits are imposed. Tile contents are discarded solely based on [[TileAdmin.Props.tileExpirationTime]].
- * - "aggressive" - a small limit resulting in tile contents being more aggressively discarded.
- * - "default" - a moderate limit that strives to balance limiting memory consumption while keeping tiles likely to be displayed again in memory.
- * - "relaxed" - a larger limit that may be appropriate for devices equipped with ample GPU memory.
- * - number - an explicit limit, in number of bytes. Because of the vagaries of actual GPU memory consumption under WebGL, this should be a conservative estimate - no more than perhaps 1/4 of the total GPU memory available, depending on the device.
- * @see [[TileAdmin.Props.gpuMemoryLimits]] to configure the limit at startup.
- * @see [[TileAdmin.gpuMemoryLimit]] to adjust the limit after startup.
- * @see [[TileAdmin.totalTileContentBytes]] for the current amount of GPU memory being used for tile contents.
- * @beta
- */
-export type GpuMemoryLimit = "none" | "default" | "aggressive" | "relaxed" | number;
-
-/** Defines separate [[GpuMemoryLimit]]s for mobile and desktop clients.
- * @see [[TileAdmin.Props.gpuMemoryLimits]] to configure the limit at startup.
- * @see [[GpuMemoryLimit]] for a description of how the available limits and how they are imposed.
- * @beta
- */
-export interface GpuMemoryLimits {
-  /** Limits applied to clients running on mobile devices. Defaults to "default" if undefined. */
-  mobile?: GpuMemoryLimit;
-  /** Limits applied to clients running on non-mobile devices. Defaults to "none" if undefined. */
-  nonMobile?: GpuMemoryLimit;
-}
-
-/** Manages [[Tile]]s and [[TileTree]]s on behalf of [[IModelApp]]. Its responsibilities include scheduling requests for tile content via a priority queue;
- * keeping track of and imposing limits upon the amount of GPU memory consumed by tiles; and notifying listeners of tile-related events.
- * @see [[IModelApp.tileAdmin]] to access the instance of the TileAdmin.
- * @see [[TileAdmin.Props]] to configure the TileAdmin at startup.
- * @beta
- */
-export class TileAdmin {
-  private readonly _viewports = new Set<Viewport>();
-  private readonly _requestsPerViewport = new Map<Viewport, Set<Tile>>();
-  private readonly _tileUsagePerViewport = new Map<Viewport, Set<TileUsageMarker>>();
-  private readonly _selectedAndReady = new Map<Viewport, SelectedAndReadyTiles>();
-  private readonly _viewportSetsForRequests = new UniqueViewportSets();
-  private _maxActiveRequests: number;
-  private readonly _maxActiveTileTreePropsRequests: number;
-  private _defaultTileSizeModifier: number;
-  private readonly _retryInterval: number;
-  private readonly _enableInstancing: boolean;
-  private readonly _enableImprovedElision: boolean;
-  private readonly _ignoreAreaPatterns: boolean;
-  private readonly _enableExternalTextures: boolean;
-  private readonly _disableMagnification: boolean;
-  private readonly _alwaysRequestEdges: boolean;
-  private readonly _alwaysSubdivideIncompleteTiles: boolean;
-  private readonly _minimumSpatialTolerance: number;
-  private readonly _maxMajorVersion: number;
-  private readonly _useProjectExtents: boolean;
-  private readonly _maximumLevelsToSkip: number;
-  private readonly _mobileRealityTileMinToleranceRatio: number;
-  private readonly _removeIModelConnectionOnCloseListener: () => void;
-  private _activeRequests = new Set<TileRequest>();
-  private _pendingRequests = new Queue();
-  private _swapPendingRequests = new Queue();
-  private _numCanceled = 0;
-  private _totalCompleted = 0;
-  private _totalFailed = 0;
-  private _totalTimedOut = 0;
-  private _totalEmpty = 0;
-  private _totalUndisplayable = 0;
-  private _totalElided = 0;
-  private _totalCacheMisses = 0;
-  private _totalDispatchedRequests = 0;
-  private _totalAbortedRequests = 0;
-  private _rpcInitialized = false;
-  private readonly _tileExpirationTime: BeDuration;
-  private _nextPruneTime: BeTimePoint;
-  private _nextPurgeTime: BeTimePoint;
-  private readonly _treeExpirationTime: BeDuration;
-  private readonly _contextPreloadParentDepth: number;
-  private readonly _contextPreloadParentSkip: number;
-  private _canceledIModelTileRequests?: Map<IModelConnection, Map<string, Set<string>>>;
-  private _canceledElementGraphicsRequests?: Map<IModelConnection, string[]>;
-  private _cancelBackendTileRequests: boolean;
-  private _tileTreePropsRequests: TileTreePropsRequest[] = [];
-  private _cleanup?: () => void;
-  private readonly _lruList = new LRUTileList();
-  private _maxTotalTileContentBytes?: number;
-  private _gpuMemoryLimit: GpuMemoryLimit = "none";
-  private readonly _isMobile: boolean;
-
-  /** Create a TileAdmin suitable for passing to [[IModelApp.startup]] via [[IModelAppOptions.tileAdmin]] to customize aspects of
-   * its behavior.
-   * @param props Options for customizing the behavior of the TileAdmin.
-   * @returns the TileAdmin
-   */
-  public static create(props?: TileAdmin.Props): TileAdmin {
-    return this.createForDeviceType(detectIsMobile() ? "mobile" : "non-mobile", props);
-  }
-
-  /** Strictly for tests.
-   * @internal
-   */
-  public static createForDeviceType(type: "mobile" | "non-mobile", props?: TileAdmin.Props): TileAdmin {
-    return new this("mobile" === type, props);
-  }
-
-  /** @internal */
-  public get emptyViewportSet(): ReadonlyViewportSet { return UniqueViewportSets.emptySet; }
-
-  /** Returns basic statistics about the TileAdmin's current state. */
-  public get statistics(): TileAdmin.Statistics {
-    let numActiveTileTreePropsRequests = 0;
-    for (const req of this._tileTreePropsRequests) {
-      if (!req.isDispatched)
-        break;
-
-      ++numActiveTileTreePropsRequests;
-    }
-
-    return {
-      numPendingRequests: this._pendingRequests.length,
-      numActiveRequests: this._activeRequests.size,
-      numCanceled: this._numCanceled,
-      totalCompletedRequests: this._totalCompleted,
-      totalFailedRequests: this._totalFailed,
-      totalTimedOutRequests: this._totalTimedOut,
-      totalEmptyTiles: this._totalEmpty,
-      totalUndisplayableTiles: this._totalUndisplayable,
-      totalElidedTiles: this._totalElided,
-      totalCacheMisses: this._totalCacheMisses,
-      totalDispatchedRequests: this._totalDispatchedRequests,
-      totalAbortedRequests: this._totalAbortedRequests,
-      numActiveTileTreePropsRequests,
-      numPendingTileTreePropsRequests: this._tileTreePropsRequests.length - numActiveTileTreePropsRequests,
-    };
-  }
-
-  /** Resets the cumulative (per-session) statistics like totalCompletedRequests, totalEmptyTiles, etc. */
-  public resetStatistics(): void {
-    this._totalCompleted = this._totalFailed = this._totalTimedOut =
-      this._totalEmpty = this._totalUndisplayable = this._totalElided =
-      this._totalCacheMisses = this._totalDispatchedRequests = this._totalAbortedRequests = 0;
-  }
-
-  protected constructor(isMobile: boolean, options?: TileAdmin.Props) {
-    this._isMobile = isMobile;
-    if (undefined === options)
-      options = {};
-
-    this._maxActiveRequests = options.maxActiveRequests ?? 10;
-    this._maxActiveTileTreePropsRequests = options.maxActiveTileTreePropsRequests ?? 10;
-    this._defaultTileSizeModifier = (undefined !== options.defaultTileSizeModifier && options.defaultTileSizeModifier > 0) ? options.defaultTileSizeModifier : 1.0;
-    this._retryInterval = undefined !== options.retryInterval ? options.retryInterval : 1000;
-    this._enableInstancing = options.enableInstancing ?? defaultTileOptions.enableInstancing;
-    this._enableImprovedElision = options.enableImprovedElision ?? defaultTileOptions.enableImprovedElision;
-    this._ignoreAreaPatterns = options.ignoreAreaPatterns ?? defaultTileOptions.ignoreAreaPatterns;
-    this._enableExternalTextures = options.enableExternalTextures ?? defaultTileOptions.enableExternalTextures;
-    this._disableMagnification = options.disableMagnification ?? defaultTileOptions.disableMagnification;
-    this._alwaysRequestEdges = true === options.alwaysRequestEdges;
-    this._alwaysSubdivideIncompleteTiles = options.alwaysSubdivideIncompleteTiles ?? defaultTileOptions.alwaysSubdivideIncompleteTiles;
-    this._maxMajorVersion = options.maximumMajorTileFormatVersion ?? defaultTileOptions.maximumMajorTileFormatVersion;
-    this._useProjectExtents = options.useProjectExtents ?? defaultTileOptions.useProjectExtents;
-    this._mobileRealityTileMinToleranceRatio = Math.max(options.mobileRealityTileMinToleranceRatio ?? 3.0, 1.0);
-
-    const gpuMemoryLimits = options.gpuMemoryLimits;
-    let gpuMemoryLimit: GpuMemoryLimit | undefined;
-    if (typeof gpuMemoryLimits === "object")
-      gpuMemoryLimit = isMobile ? gpuMemoryLimits.mobile : gpuMemoryLimits.nonMobile;
-    else
-      gpuMemoryLimit = gpuMemoryLimits;
-
-    if (undefined === gpuMemoryLimit && isMobile)
-      gpuMemoryLimit = "default";
-
-    if (undefined !== gpuMemoryLimit)
-      this.gpuMemoryLimit = gpuMemoryLimit;
-
-    if (undefined !== options.maximumLevelsToSkip)
-      this._maximumLevelsToSkip = Math.floor(Math.max(0, options.maximumLevelsToSkip));
-    else
-      this._maximumLevelsToSkip = 1;
-
-    const minSpatialTol = options.minimumSpatialTolerance;
-    this._minimumSpatialTolerance = minSpatialTol ? Math.max(minSpatialTol, 0) : 0;
-
-    this._cancelBackendTileRequests = true === options.cancelBackendTileRequests;
-
-    const clamp = (seconds: number, min: number, max: number): BeDuration => {
-      seconds = Math.min(seconds, max);
-      seconds = Math.max(seconds, min);
-      return BeDuration.fromSeconds(seconds);
-    };
-
-    const ignoreMinimums = true === options.ignoreMinimumExpirationTimes;
-    const minTileTime = ignoreMinimums ? 0.1 : 5;
-    const minTreeTime = ignoreMinimums ? 0.1 : 10;
-
-    // If unspecified, tile expiration time defaults to 20 seconds.
-    this._tileExpirationTime = clamp((options.tileExpirationTime ?? 20), minTileTime, 60)!;
-
-    // If unspecified, trees never expire (will change this to use a default later).
-    this._treeExpirationTime = clamp(options.tileTreeExpirationTime ?? 300, minTreeTime, 3600);
-
-    const now = BeTimePoint.now();
-    this._nextPruneTime = now.plus(this._tileExpirationTime);
-    this._nextPurgeTime = now.plus(this._treeExpirationTime);
-
-    this._removeIModelConnectionOnCloseListener = IModelConnection.onClose.addListener((iModel) => this.onIModelClosed(iModel));
-
-    // If unspecified preload 2 levels of parents for context tiles.
-    this._contextPreloadParentDepth = Math.max(0, Math.min((options.contextPreloadParentDepth === undefined ? 2 : options.contextPreloadParentDepth), 8));
-    // If unspecified skip one level before preloading  of parents of context tiles.
-    this._contextPreloadParentSkip = Math.max(0, Math.min((options.contextPreloadParentSkip === undefined ? 1 : options.contextPreloadParentSkip), 5));
-
-    const removeEditingListener = InteractiveEditingSession.onBegin.addListener((session) => {
-      const removeGeomListener = session.onGeometryChanges.addListener((changes: Iterable<ModelGeometryChanges>) => this.onModelGeometryChanged(changes));
-      session.onEnded.addOnce((sesh: InteractiveEditingSession) => {
-        assert(sesh === session);
-        removeGeomListener();
-        this.onSessionEnd(session);
-      });
-    });
-
-    const removeLoadListener = this.addLoadListener(() => {
-      this._viewports.forEach((vp) => vp.invalidateScene());
-    });
-
-    this._cleanup = () => {
-      removeEditingListener();
-      removeLoadListener();
-    };
-  }
-
-  /** @internal */
-  public get enableInstancing() { return this._enableInstancing && IModelApp.renderSystem.supportsInstancing; }
-  /** @internal */
-  public get enableImprovedElision() { return this._enableImprovedElision; }
-  /** @internal */
-  public get ignoreAreaPatterns() { return this._ignoreAreaPatterns; }
-  /** @internal */
-  public get useProjectExtents() { return this._useProjectExtents; }
-  /** @internal */
-  public get enableExternalTextures(): boolean { return this._enableExternalTextures; }
-  /** @internal */
-  public get maximumLevelsToSkip() { return this._maximumLevelsToSkip; }
-  /** @internal */
-  public get mobileRealityTileMinToleranceRatio() { return this._mobileRealityTileMinToleranceRatio; }
-  /** @internal */
-  public get disableMagnification() { return this._disableMagnification; }
-  /** @internal */
-  public get alwaysRequestEdges() { return this._alwaysRequestEdges; }
-  /** @internal */
-  public get alwaysSubdivideIncompleteTiles() { return this._alwaysSubdivideIncompleteTiles; }
-  /** @internal */
-  public get minimumSpatialTolerance() { return this._minimumSpatialTolerance; }
-  /** @internal */
-  public get tileExpirationTime() { return this._tileExpirationTime; }
-  /** @internal */
-  public get tileTreeExpirationTime() { return this._treeExpirationTime; }
-  /** @internal */
-  public get contextPreloadParentDepth() { return this._contextPreloadParentDepth; }
-  /** @internal */
-  public get contextPreloadParentSkip() { return this._contextPreloadParentSkip; }
-  /** @internal */
-  public get maximumMajorTileFormatVersion() { return this._maxMajorVersion; }
-
-  /** Given a numeric combined major+minor tile format version (typically obtained from a request to the backend to query the maximum tile format version it supports),
-   * return the maximum *major* format version to be used to request tile content from the backend.
-   * @see [[TileAdmin.Props.maximumMajorTileFormatVersion]]
-   * @see [[CurrentImdlVersion]]
-   */
-  public getMaximumMajorTileFormatVersion(formatVersion?: number): number {
-    return getMaximumMajorTileFormatVersion(this.maximumMajorTileFormatVersion, formatVersion);
-  }
-
-  /** Controls the maximum number of simultaneously-active requests allowed.
-   * If the maximum is reduced below the current size of the active set, no active requests will be canceled - but no more will be dispatched until the
-   * size of the active set falls below the new maximum.
-   * @see [[TileAdmin.Props.maxActiveRequests]]
-   * @note Browsers impose their own limitations on maximum number of total connections, and connections per-domain. These limitations are
-   * especially strict when using HTTP1.1 instead of HTTP2. Increasing the maximum above the default may significantly affect performance as well as
-   * bandwidth and memory consumption.
-   */
-  public get maxActiveRequests() { return this._maxActiveRequests; }
-  public set maxActiveRequests(max: number) {
-    if (max > 0)
-      this._maxActiveRequests = max;
-  }
-
-  /** A default multiplier applied to the size in pixels of a [[Tile]] during tile selection for any [[Viewport]].
-   * Individual Viewports can override this multiplier if desired.
-   * A value greater than 1.0 causes lower-resolution tiles to be selected; a value < 1.0 selects higher-resolution tiles.
-   * This can allow an application to sacrifice quality for performance or vice-versa.
-   * This property is initialized from the value supplied by the [[TileAdmin.Props.defaultTileSizeModifier]] used to initialize the TileAdmin at startup.
-   * Changing it after startup will change it for all Viewports that do not explicitly override it with their own multiplier.
-   * This value must be greater than zero.
-   */
-  public get defaultTileSizeModifier() { return this._defaultTileSizeModifier; }
-  public set defaultTileSizeModifier(modifier: number) {
-    if (modifier !== this._defaultTileSizeModifier && modifier > 0 && !Number.isNaN(modifier)) {
-      this._defaultTileSizeModifier = modifier;
-      IModelApp.viewManager.invalidateScenes();
-    }
-  }
-
-  /** The total number of bytes of GPU memory allocated to [[Tile]] contents.
-   * @see [[gpuMemoryLimit]] to impose limits on how high this can grow.
-   * @beta
-   */
-  public get totalTileContentBytes(): number {
-    return this._lruList.totalBytesUsed;
-  }
-
-  /** The maximum number of bytes of GPU memory that can be allocated to the contents of [[Tile]]s. When this limit is exceeded, the contents of the least-recently-drawn
-   * tiles are discarded until the total is below this limit or all undisplayed tiles' contents have been discarded.
-   * @see [[totalTileContentBytes]] for the current GPU memory usage.
-   * @see [[gpuMemoryLimit]] to adjust this maximum.
-   * @beta
-   */
-  public get maxTotalTileContentBytes(): number | undefined {
-    return this._maxTotalTileContentBytes;
-  }
-
-  /** The strategy for limiting the amount of GPU memory allocated to [[Tile]] graphics.
-   * @see [[TileAdmin.Props.gpuMemoryLimits]] to configure this at startup.
-   * @see [[maxTotalTileContentBytes]] for the limit as a maximum number of bytes.
-   * @beta
-   */
-  public get gpuMemoryLimit(): GpuMemoryLimit {
-    return this._gpuMemoryLimit;
-  }
-  public set gpuMemoryLimit(limit: GpuMemoryLimit) {
-    if (limit === this.gpuMemoryLimit)
-      return;
-
-    let maxBytes: number | undefined;
-    if (typeof limit === "number") {
-      limit = Math.max(0, limit);
-      maxBytes = limit;
-    } else {
-      switch (limit) {
-        case "default":
-        case "aggressive":
-        case "relaxed":
-          const spec = this._isMobile ? TileAdmin.mobileGpuMemoryLimits : TileAdmin.nonMobileGpuMemoryLimits;
-          maxBytes = spec[limit];
-          break;
-        default:
-          limit = "none";
-        // eslint-disable-next-line no-fallthrough
-        case "none":
-          maxBytes = undefined;
-          break;
-      }
-    }
-
-    this._gpuMemoryLimit = limit;
-    this._maxTotalTileContentBytes = maxBytes;
-  }
-
-  /** Invoked from the [[ToolAdmin]] event loop to process any pending or active requests for tiles.
-   * @internal
-   */
-  public process(): void {
-    this.processQueue();
-
-    // Prune expired tiles and purge expired tile trees. This may free up some memory.
-    this.pruneAndPurge();
-
-    // Free up any additional memory as required to keep within our limit.
-    this.freeMemory();
-  }
-
-  /** Iterate over the tiles that have content loaded but are not selected for display in any viewport.
-   * @alpha
-   */
-  public get unselectedLoadedTiles(): Iterable<Tile> {
-    return this._lruList.unselectedTiles;
-  }
-
-  /** Iterate over the tiles that have content loaded and are selected for display in any viewport.
-   * @alpha
-   */
-  public get selectedLoadedTiles(): Iterable<Tile> {
-    return this._lruList.selectedTiles;
-  }
-
-  /** Returns the number of pending and active requests associated with the specified viewport. */
-  public getNumRequestsForViewport(vp: Viewport): number {
-    const requests = this.getRequestsForViewport(vp);
-    let count = requests?.size ?? 0;
-    const tiles = this.getTilesForViewport(vp);
-    if (tiles)
-      count += tiles.external.requested;
-
-    return count;
-  }
-
-  /** Returns the current set of Tiles requested by the specified Viewport.
-   * Do not modify the set or the Tiles.
-   * @internal
-   */
-  public getRequestsForViewport(vp: Viewport): Set<Tile> | undefined {
-    return this._requestsPerViewport.get(vp);
-  }
-
-  /** Specifies the set of tiles currently requested for use by a viewport. This set replaces any previously specified for the same viewport.
-   * The requests are not actually processed until the next call to [[TileAdmin.process].
-   * This is typically invoked when the viewport recreates its scene, e.g. in response to camera movement.
-   * @internal
-   */
-  public requestTiles(vp: Viewport, tiles: Set<Tile>): void {
-    this._requestsPerViewport.set(vp, tiles);
-  }
-
-  /** Returns two sets of tiles associated with the specified Viewport's current scene.
-   * Do not modify the returned sets.
-   * @internal
-   */
-  public getTilesForViewport(vp: Viewport): SelectedAndReadyTiles | undefined {
-    return this._selectedAndReady.get(vp);
-  }
-
-  /** Adds the specified tiles to the sets of selected and ready tiles for the specified Viewport.
-   * The TileAdmin takes ownership of the `ready` set - do not modify it after passing it in.
-   * @internal
-   */
-  public addTilesForViewport(vp: Viewport, selected: Tile[], ready: Set<Tile>): void {
-    // "selected" are tiles we are drawing.
-    this._lruList.markSelectedForViewport(vp.viewportId, selected);
-    // "ready" are tiles we want to draw but can't yet because, for example, their siblings are not yet ready to be drawn.
-    this._lruList.markSelectedForViewport(vp.viewportId, ready);
-
-    const entry = this.getTilesForViewport(vp);
-    if (undefined === entry) {
-      this._selectedAndReady.set(vp, { ready, selected: new Set<Tile>(selected), external: { selected: 0, requested: 0, ready: 0 } });
-      return;
-    }
-
-    for (const tile of selected)
-      entry.selected.add(tile);
-
-    for (const tile of ready)
-      entry.ready.add(tile);
-  }
-
-  /** Disclose statistics about tiles that are handled externally from TileAdmin. At this time, that means OrbitGT point cloud tiles.
-   * These statistics are included in the return value of [[getTilesForViewport]].
-   * @internal
-   */
-  public addExternalTilesForViewport(vp: Viewport, statistics: ExternalTileStatistics): void {
-    const entry = this.getTilesForViewport(vp);
-    if (!entry) {
-      this._selectedAndReady.set(vp, { ready: new Set<Tile>(), selected: new Set<Tile>(), external: { ...statistics } });
-      return;
-    }
-
-    entry.external.requested += statistics.requested;
-    entry.external.selected += statistics.selected;
-    entry.external.ready += statistics.ready;
-  }
-
-  /** Clears the sets of tiles associated with a viewport's current scene.
-   * @internal
-   */
-  public clearTilesForViewport(vp: Viewport): void {
-    this._selectedAndReady.delete(vp);
-    this._lruList.clearSelectedForViewport(vp.viewportId);
-  }
-
-  /** Indicates that the TileAdmin should cease tracking the specified viewport, e.g. because it is about to be destroyed.
-   * Any requests which are of interest only to the specified viewport will be canceled.
-   * @internal
-   */
-  public forgetViewport(vp: Viewport): void {
-    this.onViewportIModelClosed(vp);
-    this._viewports.delete(vp);
-  }
-
-  /** Indicates that the TileAdmin should track tile requests for the specified viewport.
-   * This is invoked by the Viewport constructor and should not be invoked from elsewhere.
-   * @internal
-   */
-  public registerViewport(vp: Viewport): void {
-    this._viewports.add(vp);
-  }
-
-  /** @internal */
-  public forEachViewport(func: (vp: Viewport) => void): void {
-    for (const vp of this._viewports)
-      func(vp);
-  }
-
-  /** @internal */
-  public invalidateAllScenes() {
-    this.forEachViewport((vp) => vp.invalidateScene());
-  }
-
-  /** @internal */
-  public onShutDown(): void {
-    if (this._cleanup) {
-      this._cleanup();
-      this._cleanup = undefined;
-    }
-
-    this._removeIModelConnectionOnCloseListener();
-
-    for (const request of this._activeRequests)
-      request.cancel();
-
-    this._activeRequests.clear();
-
-    for (const queued of this._pendingRequests)
-      queued.cancel();
-
-    for (const req of this._tileTreePropsRequests)
-      req.abandon();
-
-    this._requestsPerViewport.clear();
-    this._viewportSetsForRequests.clear();
-    this._tileUsagePerViewport.clear();
-    this._tileTreePropsRequests.length = 0;
-    this._lruList.dispose();
-  }
-
-  /** Returns the union of the input set and the input viewport, to be associated with a [[TileRequest]].
-   * @internal
-   */
-  public getViewportSetForRequest(vp: Viewport, vps?: ReadonlyViewportSet): ReadonlyViewportSet {
-    return this._viewportSetsForRequests.getViewportSet(vp, vps);
-  }
-
-  /** Marks the Tile as "in use" by the specified Viewport, where the tile defines what "in use" means.
-   * A tile will not be discarded while it is in use by any Viewport.
-   * @see [[TileTree.prune]]
-   * @internal
-   */
-  public markTileUsedByViewport(marker: TileUsageMarker, vp: Viewport): void {
-    let set = this._tileUsagePerViewport.get(vp);
-    if (!set)
-      this._tileUsagePerViewport.set(vp, set = new Set<TileUsageMarker>());
-
-    set.add(marker);
-  }
-
-  /** Returns true if the Tile is currently in use by any Viewport.
-   * @see [[markTileUsedByViewport]].
-   * @internal
-   */
-  public isTileInUse(marker: TileUsageMarker): boolean {
-    // eslint-disable-next-line @typescript-eslint/naming-convention
-    for (const [_viewport, markers] of this._tileUsagePerViewport)
-      if (markers.has(marker))
-        return true;
-
-    return false;
-  }
-
-  /** Indicates that the TileAdmin should reset usage tracking for the specified viewport, e.g. because the viewport is about
-   * to recreate its scene. Any tiles currently marked as "in use" by this viewport no longer will be.
-   * @internal
-   */
-  public clearUsageForViewport(vp: Viewport): void {
-    this._tileUsagePerViewport.delete(vp);
-  }
-
-  /** @internal */
-  public async requestTileTreeProps(iModel: IModelConnection, treeId: string): Promise<IModelTileTreeProps> {
-    this.initializeRpc();
-    const requests = this._tileTreePropsRequests;
-    return new Promise<IModelTileTreeProps>((resolve, reject) => {
-      const request = new TileTreePropsRequest(iModel, treeId, resolve, reject);
-      requests.push(request);
-      if (this._tileTreePropsRequests.length <= this._maxActiveTileTreePropsRequests)
-        request.dispatch();
-    });
-  }
-
-  /** Temporary workaround for authoring applications. Usage:
-   * ```ts
-   *  async function handleModelChanged(modelId: Id64String, iModel: IModelConnection): Promise<void> {
-   *    await iModel.tiles.purgeTileTrees([modelId]);
-   *    IModelApp.viewManager.refreshForModifiedModels(modelId);
-   *  }
-   * ```
-   * @internal
-   */
-  public async purgeTileTrees(iModel: IModelConnection, modelIds: Id64Array | undefined): Promise<void> {
-    this.initializeRpc();
-    return IModelTileRpcInterface.getClient().purgeTileTrees(iModel.getRpcProps(), modelIds);
-  }
-
-  /** @internal */
-  public async requestTileContent(iModel: IModelConnection, treeId: string, contentId: string, isCanceled: () => boolean, guid: string | undefined, qualifier: string | undefined): Promise<Uint8Array> {
-    this.initializeRpc();
-
-    const iModelRpcProps = iModel.getRpcProps();
-
-    if (!guid)
-      guid = iModelRpcProps.changeSetId || "first";
-
-    if (qualifier)
-      guid = `${guid}_${qualifier}`;
-
-    const intfc = IModelTileRpcInterface.getClient();
-    return intfc.requestTileContent(iModelRpcProps, treeId, contentId, isCanceled, guid);
-  }
-
-  /** @internal */
-  public async requestElementGraphics(iModel: IModelConnection, requestProps: ElementGraphicsRequestProps): Promise<Uint8Array | undefined> {
-    this.initializeRpc();
-    const intfc = IModelTileRpcInterface.getClient();
-    return intfc.requestElementGraphics(iModel.getRpcProps(), requestProps);
-  }
-
-  /** @internal */
-  public onTileFailed(_tile: Tile) {
-    ++this._totalFailed;
-  }
-
-  /** @internal */
-  public onTileTimedOut(_tile: Tile) {
-    ++this._totalTimedOut;
-  }
-
-  /** @internal */
-  public onTilesElided(numElided: number) {
-    this._totalElided += numElided;
-  }
-
-  /** @internal */
-  public onCacheMiss() {
-    ++this._totalCacheMisses;
-  }
-
-  /** @internal */
-  public onTileCompleted(tile: Tile) {
-    ++this._totalCompleted;
-    if (tile.isEmpty)
-      ++this._totalEmpty;
-    else if (!tile.isDisplayable)
-      ++this._totalUndisplayable;
-  }
-
-  /** Invoked when a Tile marks itself as "ready" - i.e., its content is loaded (or determined not to exist, or not to be needed).
-   * If the tile has content, it is added to the LRU list of tiles with content.
-   * The `onTileLoad` event will also be raised.
-   * @internal
-   */
-  public onTileContentLoaded(tile: Tile): void {
-    // It may already be present if it previously had content - perhaps we're replacing its content.
-    this._lruList.drop(tile);
-    this._lruList.add(tile);
-    this.onTileLoad.raiseEvent(tile);
-  }
-
-  /** Invoked when a Tile's content is disposed of. It will be removed from the LRU list of tiles with content.
-   * @internal
-   */
-  public onTileContentDisposed(tile: Tile): void {
-    this._lruList.drop(tile);
-  }
-
-  /** @internal */
-  public cancelIModelTileRequest(tile: Tile): void {
-    if (undefined === this._canceledIModelTileRequests)
-      return;
-
-    let iModelEntry = this._canceledIModelTileRequests.get(tile.tree.iModel);
-    if (undefined === iModelEntry) {
-      iModelEntry = new Map<string, Set<string>>();
-      this._canceledIModelTileRequests.set(tile.tree.iModel, iModelEntry);
-    }
-
-    let contentIds = iModelEntry.get(tile.tree.id);
-    if (undefined === contentIds) {
-      contentIds = new Set<string>();
-      iModelEntry.set(tile.tree.id, contentIds);
-    }
-
-    contentIds.add(tile.contentId);
-  }
-
-  /** @internal */
-  public cancelElementGraphicsRequest(tile: Tile): void {
-    const requests = this._canceledElementGraphicsRequests;
-    if (!requests)
-      return;
-
-    let ids = requests.get(tile.tree.iModel);
-    if (!ids)
-      requests.set(tile.tree.iModel, ids = []);
-
-    ids.push(tile.contentId);
-  }
-
-  /** @internal */
-  public terminateTileTreePropsRequest(request: TileTreePropsRequest): void {
-    const index = this._tileTreePropsRequests.indexOf(request);
-    if (index >= 0) {
-      this._tileTreePropsRequests.splice(index, 1);
-      this.dispatchTileTreePropsRequests();
-    }
-  }
-
-  /** Event raised when a request to load a tile's content completes.
-   * @internal
-   */
-  public readonly onTileLoad = new BeEvent<(tile: Tile) => void>();
-
-  /** Event raised when a request to load a tile tree completes.
-   * @internal
-   */
-  public readonly onTileTreeLoad = new BeEvent<(tileTree: TileTreeOwner) => void>();
-
-  /** Event raised when a request to load a tile's child tiles completes.
-   * @internal
-   */
-  public readonly onTileChildrenLoad = new BeEvent<(parentTile: Tile) => void>();
-
-  /** Subscribe to onTileLoad, onTileTreeLoad, and onTileChildrenLoad.
-   * @internal
-   */
-  public addLoadListener(callback: (imodel: IModelConnection) => void): () => void {
-    const tileLoad = this.onTileLoad.addListener((tile) => callback(tile.tree.iModel));
-    const treeLoad = this.onTileTreeLoad.addListener((tree) => callback(tree.iModel));
-    const childLoad = this.onTileChildrenLoad.addListener((tile) => callback(tile.tree.iModel));
-    return () => { tileLoad(); treeLoad(); childLoad(); };
-  }
-
-  private dispatchTileTreePropsRequests(): void {
-    for (let i = 0; i < this._maxActiveTileTreePropsRequests && i < this._tileTreePropsRequests.length; i++)
-      this._tileTreePropsRequests[i].dispatch();
-  }
-
-  private processQueue(): void {
-    this._numCanceled = 0;
-
-    // Mark all requests as being associated with no Viewports, indicating they are no longer needed.
-    this._viewportSetsForRequests.clearAll();
-
-    // Process all requests, enqueueing on new queue.
-    const previouslyPending = this._pendingRequests;
-    this._pendingRequests = this._swapPendingRequests;
-    this._swapPendingRequests = previouslyPending;
-
-    // We will repopulate pending requests queue from each viewport. We do NOT sort by priority while doing so.
-    this._requestsPerViewport.forEach((value, key) => this.processRequests(key, value));
-
-    // Recompute priority of each request.
-    for (const req of this._pendingRequests)
-      req.priority = req.tile.computeLoadPriority(req.viewports);
-
-    // Sort pending requests by priority.
-    this._pendingRequests.sort();
-
-    // Cancel any previously pending requests which are no longer needed.
-    for (const queued of previouslyPending)
-      if (queued.viewports.isEmpty)
-        this.cancel(queued);
-
-    previouslyPending.clear();
-
-    // Cancel any active requests which are no longer needed.
-    // NB: Do NOT remove them from the active set until their http activity has completed.
-    for (const active of this._activeRequests)
-      if (active.viewports.isEmpty)
-        this.cancel(active);
-
-    // If the backend is servicing a single client, ask it to immediately stop processing requests for content we no longer want.
-    if (undefined !== this._canceledIModelTileRequests && this._canceledIModelTileRequests.size > 0) {
-      for (const [iModelConnection, entries] of this._canceledIModelTileRequests) {
-        const treeContentIds: TileTreeContentIds[] = [];
-        for (const [treeId, tileIds] of entries) {
-          const contentIds = Array.from(tileIds);
-          treeContentIds.push({ treeId, contentIds });
-          this._totalAbortedRequests += contentIds.length;
-        }
-
-        // eslint-disable-next-line @typescript-eslint/no-floating-promises
-        IpcApp.callIpcHost("cancelTileContentRequests", iModelConnection.getRpcProps(), treeContentIds);
-      }
-
-      this._canceledIModelTileRequests.clear();
-    }
-
-    if (this._canceledElementGraphicsRequests && this._canceledElementGraphicsRequests.size > 0) {
-      for (const [connection, requestIds] of this._canceledElementGraphicsRequests) {
-        // eslint-disable-next-line @typescript-eslint/no-floating-promises
-        IpcApp.callIpcHost("cancelElementGraphicsRequests", connection.key, requestIds);
-        this._totalAbortedRequests += requestIds.length;
-      }
-
-      this._canceledElementGraphicsRequests.clear();
-    }
-
-    // Fill up the active requests from the queue.
-    while (this._activeRequests.size < this._maxActiveRequests) {
-      const request = this._pendingRequests.pop();
-      if (undefined === request)
-        break;
-      else
-        this.dispatch(request);
-    }
-  }
-
-  /** Exported strictly for tests. @internal */
-  public freeMemory(): void {
-    if (undefined !== this._maxTotalTileContentBytes)
-      this._lruList.freeMemory(this._maxTotalTileContentBytes);
-  }
-
-  private pruneAndPurge(): void {
-    const now = BeTimePoint.now();
-    const needPrune = this._nextPruneTime.before(now);
-    const needPurge = this._nextPurgeTime.before(now);
-    if (!needPrune && !needPurge)
-      return;
-
-    // Identify all of the TileTrees being displayed by all of the Viewports known to the TileAdmin.
-    // A single viewport can display tiles from more than one IModelConnection.
-    // NOTE: A viewport may be displaying no trees - but we need to record its IModel so we can purge those which are NOT being displayed
-    //  NOTE: That won't catch external tile trees previously used by that viewport.
-    const trees = new DisclosedTileTreeSet();
-    const treesByIModel = needPurge ? new Map<IModelConnection, Set<TileTree>>() : undefined;
-    for (const vp of this._viewports) {
-      if (!vp.iModel.isOpen) // case of closing an IModelConnection while keeping the Viewport open, possibly for reuse with a different IModelConnection.
-        continue;
-
-      vp.discloseTileTrees(trees);
-      if (treesByIModel && undefined === treesByIModel.get(vp.iModel))
-        treesByIModel.set(vp.iModel, new Set<TileTree>());
-    }
-
-    if (needPrune) {
-      // Request that each displayed tile tree discard any tiles and/or tile content that is no longer needed.
-      for (const tree of trees)
-        tree.prune();
-
-      this._nextPruneTime = now.plus(this._tileExpirationTime);
-    }
-
-    if (treesByIModel) {
-      for (const tree of trees) {
-        let set = treesByIModel.get(tree.iModel);
-        if (undefined === set)
-          treesByIModel.set(tree.iModel, set = new Set<TileTree>());
-
-        set.add(tree);
-      }
-
-      // Discard any tile trees that are no longer in use by any viewport.
-      const olderThan = now.minus(this._treeExpirationTime);
-      for (const entry of treesByIModel)
-        entry[0].tiles.purge(olderThan, entry[1]);
-
-      this._nextPurgeTime = now.plus(this._treeExpirationTime);
-    }
-  }
-
-  private processRequests(vp: Viewport, tiles: Set<Tile>): void {
-    for (const tile of tiles) {
-      if (undefined === tile.request) {
-        // ###TODO: This assertion triggers for AttachmentViewports used for rendering 3d sheet attachments.
-        // Determine why and fix.
-        // assert(tile.loadStatus === Tile.LoadStatus.NotLoaded);
-        if (TileLoadStatus.NotLoaded === tile.loadStatus) {
-          const request = new TileRequest(tile, vp);
-          tile.request = request;
-          this._pendingRequests.append(request);
-        }
-      } else {
-        const req = tile.request;
-        assert(undefined !== req);
-        if (undefined !== req) {
-          // Request may already be dispatched (in this._activeRequests) - if so do not re-enqueue!
-          if (req.isQueued && 0 === req.viewports.length)
-            this._pendingRequests.append(req);
-
-          req.addViewport(vp);
-          assert(0 < req.viewports.length);
-        }
-      }
-    }
-  }
-
-  // NB: This does *not* remove from this._viewports - the viewport could later be reused with a different IModelConnection.
-  private onViewportIModelClosed(vp: Viewport): void {
-    this.clearUsageForViewport(vp);
-    this.clearTilesForViewport(vp);
-
-    // NB: vp will be removed from ViewportSets in process() - but if we can establish that only this vp wants a given tile, cancel its request immediately.
-    const tiles = this._requestsPerViewport.get(vp);
-    if (undefined !== tiles) {
-      for (const tile of tiles) {
-        const request = tile.request;
-        if (undefined !== request && 1 === request.viewports.length)
-          request.cancel();
-      }
-
-      this._requestsPerViewport.delete(vp);
-    }
-  }
-
-  private onIModelClosed(iModel: IModelConnection): void {
-    this._requestsPerViewport.forEach((_req, vp) => {
-      if (vp.iModel === iModel)
-        this.onViewportIModelClosed(vp);
-    });
-
-    // Remove any TileTreeProps requests associated with this iModel.
-    this._tileTreePropsRequests = this._tileTreePropsRequests.filter((req) => {
-      if (req.iModel !== iModel)
-        return true;
-
-      req.abandon();
-      return false;
-    });
-
-    // Remove any canceled requests for this iModel.
-    this._canceledIModelTileRequests?.delete(iModel);
-    this._canceledElementGraphicsRequests?.delete(iModel);
-
-    // Dispatch TileTreeProps requests not associated with this iModel.
-    this.dispatchTileTreePropsRequests();
-  }
-
-  private dispatch(req: TileRequest): void {
-    ++this._totalDispatchedRequests;
-    this._activeRequests.add(req);
-    req.dispatch(() => {
-      this.dropActiveRequest(req);
-    }).catch((_) => {
-      //
-    });
-  }
-
-  private cancel(req: TileRequest) {
-    req.cancel();
-    ++this._numCanceled;
-  }
-
-  private dropActiveRequest(req: TileRequest) {
-    assert(this._activeRequests.has(req) || req.isCanceled);
-    this._activeRequests.delete(req);
-  }
-
-  private initializeRpc(): void {
-    // Would prefer to do this in constructor - but nothing enforces that the app initializes the rpc interfaces before it creates the TileAdmin (via IModelApp.startup()) - so do it on first request instead.
-    if (this._rpcInitialized)
-      return;
-
-    this._rpcInitialized = true;
-    const retryInterval = this._retryInterval;
-    RpcOperation.lookup(IModelTileRpcInterface, "requestTileTreeProps").policy.retryInterval = () => retryInterval;
-
-    const policy = RpcOperation.lookup(IModelTileRpcInterface, "requestTileContent").policy;
-    policy.retryInterval = () => retryInterval;
-    policy.allowResponseCaching = () => RpcResponseCacheControl.Immutable;
-
-    if (FrontendIpc.isValid) {
-      this._canceledElementGraphicsRequests = new Map<IModelConnection, string[]>();
-      if (this._cancelBackendTileRequests)
-        this._canceledIModelTileRequests = new Map<IModelConnection, Map<string, Set<string>>>();
-    } else {
-      this._cancelBackendTileRequests = false;
-    }
-  }
-
-  /** The geometry of one or models has changed during an [[InteractiveEditingSession]]. Invalidate the scenes and feature overrides of any viewports
-   * viewing any of those models.
-   */
-  private onModelGeometryChanged(changes: Iterable<ModelGeometryChanges>): void {
-    for (const vp of this._viewports) {
-      for (const change of changes) {
-        if (vp.view.viewsModel(change.id)) {
-          vp.invalidateScene();
-          vp.setFeatureOverrideProviderChanged();
-          break;
-        }
-      }
-    }
-  }
-
-  /** An interactive editing session has ended. Update geometry guid for affected models and invalidate scenes of affected viewports. */
-  private onSessionEnd(session: InteractiveEditingSession): void {
-    // Updating model's geometry guid will cause TileTreeReference to request new TileTree if guid changed.
-    const modelIds: Id64String[] = [];
-    for (const change of session.getGeometryChanges()) {
-      modelIds.push(change.id);
-      const model = session.iModel.models.getLoaded(change.id);
-      if (model && model instanceof GeometricModelState)
-        model.geometryGuid = change.geometryGuid;
-    }
-
-    // Invalidate scenes of all viewports viewing any affected model.
-    for (const vp of this._viewports) {
-      if (vp.iModel !== session.iModel)
-        continue;
-
-      for (const modelId of modelIds) {
-        if (vp.view.viewsModel(modelId)) {
-          vp.invalidateScene();
-          break;
-        }
-      }
-    }
-  }
-}
-
-/** @beta */
-export namespace TileAdmin { // eslint-disable-line no-redeclare
-  /** Statistics regarding the current and cumulative state of the [[TileAdmin]]. Useful for monitoring performance and diagnosing problems.
-   * @beta
-   */
-  export interface Statistics {
-    /** The number of requests in the queue which have not yet been dispatched. */
-    numPendingRequests: number;
-    /** The number of requests which have been dispatched but not yet completed. */
-    numActiveRequests: number;
-    /** The number of requests canceled during the most recent update. */
-    numCanceled: number;
-    /** The total number of completed requests during this session. */
-    totalCompletedRequests: number;
-    /** The total number of failed requests during this session. */
-    totalFailedRequests: number;
-    /** The total number of timed-out requests during this session. */
-    totalTimedOutRequests: number;
-    /** The total number of completed requests during this session which produced an empty tile. These tiles also contribute to totalCompletedRequests, but not to totalUndisplayableTiles. */
-    totalEmptyTiles: number;
-    /** The total number of completed requests during this session which produced an undisplayable tile. These tiles also contribute to totalCompletedRequests, but not to totalEmptyTiles. */
-    totalUndisplayableTiles: number;
-    /** The total number of tiles whose contents were not requested during this session because their volumes were determined to be empty. */
-    totalElidedTiles: number;
-    /** The total number of tiles whose contents were not found in cloud storage cache and therefore resulted in a backend request to generate the tile content. */
-    totalCacheMisses: number;
-    /** The total number of tiles for which content requests were dispatched. */
-    totalDispatchedRequests: number;
-    /** The total number of tiles for which content requests were dispatched and then canceled on the backend before completion. */
-    totalAbortedRequests: number;
-    /** The number of in-flight IModelTileTreeProps requests. */
-    numActiveTileTreePropsRequests: number;
-    /** The number of pending IModelTileTreeProps requests. */
-    numPendingTileTreePropsRequests: number;
-  }
-
-  /** Describes configuration of a [[TileAdmin]].
-   * @see [[TileAdmin.create]]
-   * @beta
-   */
-  export interface Props {
-    /** The maximum number of simultaneously-active requests. Any requests beyond this maximum are placed into a priority queue.
-     *
-     * Default value: 10
-     */
-    maxActiveRequests?: number;
-
-    /** The maximum number of simultaneously active requests for IModelTileTreeProps. Requests are fulfilled in FIFO order.
-     *
-     * Default value: 10
-     * @alpha
-     */
-    maxActiveTileTreePropsRequests?: number;
-
-    /** A default multiplier applied to the size in pixels of a [[Tile]] during tile selection for any [[Viewport]].
-     * Individual Viewports can override this multiplier if desired.
-     * A value greater than 1.0 causes lower-resolution tiles to be selected; a value < 1.0 selects higher-resolution tiles.
-     * This value must be greater than zero.
-     * This can allow an application to sacrifice quality for performance or vice-versa.
-     *
-     * Default value: 1.0
-     */
-    defaultTileSizeModifier?: number;
-
-    /** If true, tiles may represent repeated geometry as sets of instances. This can reduce tile size and tile generation time, and improve performance.
-     *
-     * Default value: true
-     */
-    enableInstancing?: boolean;
-
-    /** If true, during tile generation the backend will perform tighter intersection tests to more accurately identify empty sub-volumes.
-     * This can reduce the number of tiles requested and the number of tile requests that return no content.
-     *
-     * Default value: true
-     */
-    enableImprovedElision?: boolean;
-
-    /** If true, during tile generation the backend will omit geometry for area patterns. This can help reduce the amount of memory consumed by the backend and the amount
-     * of geometry sent to the frontend.
-     *
-     * Default value: false
-     * @alpha
-     */
-    ignoreAreaPatterns?: boolean;
-
-    /** If true, during tile generation the backend will not embed all texture image data in the tile content. If texture image data is considered large enough by the backend, it will not be embedded in the tile content and the frontend will request that element texture data separately from the backend. This can help reduce the amount of memory consumed by the frontend and the amount of data sent to the frontend.
-     *
-     * Default value: false
-     */
-    enableExternalTextures?: boolean;
-
-    /** The interval in milliseconds at which a request for tile content will be retried until a response is received.
-     *
-     * Default value: 1000 (1 second)
-     * @alpha
-     */
-    retryInterval?: number;
-
-    /** If defined, specifies the maximum MAJOR tile format version to request. For example, if CurrentImdlVersion.Major = 3, and maximumMajorTileFormatVersion = 2,
-     * requests for tile content will obtain tile content in some version 2.x of the format, never of some version 3.x.
-     * Note that the actual maximum major version is also dependent on the backend which fulfills the requests - if the backend only knows how to produce tiles of format version 1.5, for example,
-     * requests for tiles in format version 2.1 will still return content in format version 1.5.
-     * This can be used to feature-gate newer tile formats on a per-user basis.
-     *
-     * Default value: undefined
-     * @internal
-     */
-    maximumMajorTileFormatVersion?: number;
-
-    /** When computing the range of a spatial tile tree we can use either the range of the model, or the project extents. If the model range is small relative to the
-     * project extents, the "low-resolution" tiles will be much higher-resolution than is appropriate when the view is fit to the project extents. This can cause poor
-     * framerate due to too much tiny geometry. Setting this option to `true` will use the project extents for the tile tree range; `false` will use the model range.
-     *
-     * Default value: true
-     *
-     * @internal
-     */
-    useProjectExtents?: boolean;
-
-    /** The minimum number of seconds to keep a Tile in memory after it has become unused.
-     * Each tile has an expiration timer. Each time tiles are selected for drawing in a view, if we decide to draw a tile we reset its expiration timer.
-     * Otherwise, if its expiration timer has exceeded this minimum, we discard it along with all of its children. This allows us to free up memory for other tiles.
-     * If we later want to draw the same tile, we must re-request it (typically from some cache).
-     * Setting this value too small will cause excessive tile requests. Setting it too high will cause excessive memory consumption.
-     *
-     * Default value: 20 seconds.
-     * Minimum value: 5 seconds.
-     * Maximum value: 60 seconds.
-     */
-    tileExpirationTime?: number;
-
-    /** The minimum number of seconds to keep a TileTree in memory after it has become disused.
-     * Each time a TileTree is drawn, we record the current time as its most-recently-used time.
-     * Periodically we traverse all TileTrees in the system. Any which have not been used within this specified number of seconds will be discarded, freeing up memory.
-     *
-     * @note This is separate from [[tileExpirationTime]], which is applied to individual Tiles each time the TileTree *is* drawn.
-     *
-     * Default value: 300 seconds (5 minutes).
-     * Minimum value: 10 seconds.
-     * Maximum value: 3600 seconds (1 hour).
-     *
-     * @alpha
-     */
-    tileTreeExpirationTime?: number;
-
-    /** Defines optional limits on the total amount of GPU memory allocated to [[Tile]] contents.
-     * If an instance of [[GpuMemoryLimits]], defines separate limits for mobile and non-mobile devices; otherwise, defines the limit for whatever
-     * type of device the client is running on.
-     *
-     * Default value: `{ "mobile": "default" }`.
-     *
-     * @see [[GpuMemoryLimit]] for a description of the available limits and how they are imposed.
-     * @beta
-     */
-    gpuMemoryLimits?: GpuMemoryLimit | GpuMemoryLimits;
-
-    /** Nominally the error on screen size of a reality tile. The minimum value of 1.0 will apply a direct 1:1 scale.
-     * A ratio higher than 1.0 will result in lower quality display as the reality tile refinement becomes more coarse.
-     *
-     * @note This value only has an effect on mobile devices. On non-mobile devices, this ratio will always internally be 1.0 and any setting here will be ignored.
-     *
-     * Default value: 3.0
-     * Minimum value: 1.0
-     *
-     * @alpha
-     */
-    mobileRealityTileMinToleranceRatio?: number;
-
-    /** Used strictly for tests to circumvent the minimum expiration times.
-     * This allows tests to reduce the expiration times below their stated minimums so that tests execute more quickly.
-     * @internal
-     */
-    ignoreMinimumExpirationTimes?: boolean;
-
-    /** When producing child tiles for a given tile, two refinement strategies are considered:
-     *  - Subdivision: typical oct- or quad-tree subdivision into 8 or 4 smaller child tiles; and
-     *  - Magnification: production of a single child tile of the same size as the parent but with twice the level of detail
-     * The magnification strategy can in some cases produce extremely large, detailed tiles, because the heuristic which decides which strategy to use considers that if
-     * a tile contains fewer than some "small" number of elements, it is not worth subdividing, and instead chooses magnification - but element sizes vary **wildly**.
-     *
-     * If this option is defined and true, the magnification strategy will never be chosen.
-     *
-     * Default value: false
-     * @alpha
-     */
-    disableMagnification?: boolean;
-
-    /** Preloading parents for context (reality and map tiles) will improve the user experience by making it more likely that tiles in nearly the required resolution will be
-     * already loaded as the view is manipulated.  This value controls the depth above the the selected tile depth that will be preloaded. The default
-     * value (2) with default contextPreloadParentDepth of one will load only grandparents and great grandparents. This generally preloads around 20% more tiles than are required.
-     * Default value: 2.
-     * Minimum value 0.
-     * Maximum value 8.
-     * @alpha
-     */
-    contextPreloadParentDepth?: number;
-
-    /** Preloading parents for context (reality and map tiles) will improve the user experience by making it more likely that tiles in nearly the required resolution will be
-     * already loaded as the view is manipulated.  This value controls the number of parents that are skipped before parents are preloaded. The default value of 1 will skip
-     * immediate parents and significantly reduce the number of preloaded tiles without significant reducing the value of preloading.
-     * Default value: 1;
-     * Minimum value: 0.
-     * Maximum value: 5.
-     * @alpha
-     */
-    contextPreloadParentSkip?: number;
-
-    /** In a single-client application, when a request for tile content is cancelled, whether to ask the backend to cancel the corresponding tile generation task.
-     * Has no effect unless `NativeAppRpcInterface` is registered.
-     * Default value: false.
-     * @internal
-     */
-    cancelBackendTileRequests?: boolean;
-
-    /** For iModel tile trees, the maximum number of levels of the tree to skip loading when selecting tiles.
-     * When selecting tiles, if a given tile is too coarse to display and its graphics have not yet been loaded, we can skip loading its graphics and instead try to select one or more of its children
-     * - *until* we have skipped the specified maximum number of levels of the tree, at which point we will load the coarse tile's graphics before evaluating its children for selection.
-     * Increasing this value can reduce the amount of time before all tiles are ready when opening a zoomed-in view, but can also increase the number of tiles requested.
-     * Default value: 1
-     * Minimum value: 0
-     * @alpha
-     */
-    maximumLevelsToSkip?: number;
-
-    /** If true, when requesting tile content, edges will always be requested, even if they are not required for the view.
-     * This can improve user experience in cases in which the user or application is expected to frequently switch between views of the same models with
-     * different edge settings, because otherwise, toggling edge display may require loading completely new tiles.
-     * However, edges require additional memory and bandwidth that may be wasted if they are never displayed.
-     * Default value: false
-     * @beta
-     */
-    alwaysRequestEdges?: boolean;
-
-    /** If true, when choosing whether to sub-divide or magnify a tile for refinement, the tile will always be sub-divided if any geometry was omitted from it.
-     * Default value: false
-     * @internal
-     */
-    alwaysSubdivideIncompleteTiles?: boolean;
-
-    /** If defined and greater than zero, specifies the minimum chord tolerance in meters of a tile. A tile with chord tolerance less than this minimum will not be refined.
-     * Applies only to spatial models, which model real-world assets on real-world scales.
-     * A reasonable value is on the order of millimeters.
-     * Default value: undefined
-     * @alpha
-     */
-    minimumSpatialTolerance?: number;
-  }
-
-  /** The number of bytes of GPU memory associated with the various [[GpuMemoryLimit]]s for non-mobile devices.
-   * @see [[TileAdmin.Props.gpuMemoryLimits]] to specify the limit at startup.
-   * @see [[TileAdmin.gpuMemoryLimit]] to adjust the actual limit after startup.
-   * @see [[TileAdmin.mobileMemoryLimits]] for mobile devices.
-   * @beta
-   */
-  export const nonMobileGpuMemoryLimits = {
-    default: 1024 * 1024 * 1024, // 1 GB
-    aggressive: 500 * 1024 * 1024, // 400 MB
-    relaxed: 2.5 * 1024 * 1024 * 1024, // 2.5 GB
-  };
-
-  /** The number of bytes of GPU memory associated with the various [[GpuMemoryLimit]]s for mobile devices.
-   * @see [[TileAdmin.Props.gpuMemoryLimits]] to specify the limit at startup.
-   * @see [[TileAdmin.gpuMemoryLimit]] to adjust the actual limit after startup.
-   * @see [[TileAdmin.nonMobileMemoryLimits]] for non-mobile devices.
-   * @beta
-   */
-  export const mobileGpuMemoryLimits = {
-    default: 200 * 1024 * 1024, // 200 MB
-    aggressive: 75 * 1024 * 1024, // 75 MB
-    relaxed: 500 * 1024 * 1024 * 1024, // 500 MB
-  };
-}
-
-function comparePriorities(lhs: TileRequest, rhs: TileRequest): number {
-  let diff = lhs.tile.tree.loadPriority - rhs.tile.tree.loadPriority;
-  if (0 === diff)
-    diff = lhs.priority - rhs.priority;
-
-  return diff;
-}
-
-class Queue extends PriorityQueue<TileRequest> {
-  public constructor() {
-    super((lhs, rhs) => comparePriorities(lhs, rhs));
-  }
-
-  public has(request: TileRequest): boolean {
-    return this._array.indexOf(request) >= 0;
-  }
-}
-
-/** Some views contain thousands of models. When we open such a view, the first thing we do is request the IModelTileTreeProps for each model. This involves a http request per model,
- * which can exceed the maximum number of simultaneous requests permitted by the browser.
- * Similar to how we throttle requests for tile *content*, we throttle requests for IModelTileTreeProps based on `TileAdmin.Props.maxActiveTileTreePropsRequests`, heretofore referred to as `N`.
- * TileAdmin maintains a FIFO queue of requests for IModelTileTreeProps. The first N of those requests have been dispatched; the remainder are waiting for their turn.
- * When `TileAdmin.requestTileTreeProps` is called, it appends a new request to the queue, and if the queue length < N, dispatches it immediately.
- * When a request completes, throws an error, or is canceled, it is removed from the queue, and any not-yet-dispatched requests are dispatched (not exceeding N total in flight).
- * When an IModelConnection is closed, any requests associated with that iModel are canceled.
- * NOTE: This request queue currently does not interact at all with the tile content request queue.
- * NOTE: We rely on TreeOwner to not request the same IModelTileTreeProps multiple times - we do not check the queue for presence of a requested tree before enqeueing it.
- */
-class TileTreePropsRequest {
-  private _isDispatched = false;
-
-  public constructor(
-    public readonly iModel: IModelConnection,
-    private readonly _treeId: string,
-    private readonly _resolve: (props: IModelTileTreeProps) => void,
-    private readonly _reject: (error: Error) => void) {
-  }
-
-  public get isDispatched(): boolean { return this._isDispatched; }
-
-  public dispatch(): void {
-    if (this.isDispatched)
-      return;
-
-<<<<<<< HEAD
-    this._isDispatched = true;
-=======
-    this._rpcInitialized = true;
-    const retryInterval = this._retryInterval;
-    RpcOperation.lookup(IModelTileRpcInterface, "requestTileTreeProps").policy.retryInterval = () => retryInterval;
-
-    const policy = RpcOperation.lookup(IModelTileRpcInterface, "requestTileContent").policy;
-    policy.retryInterval = () => retryInterval;
-    policy.allowResponseCaching = () => RpcResponseCacheControl.Immutable;
-
-    if (IpcApp.isValid) {
-      this._canceledElementGraphicsRequests = new Map<IModelConnection, string[]>();
-      if (this._cancelBackendTileRequests)
-        this._canceledIModelTileRequests = new Map<IModelConnection, Map<string, Set<string>>>();
-    } else {
-      this._cancelBackendTileRequests = false;
-    }
-  }
->>>>>>> b9a21f42
-
-    requestTileTreeProps(this.iModel, this._treeId).then((props) => {
-      this.terminate();
-      this._resolve(props);
-    }).catch((err) => {
-      this.terminate();
-      this._reject(err);
-    });
-  }
-
-  /** The IModelConnection was closed, or IModelApp was shut down. Don't call terminate(), because we don't want to dispatch pending requests as a result.
-   * Just reject if not yet dispatched.
-   */
-  public abandon(): void {
-    if (!this.isDispatched) {
-      // A little white lie that tells the TileTreeOwner it can try to load again later if needed, rather than treating rejection as failure to load.
-      this._reject(new ServerTimeoutError("requestTileTreeProps cancelled"));
-    }
-  }
-
-  private terminate(): void {
-    IModelApp.tileAdmin.terminateTileTreePropsRequest(this);
-  }
-}
-
-/** @internal */
-export type RequestTileTreePropsFunc = (iModel: IModelConnection, treeId: string) => Promise<IModelTileTreeProps>;
-
-let requestTileTreePropsOverride: RequestTileTreePropsFunc | undefined;
-
-async function requestTileTreeProps(iModel: IModelConnection, treeId: string): Promise<IModelTileTreeProps> {
-  if (requestTileTreePropsOverride)
-    return requestTileTreePropsOverride(iModel, treeId);
-
-  return IModelTileRpcInterface.getClient().requestTileTreeProps(iModel.getRpcProps(), treeId);
-}
-
-/** Strictly for tests - overrides the call to IModelTileRpcInterface.requestTileTreeProps with a custom function, or clears the override.
- * @internal
- */
-export function overrideRequestTileTreeProps(func: RequestTileTreePropsFunc | undefined): void {
-  requestTileTreePropsOverride = func;
-}
+/*---------------------------------------------------------------------------------------------
+* Copyright (c) Bentley Systems, Incorporated. All rights reserved.
+* See LICENSE.md in the project root for license terms and full copyright notice.
+*--------------------------------------------------------------------------------------------*/
+/** @packageDocumentation
+ * @module Tiles
+ */
+
+import { assert, BeDuration, BeEvent, BeTimePoint, Id64Array, Id64String, PriorityQueue } from "@bentley/bentleyjs-core";
+import { detectIsMobile } from "@bentley/webgl-compatibility";
+import {
+  defaultTileOptions, ElementGraphicsRequestProps, getMaximumMajorTileFormatVersion, IModelTileRpcInterface, IModelTileTreeProps, ModelGeometryChanges,
+  RpcOperation, RpcResponseCacheControl, ServerTimeoutError, TileTreeContentIds,
+} from "@bentley/imodeljs-common";
+import { IModelApp } from "../IModelApp";
+import { IModelConnection } from "../IModelConnection";
+import { Viewport } from "../Viewport";
+import { ReadonlyViewportSet, UniqueViewportSets } from "../ViewportSet";
+import { InteractiveEditingSession } from "../InteractiveEditingSession";
+import { GeometricModelState } from "../ModelState";
+import { DisclosedTileTreeSet, LRUTileList, Tile, TileLoadStatus, TileRequest, TileTree, TileTreeOwner, TileUsageMarker } from "./internal";
+import { IpcApp } from "../IpcApp";
+
+/** Details about any tiles not handled by [[TileAdmin]]. At this time, that means OrbitGT point cloud tiles.
+ * Used for bookkeeping by SelectedAndReadyTiles
+ * @alpha
+ */
+export interface ExternalTileStatistics {
+  requested: number;
+  selected: number;
+  ready: number;
+}
+
+/** Describes two sets of tiles associated with a viewport's current scene.
+ * @internal
+ */
+export interface SelectedAndReadyTiles {
+  /** The tiles actually selected for the viewport's scene. This includes tiles drawn to the screen; it may also include tiles selected for the shadow map.
+   * These represent the "best available" tiles for the current view - some may have been selected as placeholders while more appropriate tiles are loaded.
+   */
+  readonly selected: Set<Tile>;
+  /** The tiles that are considered appropriate for the current view and that are ready to draw. Some may not have actually been selected for drawing in the
+   * current view, e.g., because sibling tiles are not yet ready to draw.
+   */
+  readonly ready: Set<Tile>;
+  /** Details about any tiles not handled by [[TileAdmin]]. At this time, that means OrbitGT point cloud tiles and tiles for view attachments.
+   * @alpha
+   */
+  readonly external: ExternalTileStatistics;
+}
+
+/** Describes a strategy for imposing limits upon the amount of GPU memory consumed by [[Tile]] content.
+ *
+ * For a given view, a set of tiles is required to display its contents. As the user navigates the view by panning, rotating, zooming, etc, that set of tiles changes.
+ * Previously-displayed tiles can remain in memory for a short while so that if they are subsequently required for display again they will be immediately available.
+ * Keeping too many tiles in memory can consume excessive amounts of GPU memory; in extreme cases, more GPU memory can be consumed than is available, resulting in loss of
+ * the WebGL context, which causes all rendering to stop.
+ *
+ * Over-consumption of GPU memory can be prevented by imposing a limit on the maximum amount that can be in use at any one time. When the limit is exceeded, the contents
+ * of [[Tile]]s that are not currently being displayed by any [[Viewport]] are discarded, freeing up memory, until the limit is satisfied or all
+ * undisplayed tiles' contents have been discarded. The least-recently-displayed tiles' contents are discarded first, under the assumption that they are the least likely to
+ * be displayed again in the near future. Contents of tiles that are currently being displayed by at least one viewport will not be discarded.
+ *
+ * WebGL provides no direct access to the GPU, so the amount of memory actually being consumed can only be estimated based on the amount of memory
+ * requested from it; the actual amount will invariably be larger - sometimes much larger.
+ *
+ * The number of bytes corresponding to the various limits is estimated at run-time based on whether the client is running on a mobile device or not - tighter limits
+ * are imposed on mobile devices due to their tighter resource constraints.
+ *
+ * In addition to the memory limits, tile contents are naturally discarded after a certain length of time during which they have been displayed by no viewports based on
+ * [[TileAdmin.Props.tileExpirationTime]].
+ *
+ * The options are:
+ * - "none" - no limits are imposed. Tile contents are discarded solely based on [[TileAdmin.Props.tileExpirationTime]].
+ * - "aggressive" - a small limit resulting in tile contents being more aggressively discarded.
+ * - "default" - a moderate limit that strives to balance limiting memory consumption while keeping tiles likely to be displayed again in memory.
+ * - "relaxed" - a larger limit that may be appropriate for devices equipped with ample GPU memory.
+ * - number - an explicit limit, in number of bytes. Because of the vagaries of actual GPU memory consumption under WebGL, this should be a conservative estimate - no more than perhaps 1/4 of the total GPU memory available, depending on the device.
+ * @see [[TileAdmin.Props.gpuMemoryLimits]] to configure the limit at startup.
+ * @see [[TileAdmin.gpuMemoryLimit]] to adjust the limit after startup.
+ * @see [[TileAdmin.totalTileContentBytes]] for the current amount of GPU memory being used for tile contents.
+ * @beta
+ */
+export type GpuMemoryLimit = "none" | "default" | "aggressive" | "relaxed" | number;
+
+/** Defines separate [[GpuMemoryLimit]]s for mobile and desktop clients.
+ * @see [[TileAdmin.Props.gpuMemoryLimits]] to configure the limit at startup.
+ * @see [[GpuMemoryLimit]] for a description of how the available limits and how they are imposed.
+ * @beta
+ */
+export interface GpuMemoryLimits {
+  /** Limits applied to clients running on mobile devices. Defaults to "default" if undefined. */
+  mobile?: GpuMemoryLimit;
+  /** Limits applied to clients running on non-mobile devices. Defaults to "none" if undefined. */
+  nonMobile?: GpuMemoryLimit;
+}
+
+/** Manages [[Tile]]s and [[TileTree]]s on behalf of [[IModelApp]]. Its responsibilities include scheduling requests for tile content via a priority queue;
+ * keeping track of and imposing limits upon the amount of GPU memory consumed by tiles; and notifying listeners of tile-related events.
+ * @see [[IModelApp.tileAdmin]] to access the instance of the TileAdmin.
+ * @see [[TileAdmin.Props]] to configure the TileAdmin at startup.
+ * @beta
+ */
+export class TileAdmin {
+  private readonly _viewports = new Set<Viewport>();
+  private readonly _requestsPerViewport = new Map<Viewport, Set<Tile>>();
+  private readonly _tileUsagePerViewport = new Map<Viewport, Set<TileUsageMarker>>();
+  private readonly _selectedAndReady = new Map<Viewport, SelectedAndReadyTiles>();
+  private readonly _viewportSetsForRequests = new UniqueViewportSets();
+  private _maxActiveRequests: number;
+  private readonly _maxActiveTileTreePropsRequests: number;
+  private _defaultTileSizeModifier: number;
+  private readonly _retryInterval: number;
+  private readonly _enableInstancing: boolean;
+  private readonly _enableImprovedElision: boolean;
+  private readonly _ignoreAreaPatterns: boolean;
+  private readonly _enableExternalTextures: boolean;
+  private readonly _disableMagnification: boolean;
+  private readonly _alwaysRequestEdges: boolean;
+  private readonly _alwaysSubdivideIncompleteTiles: boolean;
+  private readonly _minimumSpatialTolerance: number;
+  private readonly _maxMajorVersion: number;
+  private readonly _useProjectExtents: boolean;
+  private readonly _maximumLevelsToSkip: number;
+  private readonly _mobileRealityTileMinToleranceRatio: number;
+  private readonly _removeIModelConnectionOnCloseListener: () => void;
+  private _activeRequests = new Set<TileRequest>();
+  private _pendingRequests = new Queue();
+  private _swapPendingRequests = new Queue();
+  private _numCanceled = 0;
+  private _totalCompleted = 0;
+  private _totalFailed = 0;
+  private _totalTimedOut = 0;
+  private _totalEmpty = 0;
+  private _totalUndisplayable = 0;
+  private _totalElided = 0;
+  private _totalCacheMisses = 0;
+  private _totalDispatchedRequests = 0;
+  private _totalAbortedRequests = 0;
+  private _rpcInitialized = false;
+  private readonly _tileExpirationTime: BeDuration;
+  private _nextPruneTime: BeTimePoint;
+  private _nextPurgeTime: BeTimePoint;
+  private readonly _treeExpirationTime: BeDuration;
+  private readonly _contextPreloadParentDepth: number;
+  private readonly _contextPreloadParentSkip: number;
+  private _canceledIModelTileRequests?: Map<IModelConnection, Map<string, Set<string>>>;
+  private _canceledElementGraphicsRequests?: Map<IModelConnection, string[]>;
+  private _cancelBackendTileRequests: boolean;
+  private _tileTreePropsRequests: TileTreePropsRequest[] = [];
+  private _cleanup?: () => void;
+  private readonly _lruList = new LRUTileList();
+  private _maxTotalTileContentBytes?: number;
+  private _gpuMemoryLimit: GpuMemoryLimit = "none";
+  private readonly _isMobile: boolean;
+
+  /** Create a TileAdmin suitable for passing to [[IModelApp.startup]] via [[IModelAppOptions.tileAdmin]] to customize aspects of
+   * its behavior.
+   * @param props Options for customizing the behavior of the TileAdmin.
+   * @returns the TileAdmin
+   */
+  public static create(props?: TileAdmin.Props): TileAdmin {
+    return this.createForDeviceType(detectIsMobile() ? "mobile" : "non-mobile", props);
+  }
+
+  /** Strictly for tests.
+   * @internal
+   */
+  public static createForDeviceType(type: "mobile" | "non-mobile", props?: TileAdmin.Props): TileAdmin {
+    return new this("mobile" === type, props);
+  }
+
+  /** @internal */
+  public get emptyViewportSet(): ReadonlyViewportSet { return UniqueViewportSets.emptySet; }
+
+  /** Returns basic statistics about the TileAdmin's current state. */
+  public get statistics(): TileAdmin.Statistics {
+    let numActiveTileTreePropsRequests = 0;
+    for (const req of this._tileTreePropsRequests) {
+      if (!req.isDispatched)
+        break;
+
+      ++numActiveTileTreePropsRequests;
+    }
+
+    return {
+      numPendingRequests: this._pendingRequests.length,
+      numActiveRequests: this._activeRequests.size,
+      numCanceled: this._numCanceled,
+      totalCompletedRequests: this._totalCompleted,
+      totalFailedRequests: this._totalFailed,
+      totalTimedOutRequests: this._totalTimedOut,
+      totalEmptyTiles: this._totalEmpty,
+      totalUndisplayableTiles: this._totalUndisplayable,
+      totalElidedTiles: this._totalElided,
+      totalCacheMisses: this._totalCacheMisses,
+      totalDispatchedRequests: this._totalDispatchedRequests,
+      totalAbortedRequests: this._totalAbortedRequests,
+      numActiveTileTreePropsRequests,
+      numPendingTileTreePropsRequests: this._tileTreePropsRequests.length - numActiveTileTreePropsRequests,
+    };
+  }
+
+  /** Resets the cumulative (per-session) statistics like totalCompletedRequests, totalEmptyTiles, etc. */
+  public resetStatistics(): void {
+    this._totalCompleted = this._totalFailed = this._totalTimedOut =
+      this._totalEmpty = this._totalUndisplayable = this._totalElided =
+      this._totalCacheMisses = this._totalDispatchedRequests = this._totalAbortedRequests = 0;
+  }
+
+  protected constructor(isMobile: boolean, options?: TileAdmin.Props) {
+    this._isMobile = isMobile;
+    if (undefined === options)
+      options = {};
+
+    this._maxActiveRequests = options.maxActiveRequests ?? 10;
+    this._maxActiveTileTreePropsRequests = options.maxActiveTileTreePropsRequests ?? 10;
+    this._defaultTileSizeModifier = (undefined !== options.defaultTileSizeModifier && options.defaultTileSizeModifier > 0) ? options.defaultTileSizeModifier : 1.0;
+    this._retryInterval = undefined !== options.retryInterval ? options.retryInterval : 1000;
+    this._enableInstancing = options.enableInstancing ?? defaultTileOptions.enableInstancing;
+    this._enableImprovedElision = options.enableImprovedElision ?? defaultTileOptions.enableImprovedElision;
+    this._ignoreAreaPatterns = options.ignoreAreaPatterns ?? defaultTileOptions.ignoreAreaPatterns;
+    this._enableExternalTextures = options.enableExternalTextures ?? defaultTileOptions.enableExternalTextures;
+    this._disableMagnification = options.disableMagnification ?? defaultTileOptions.disableMagnification;
+    this._alwaysRequestEdges = true === options.alwaysRequestEdges;
+    this._alwaysSubdivideIncompleteTiles = options.alwaysSubdivideIncompleteTiles ?? defaultTileOptions.alwaysSubdivideIncompleteTiles;
+    this._maxMajorVersion = options.maximumMajorTileFormatVersion ?? defaultTileOptions.maximumMajorTileFormatVersion;
+    this._useProjectExtents = options.useProjectExtents ?? defaultTileOptions.useProjectExtents;
+    this._mobileRealityTileMinToleranceRatio = Math.max(options.mobileRealityTileMinToleranceRatio ?? 3.0, 1.0);
+
+    const gpuMemoryLimits = options.gpuMemoryLimits;
+    let gpuMemoryLimit: GpuMemoryLimit | undefined;
+    if (typeof gpuMemoryLimits === "object")
+      gpuMemoryLimit = isMobile ? gpuMemoryLimits.mobile : gpuMemoryLimits.nonMobile;
+    else
+      gpuMemoryLimit = gpuMemoryLimits;
+
+    if (undefined === gpuMemoryLimit && isMobile)
+      gpuMemoryLimit = "default";
+
+    if (undefined !== gpuMemoryLimit)
+      this.gpuMemoryLimit = gpuMemoryLimit;
+
+    if (undefined !== options.maximumLevelsToSkip)
+      this._maximumLevelsToSkip = Math.floor(Math.max(0, options.maximumLevelsToSkip));
+    else
+      this._maximumLevelsToSkip = 1;
+
+    const minSpatialTol = options.minimumSpatialTolerance;
+    this._minimumSpatialTolerance = minSpatialTol ? Math.max(minSpatialTol, 0) : 0;
+
+    this._cancelBackendTileRequests = true === options.cancelBackendTileRequests;
+
+    const clamp = (seconds: number, min: number, max: number): BeDuration => {
+      seconds = Math.min(seconds, max);
+      seconds = Math.max(seconds, min);
+      return BeDuration.fromSeconds(seconds);
+    };
+
+    const ignoreMinimums = true === options.ignoreMinimumExpirationTimes;
+    const minTileTime = ignoreMinimums ? 0.1 : 5;
+    const minTreeTime = ignoreMinimums ? 0.1 : 10;
+
+    // If unspecified, tile expiration time defaults to 20 seconds.
+    this._tileExpirationTime = clamp((options.tileExpirationTime ?? 20), minTileTime, 60)!;
+
+    // If unspecified, trees never expire (will change this to use a default later).
+    this._treeExpirationTime = clamp(options.tileTreeExpirationTime ?? 300, minTreeTime, 3600);
+
+    const now = BeTimePoint.now();
+    this._nextPruneTime = now.plus(this._tileExpirationTime);
+    this._nextPurgeTime = now.plus(this._treeExpirationTime);
+
+    this._removeIModelConnectionOnCloseListener = IModelConnection.onClose.addListener((iModel) => this.onIModelClosed(iModel));
+
+    // If unspecified preload 2 levels of parents for context tiles.
+    this._contextPreloadParentDepth = Math.max(0, Math.min((options.contextPreloadParentDepth === undefined ? 2 : options.contextPreloadParentDepth), 8));
+    // If unspecified skip one level before preloading  of parents of context tiles.
+    this._contextPreloadParentSkip = Math.max(0, Math.min((options.contextPreloadParentSkip === undefined ? 1 : options.contextPreloadParentSkip), 5));
+
+    const removeEditingListener = InteractiveEditingSession.onBegin.addListener((session) => {
+      const removeGeomListener = session.onGeometryChanges.addListener((changes: Iterable<ModelGeometryChanges>) => this.onModelGeometryChanged(changes));
+      session.onEnded.addOnce((sesh: InteractiveEditingSession) => {
+        assert(sesh === session);
+        removeGeomListener();
+        this.onSessionEnd(session);
+      });
+    });
+
+    const removeLoadListener = this.addLoadListener(() => {
+      this._viewports.forEach((vp) => vp.invalidateScene());
+    });
+
+    this._cleanup = () => {
+      removeEditingListener();
+      removeLoadListener();
+    };
+  }
+
+  /** @internal */
+  public get enableInstancing() { return this._enableInstancing && IModelApp.renderSystem.supportsInstancing; }
+  /** @internal */
+  public get enableImprovedElision() { return this._enableImprovedElision; }
+  /** @internal */
+  public get ignoreAreaPatterns() { return this._ignoreAreaPatterns; }
+  /** @internal */
+  public get useProjectExtents() { return this._useProjectExtents; }
+  /** @internal */
+  public get enableExternalTextures(): boolean { return this._enableExternalTextures; }
+  /** @internal */
+  public get maximumLevelsToSkip() { return this._maximumLevelsToSkip; }
+  /** @internal */
+  public get mobileRealityTileMinToleranceRatio() { return this._mobileRealityTileMinToleranceRatio; }
+  /** @internal */
+  public get disableMagnification() { return this._disableMagnification; }
+  /** @internal */
+  public get alwaysRequestEdges() { return this._alwaysRequestEdges; }
+  /** @internal */
+  public get alwaysSubdivideIncompleteTiles() { return this._alwaysSubdivideIncompleteTiles; }
+  /** @internal */
+  public get minimumSpatialTolerance() { return this._minimumSpatialTolerance; }
+  /** @internal */
+  public get tileExpirationTime() { return this._tileExpirationTime; }
+  /** @internal */
+  public get tileTreeExpirationTime() { return this._treeExpirationTime; }
+  /** @internal */
+  public get contextPreloadParentDepth() { return this._contextPreloadParentDepth; }
+  /** @internal */
+  public get contextPreloadParentSkip() { return this._contextPreloadParentSkip; }
+  /** @internal */
+  public get maximumMajorTileFormatVersion() { return this._maxMajorVersion; }
+
+  /** Given a numeric combined major+minor tile format version (typically obtained from a request to the backend to query the maximum tile format version it supports),
+   * return the maximum *major* format version to be used to request tile content from the backend.
+   * @see [[TileAdmin.Props.maximumMajorTileFormatVersion]]
+   * @see [[CurrentImdlVersion]]
+   */
+  public getMaximumMajorTileFormatVersion(formatVersion?: number): number {
+    return getMaximumMajorTileFormatVersion(this.maximumMajorTileFormatVersion, formatVersion);
+  }
+
+  /** Controls the maximum number of simultaneously-active requests allowed.
+   * If the maximum is reduced below the current size of the active set, no active requests will be canceled - but no more will be dispatched until the
+   * size of the active set falls below the new maximum.
+   * @see [[TileAdmin.Props.maxActiveRequests]]
+   * @note Browsers impose their own limitations on maximum number of total connections, and connections per-domain. These limitations are
+   * especially strict when using HTTP1.1 instead of HTTP2. Increasing the maximum above the default may significantly affect performance as well as
+   * bandwidth and memory consumption.
+   */
+  public get maxActiveRequests() { return this._maxActiveRequests; }
+  public set maxActiveRequests(max: number) {
+    if (max > 0)
+      this._maxActiveRequests = max;
+  }
+
+  /** A default multiplier applied to the size in pixels of a [[Tile]] during tile selection for any [[Viewport]].
+   * Individual Viewports can override this multiplier if desired.
+   * A value greater than 1.0 causes lower-resolution tiles to be selected; a value < 1.0 selects higher-resolution tiles.
+   * This can allow an application to sacrifice quality for performance or vice-versa.
+   * This property is initialized from the value supplied by the [[TileAdmin.Props.defaultTileSizeModifier]] used to initialize the TileAdmin at startup.
+   * Changing it after startup will change it for all Viewports that do not explicitly override it with their own multiplier.
+   * This value must be greater than zero.
+   */
+  public get defaultTileSizeModifier() { return this._defaultTileSizeModifier; }
+  public set defaultTileSizeModifier(modifier: number) {
+    if (modifier !== this._defaultTileSizeModifier && modifier > 0 && !Number.isNaN(modifier)) {
+      this._defaultTileSizeModifier = modifier;
+      IModelApp.viewManager.invalidateScenes();
+    }
+  }
+
+  /** The total number of bytes of GPU memory allocated to [[Tile]] contents.
+   * @see [[gpuMemoryLimit]] to impose limits on how high this can grow.
+   * @beta
+   */
+  public get totalTileContentBytes(): number {
+    return this._lruList.totalBytesUsed;
+  }
+
+  /** The maximum number of bytes of GPU memory that can be allocated to the contents of [[Tile]]s. When this limit is exceeded, the contents of the least-recently-drawn
+   * tiles are discarded until the total is below this limit or all undisplayed tiles' contents have been discarded.
+   * @see [[totalTileContentBytes]] for the current GPU memory usage.
+   * @see [[gpuMemoryLimit]] to adjust this maximum.
+   * @beta
+   */
+  public get maxTotalTileContentBytes(): number | undefined {
+    return this._maxTotalTileContentBytes;
+  }
+
+  /** The strategy for limiting the amount of GPU memory allocated to [[Tile]] graphics.
+   * @see [[TileAdmin.Props.gpuMemoryLimits]] to configure this at startup.
+   * @see [[maxTotalTileContentBytes]] for the limit as a maximum number of bytes.
+   * @beta
+   */
+  public get gpuMemoryLimit(): GpuMemoryLimit {
+    return this._gpuMemoryLimit;
+  }
+  public set gpuMemoryLimit(limit: GpuMemoryLimit) {
+    if (limit === this.gpuMemoryLimit)
+      return;
+
+    let maxBytes: number | undefined;
+    if (typeof limit === "number") {
+      limit = Math.max(0, limit);
+      maxBytes = limit;
+    } else {
+      switch (limit) {
+        case "default":
+        case "aggressive":
+        case "relaxed":
+          const spec = this._isMobile ? TileAdmin.mobileGpuMemoryLimits : TileAdmin.nonMobileGpuMemoryLimits;
+          maxBytes = spec[limit];
+          break;
+        default:
+          limit = "none";
+        // eslint-disable-next-line no-fallthrough
+        case "none":
+          maxBytes = undefined;
+          break;
+      }
+    }
+
+    this._gpuMemoryLimit = limit;
+    this._maxTotalTileContentBytes = maxBytes;
+  }
+
+  /** Invoked from the [[ToolAdmin]] event loop to process any pending or active requests for tiles.
+   * @internal
+   */
+  public process(): void {
+    this.processQueue();
+
+    // Prune expired tiles and purge expired tile trees. This may free up some memory.
+    this.pruneAndPurge();
+
+    // Free up any additional memory as required to keep within our limit.
+    this.freeMemory();
+  }
+
+  /** Iterate over the tiles that have content loaded but are not selected for display in any viewport.
+   * @alpha
+   */
+  public get unselectedLoadedTiles(): Iterable<Tile> {
+    return this._lruList.unselectedTiles;
+  }
+
+  /** Iterate over the tiles that have content loaded and are selected for display in any viewport.
+   * @alpha
+   */
+  public get selectedLoadedTiles(): Iterable<Tile> {
+    return this._lruList.selectedTiles;
+  }
+
+  /** Returns the number of pending and active requests associated with the specified viewport. */
+  public getNumRequestsForViewport(vp: Viewport): number {
+    const requests = this.getRequestsForViewport(vp);
+    let count = requests?.size ?? 0;
+    const tiles = this.getTilesForViewport(vp);
+    if (tiles)
+      count += tiles.external.requested;
+
+    return count;
+  }
+
+  /** Returns the current set of Tiles requested by the specified Viewport.
+   * Do not modify the set or the Tiles.
+   * @internal
+   */
+  public getRequestsForViewport(vp: Viewport): Set<Tile> | undefined {
+    return this._requestsPerViewport.get(vp);
+  }
+
+  /** Specifies the set of tiles currently requested for use by a viewport. This set replaces any previously specified for the same viewport.
+   * The requests are not actually processed until the next call to [[TileAdmin.process].
+   * This is typically invoked when the viewport recreates its scene, e.g. in response to camera movement.
+   * @internal
+   */
+  public requestTiles(vp: Viewport, tiles: Set<Tile>): void {
+    this._requestsPerViewport.set(vp, tiles);
+  }
+
+  /** Returns two sets of tiles associated with the specified Viewport's current scene.
+   * Do not modify the returned sets.
+   * @internal
+   */
+  public getTilesForViewport(vp: Viewport): SelectedAndReadyTiles | undefined {
+    return this._selectedAndReady.get(vp);
+  }
+
+  /** Adds the specified tiles to the sets of selected and ready tiles for the specified Viewport.
+   * The TileAdmin takes ownership of the `ready` set - do not modify it after passing it in.
+   * @internal
+   */
+  public addTilesForViewport(vp: Viewport, selected: Tile[], ready: Set<Tile>): void {
+    // "selected" are tiles we are drawing.
+    this._lruList.markSelectedForViewport(vp.viewportId, selected);
+    // "ready" are tiles we want to draw but can't yet because, for example, their siblings are not yet ready to be drawn.
+    this._lruList.markSelectedForViewport(vp.viewportId, ready);
+
+    const entry = this.getTilesForViewport(vp);
+    if (undefined === entry) {
+      this._selectedAndReady.set(vp, { ready, selected: new Set<Tile>(selected), external: { selected: 0, requested: 0, ready: 0 } });
+      return;
+    }
+
+    for (const tile of selected)
+      entry.selected.add(tile);
+
+    for (const tile of ready)
+      entry.ready.add(tile);
+  }
+
+  /** Disclose statistics about tiles that are handled externally from TileAdmin. At this time, that means OrbitGT point cloud tiles.
+   * These statistics are included in the return value of [[getTilesForViewport]].
+   * @internal
+   */
+  public addExternalTilesForViewport(vp: Viewport, statistics: ExternalTileStatistics): void {
+    const entry = this.getTilesForViewport(vp);
+    if (!entry) {
+      this._selectedAndReady.set(vp, { ready: new Set<Tile>(), selected: new Set<Tile>(), external: { ...statistics } });
+      return;
+    }
+
+    entry.external.requested += statistics.requested;
+    entry.external.selected += statistics.selected;
+    entry.external.ready += statistics.ready;
+  }
+
+  /** Clears the sets of tiles associated with a viewport's current scene.
+   * @internal
+   */
+  public clearTilesForViewport(vp: Viewport): void {
+    this._selectedAndReady.delete(vp);
+    this._lruList.clearSelectedForViewport(vp.viewportId);
+  }
+
+  /** Indicates that the TileAdmin should cease tracking the specified viewport, e.g. because it is about to be destroyed.
+   * Any requests which are of interest only to the specified viewport will be canceled.
+   * @internal
+   */
+  public forgetViewport(vp: Viewport): void {
+    this.onViewportIModelClosed(vp);
+    this._viewports.delete(vp);
+  }
+
+  /** Indicates that the TileAdmin should track tile requests for the specified viewport.
+   * This is invoked by the Viewport constructor and should not be invoked from elsewhere.
+   * @internal
+   */
+  public registerViewport(vp: Viewport): void {
+    this._viewports.add(vp);
+  }
+
+  /** @internal */
+  public forEachViewport(func: (vp: Viewport) => void): void {
+    for (const vp of this._viewports)
+      func(vp);
+  }
+
+  /** @internal */
+  public invalidateAllScenes() {
+    this.forEachViewport((vp) => vp.invalidateScene());
+  }
+
+  /** @internal */
+  public onShutDown(): void {
+    if (this._cleanup) {
+      this._cleanup();
+      this._cleanup = undefined;
+    }
+
+    this._removeIModelConnectionOnCloseListener();
+
+    for (const request of this._activeRequests)
+      request.cancel();
+
+    this._activeRequests.clear();
+
+    for (const queued of this._pendingRequests)
+      queued.cancel();
+
+    for (const req of this._tileTreePropsRequests)
+      req.abandon();
+
+    this._requestsPerViewport.clear();
+    this._viewportSetsForRequests.clear();
+    this._tileUsagePerViewport.clear();
+    this._tileTreePropsRequests.length = 0;
+    this._lruList.dispose();
+  }
+
+  /** Returns the union of the input set and the input viewport, to be associated with a [[TileRequest]].
+   * @internal
+   */
+  public getViewportSetForRequest(vp: Viewport, vps?: ReadonlyViewportSet): ReadonlyViewportSet {
+    return this._viewportSetsForRequests.getViewportSet(vp, vps);
+  }
+
+  /** Marks the Tile as "in use" by the specified Viewport, where the tile defines what "in use" means.
+   * A tile will not be discarded while it is in use by any Viewport.
+   * @see [[TileTree.prune]]
+   * @internal
+   */
+  public markTileUsedByViewport(marker: TileUsageMarker, vp: Viewport): void {
+    let set = this._tileUsagePerViewport.get(vp);
+    if (!set)
+      this._tileUsagePerViewport.set(vp, set = new Set<TileUsageMarker>());
+
+    set.add(marker);
+  }
+
+  /** Returns true if the Tile is currently in use by any Viewport.
+   * @see [[markTileUsedByViewport]].
+   * @internal
+   */
+  public isTileInUse(marker: TileUsageMarker): boolean {
+    // eslint-disable-next-line @typescript-eslint/naming-convention
+    for (const [_viewport, markers] of this._tileUsagePerViewport)
+      if (markers.has(marker))
+        return true;
+
+    return false;
+  }
+
+  /** Indicates that the TileAdmin should reset usage tracking for the specified viewport, e.g. because the viewport is about
+   * to recreate its scene. Any tiles currently marked as "in use" by this viewport no longer will be.
+   * @internal
+   */
+  public clearUsageForViewport(vp: Viewport): void {
+    this._tileUsagePerViewport.delete(vp);
+  }
+
+  /** @internal */
+  public async requestTileTreeProps(iModel: IModelConnection, treeId: string): Promise<IModelTileTreeProps> {
+    this.initializeRpc();
+    const requests = this._tileTreePropsRequests;
+    return new Promise<IModelTileTreeProps>((resolve, reject) => {
+      const request = new TileTreePropsRequest(iModel, treeId, resolve, reject);
+      requests.push(request);
+      if (this._tileTreePropsRequests.length <= this._maxActiveTileTreePropsRequests)
+        request.dispatch();
+    });
+  }
+
+  /** Temporary workaround for authoring applications. Usage:
+   * ```ts
+   *  async function handleModelChanged(modelId: Id64String, iModel: IModelConnection): Promise<void> {
+   *    await iModel.tiles.purgeTileTrees([modelId]);
+   *    IModelApp.viewManager.refreshForModifiedModels(modelId);
+   *  }
+   * ```
+   * @internal
+   */
+  public async purgeTileTrees(iModel: IModelConnection, modelIds: Id64Array | undefined): Promise<void> {
+    this.initializeRpc();
+    return IModelTileRpcInterface.getClient().purgeTileTrees(iModel.getRpcProps(), modelIds);
+  }
+
+  /** @internal */
+  public async requestTileContent(iModel: IModelConnection, treeId: string, contentId: string, isCanceled: () => boolean, guid: string | undefined, qualifier: string | undefined): Promise<Uint8Array> {
+    this.initializeRpc();
+
+    const iModelRpcProps = iModel.getRpcProps();
+
+    if (!guid)
+      guid = iModelRpcProps.changeSetId || "first";
+
+    if (qualifier)
+      guid = `${guid}_${qualifier}`;
+
+    const intfc = IModelTileRpcInterface.getClient();
+    return intfc.requestTileContent(iModelRpcProps, treeId, contentId, isCanceled, guid);
+  }
+
+  /** @internal */
+  public async requestElementGraphics(iModel: IModelConnection, requestProps: ElementGraphicsRequestProps): Promise<Uint8Array | undefined> {
+    this.initializeRpc();
+    const intfc = IModelTileRpcInterface.getClient();
+    return intfc.requestElementGraphics(iModel.getRpcProps(), requestProps);
+  }
+
+  /** @internal */
+  public onTileFailed(_tile: Tile) {
+    ++this._totalFailed;
+  }
+
+  /** @internal */
+  public onTileTimedOut(_tile: Tile) {
+    ++this._totalTimedOut;
+  }
+
+  /** @internal */
+  public onTilesElided(numElided: number) {
+    this._totalElided += numElided;
+  }
+
+  /** @internal */
+  public onCacheMiss() {
+    ++this._totalCacheMisses;
+  }
+
+  /** @internal */
+  public onTileCompleted(tile: Tile) {
+    ++this._totalCompleted;
+    if (tile.isEmpty)
+      ++this._totalEmpty;
+    else if (!tile.isDisplayable)
+      ++this._totalUndisplayable;
+  }
+
+  /** Invoked when a Tile marks itself as "ready" - i.e., its content is loaded (or determined not to exist, or not to be needed).
+   * If the tile has content, it is added to the LRU list of tiles with content.
+   * The `onTileLoad` event will also be raised.
+   * @internal
+   */
+  public onTileContentLoaded(tile: Tile): void {
+    // It may already be present if it previously had content - perhaps we're replacing its content.
+    this._lruList.drop(tile);
+    this._lruList.add(tile);
+    this.onTileLoad.raiseEvent(tile);
+  }
+
+  /** Invoked when a Tile's content is disposed of. It will be removed from the LRU list of tiles with content.
+   * @internal
+   */
+  public onTileContentDisposed(tile: Tile): void {
+    this._lruList.drop(tile);
+  }
+
+  /** @internal */
+  public cancelIModelTileRequest(tile: Tile): void {
+    if (undefined === this._canceledIModelTileRequests)
+      return;
+
+    let iModelEntry = this._canceledIModelTileRequests.get(tile.tree.iModel);
+    if (undefined === iModelEntry) {
+      iModelEntry = new Map<string, Set<string>>();
+      this._canceledIModelTileRequests.set(tile.tree.iModel, iModelEntry);
+    }
+
+    let contentIds = iModelEntry.get(tile.tree.id);
+    if (undefined === contentIds) {
+      contentIds = new Set<string>();
+      iModelEntry.set(tile.tree.id, contentIds);
+    }
+
+    contentIds.add(tile.contentId);
+  }
+
+  /** @internal */
+  public cancelElementGraphicsRequest(tile: Tile): void {
+    const requests = this._canceledElementGraphicsRequests;
+    if (!requests)
+      return;
+
+    let ids = requests.get(tile.tree.iModel);
+    if (!ids)
+      requests.set(tile.tree.iModel, ids = []);
+
+    ids.push(tile.contentId);
+  }
+
+  /** @internal */
+  public terminateTileTreePropsRequest(request: TileTreePropsRequest): void {
+    const index = this._tileTreePropsRequests.indexOf(request);
+    if (index >= 0) {
+      this._tileTreePropsRequests.splice(index, 1);
+      this.dispatchTileTreePropsRequests();
+    }
+  }
+
+  /** Event raised when a request to load a tile's content completes.
+   * @internal
+   */
+  public readonly onTileLoad = new BeEvent<(tile: Tile) => void>();
+
+  /** Event raised when a request to load a tile tree completes.
+   * @internal
+   */
+  public readonly onTileTreeLoad = new BeEvent<(tileTree: TileTreeOwner) => void>();
+
+  /** Event raised when a request to load a tile's child tiles completes.
+   * @internal
+   */
+  public readonly onTileChildrenLoad = new BeEvent<(parentTile: Tile) => void>();
+
+  /** Subscribe to onTileLoad, onTileTreeLoad, and onTileChildrenLoad.
+   * @internal
+   */
+  public addLoadListener(callback: (imodel: IModelConnection) => void): () => void {
+    const tileLoad = this.onTileLoad.addListener((tile) => callback(tile.tree.iModel));
+    const treeLoad = this.onTileTreeLoad.addListener((tree) => callback(tree.iModel));
+    const childLoad = this.onTileChildrenLoad.addListener((tile) => callback(tile.tree.iModel));
+    return () => { tileLoad(); treeLoad(); childLoad(); };
+  }
+
+  private dispatchTileTreePropsRequests(): void {
+    for (let i = 0; i < this._maxActiveTileTreePropsRequests && i < this._tileTreePropsRequests.length; i++)
+      this._tileTreePropsRequests[i].dispatch();
+  }
+
+  private processQueue(): void {
+    this._numCanceled = 0;
+
+    // Mark all requests as being associated with no Viewports, indicating they are no longer needed.
+    this._viewportSetsForRequests.clearAll();
+
+    // Process all requests, enqueueing on new queue.
+    const previouslyPending = this._pendingRequests;
+    this._pendingRequests = this._swapPendingRequests;
+    this._swapPendingRequests = previouslyPending;
+
+    // We will repopulate pending requests queue from each viewport. We do NOT sort by priority while doing so.
+    this._requestsPerViewport.forEach((value, key) => this.processRequests(key, value));
+
+    // Recompute priority of each request.
+    for (const req of this._pendingRequests)
+      req.priority = req.tile.computeLoadPriority(req.viewports);
+
+    // Sort pending requests by priority.
+    this._pendingRequests.sort();
+
+    // Cancel any previously pending requests which are no longer needed.
+    for (const queued of previouslyPending)
+      if (queued.viewports.isEmpty)
+        this.cancel(queued);
+
+    previouslyPending.clear();
+
+    // Cancel any active requests which are no longer needed.
+    // NB: Do NOT remove them from the active set until their http activity has completed.
+    for (const active of this._activeRequests)
+      if (active.viewports.isEmpty)
+        this.cancel(active);
+
+    // If the backend is servicing a single client, ask it to immediately stop processing requests for content we no longer want.
+    if (undefined !== this._canceledIModelTileRequests && this._canceledIModelTileRequests.size > 0) {
+      for (const [iModelConnection, entries] of this._canceledIModelTileRequests) {
+        const treeContentIds: TileTreeContentIds[] = [];
+        for (const [treeId, tileIds] of entries) {
+          const contentIds = Array.from(tileIds);
+          treeContentIds.push({ treeId, contentIds });
+          this._totalAbortedRequests += contentIds.length;
+        }
+
+        // eslint-disable-next-line @typescript-eslint/no-floating-promises
+        IpcApp.callIpcHost("cancelTileContentRequests", iModelConnection.getRpcProps(), treeContentIds);
+      }
+
+      this._canceledIModelTileRequests.clear();
+    }
+
+    if (this._canceledElementGraphicsRequests && this._canceledElementGraphicsRequests.size > 0) {
+      for (const [connection, requestIds] of this._canceledElementGraphicsRequests) {
+        // eslint-disable-next-line @typescript-eslint/no-floating-promises
+        IpcApp.callIpcHost("cancelElementGraphicsRequests", connection.key, requestIds);
+        this._totalAbortedRequests += requestIds.length;
+      }
+
+      this._canceledElementGraphicsRequests.clear();
+    }
+
+    // Fill up the active requests from the queue.
+    while (this._activeRequests.size < this._maxActiveRequests) {
+      const request = this._pendingRequests.pop();
+      if (undefined === request)
+        break;
+      else
+        this.dispatch(request);
+    }
+  }
+
+  /** Exported strictly for tests. @internal */
+  public freeMemory(): void {
+    if (undefined !== this._maxTotalTileContentBytes)
+      this._lruList.freeMemory(this._maxTotalTileContentBytes);
+  }
+
+  private pruneAndPurge(): void {
+    const now = BeTimePoint.now();
+    const needPrune = this._nextPruneTime.before(now);
+    const needPurge = this._nextPurgeTime.before(now);
+    if (!needPrune && !needPurge)
+      return;
+
+    // Identify all of the TileTrees being displayed by all of the Viewports known to the TileAdmin.
+    // A single viewport can display tiles from more than one IModelConnection.
+    // NOTE: A viewport may be displaying no trees - but we need to record its IModel so we can purge those which are NOT being displayed
+    //  NOTE: That won't catch external tile trees previously used by that viewport.
+    const trees = new DisclosedTileTreeSet();
+    const treesByIModel = needPurge ? new Map<IModelConnection, Set<TileTree>>() : undefined;
+    for (const vp of this._viewports) {
+      if (!vp.iModel.isOpen) // case of closing an IModelConnection while keeping the Viewport open, possibly for reuse with a different IModelConnection.
+        continue;
+
+      vp.discloseTileTrees(trees);
+      if (treesByIModel && undefined === treesByIModel.get(vp.iModel))
+        treesByIModel.set(vp.iModel, new Set<TileTree>());
+    }
+
+    if (needPrune) {
+      // Request that each displayed tile tree discard any tiles and/or tile content that is no longer needed.
+      for (const tree of trees)
+        tree.prune();
+
+      this._nextPruneTime = now.plus(this._tileExpirationTime);
+    }
+
+    if (treesByIModel) {
+      for (const tree of trees) {
+        let set = treesByIModel.get(tree.iModel);
+        if (undefined === set)
+          treesByIModel.set(tree.iModel, set = new Set<TileTree>());
+
+        set.add(tree);
+      }
+
+      // Discard any tile trees that are no longer in use by any viewport.
+      const olderThan = now.minus(this._treeExpirationTime);
+      for (const entry of treesByIModel)
+        entry[0].tiles.purge(olderThan, entry[1]);
+
+      this._nextPurgeTime = now.plus(this._treeExpirationTime);
+    }
+  }
+
+  private processRequests(vp: Viewport, tiles: Set<Tile>): void {
+    for (const tile of tiles) {
+      if (undefined === tile.request) {
+        // ###TODO: This assertion triggers for AttachmentViewports used for rendering 3d sheet attachments.
+        // Determine why and fix.
+        // assert(tile.loadStatus === Tile.LoadStatus.NotLoaded);
+        if (TileLoadStatus.NotLoaded === tile.loadStatus) {
+          const request = new TileRequest(tile, vp);
+          tile.request = request;
+          this._pendingRequests.append(request);
+        }
+      } else {
+        const req = tile.request;
+        assert(undefined !== req);
+        if (undefined !== req) {
+          // Request may already be dispatched (in this._activeRequests) - if so do not re-enqueue!
+          if (req.isQueued && 0 === req.viewports.length)
+            this._pendingRequests.append(req);
+
+          req.addViewport(vp);
+          assert(0 < req.viewports.length);
+        }
+      }
+    }
+  }
+
+  // NB: This does *not* remove from this._viewports - the viewport could later be reused with a different IModelConnection.
+  private onViewportIModelClosed(vp: Viewport): void {
+    this.clearUsageForViewport(vp);
+    this.clearTilesForViewport(vp);
+
+    // NB: vp will be removed from ViewportSets in process() - but if we can establish that only this vp wants a given tile, cancel its request immediately.
+    const tiles = this._requestsPerViewport.get(vp);
+    if (undefined !== tiles) {
+      for (const tile of tiles) {
+        const request = tile.request;
+        if (undefined !== request && 1 === request.viewports.length)
+          request.cancel();
+      }
+
+      this._requestsPerViewport.delete(vp);
+    }
+  }
+
+  private onIModelClosed(iModel: IModelConnection): void {
+    this._requestsPerViewport.forEach((_req, vp) => {
+      if (vp.iModel === iModel)
+        this.onViewportIModelClosed(vp);
+    });
+
+    // Remove any TileTreeProps requests associated with this iModel.
+    this._tileTreePropsRequests = this._tileTreePropsRequests.filter((req) => {
+      if (req.iModel !== iModel)
+        return true;
+
+      req.abandon();
+      return false;
+    });
+
+    // Remove any canceled requests for this iModel.
+    this._canceledIModelTileRequests?.delete(iModel);
+    this._canceledElementGraphicsRequests?.delete(iModel);
+
+    // Dispatch TileTreeProps requests not associated with this iModel.
+    this.dispatchTileTreePropsRequests();
+  }
+
+  private dispatch(req: TileRequest): void {
+    ++this._totalDispatchedRequests;
+    this._activeRequests.add(req);
+    req.dispatch(() => {
+      this.dropActiveRequest(req);
+    }).catch((_) => {
+      //
+    });
+  }
+
+  private cancel(req: TileRequest) {
+    req.cancel();
+    ++this._numCanceled;
+  }
+
+  private dropActiveRequest(req: TileRequest) {
+    assert(this._activeRequests.has(req) || req.isCanceled);
+    this._activeRequests.delete(req);
+  }
+
+  private initializeRpc(): void {
+    // Would prefer to do this in constructor - but nothing enforces that the app initializes the rpc interfaces before it creates the TileAdmin (via IModelApp.startup()) - so do it on first request instead.
+    if (this._rpcInitialized)
+      return;
+
+    this._rpcInitialized = true;
+    const retryInterval = this._retryInterval;
+    RpcOperation.lookup(IModelTileRpcInterface, "requestTileTreeProps").policy.retryInterval = () => retryInterval;
+
+    const policy = RpcOperation.lookup(IModelTileRpcInterface, "requestTileContent").policy;
+    policy.retryInterval = () => retryInterval;
+    policy.allowResponseCaching = () => RpcResponseCacheControl.Immutable;
+
+    if (IpcApp.isValid) {
+      this._canceledElementGraphicsRequests = new Map<IModelConnection, string[]>();
+      if (this._cancelBackendTileRequests)
+        this._canceledIModelTileRequests = new Map<IModelConnection, Map<string, Set<string>>>();
+    } else {
+      this._cancelBackendTileRequests = false;
+    }
+  }
+
+  /** The geometry of one or models has changed during an [[InteractiveEditingSession]]. Invalidate the scenes and feature overrides of any viewports
+   * viewing any of those models.
+   */
+  private onModelGeometryChanged(changes: Iterable<ModelGeometryChanges>): void {
+    for (const vp of this._viewports) {
+      for (const change of changes) {
+        if (vp.view.viewsModel(change.id)) {
+          vp.invalidateScene();
+          vp.setFeatureOverrideProviderChanged();
+          break;
+        }
+      }
+    }
+  }
+
+  /** An interactive editing session has ended. Update geometry guid for affected models and invalidate scenes of affected viewports. */
+  private onSessionEnd(session: InteractiveEditingSession): void {
+    // Updating model's geometry guid will cause TileTreeReference to request new TileTree if guid changed.
+    const modelIds: Id64String[] = [];
+    for (const change of session.getGeometryChanges()) {
+      modelIds.push(change.id);
+      const model = session.iModel.models.getLoaded(change.id);
+      if (model && model instanceof GeometricModelState)
+        model.geometryGuid = change.geometryGuid;
+    }
+
+    // Invalidate scenes of all viewports viewing any affected model.
+    for (const vp of this._viewports) {
+      if (vp.iModel !== session.iModel)
+        continue;
+
+      for (const modelId of modelIds) {
+        if (vp.view.viewsModel(modelId)) {
+          vp.invalidateScene();
+          break;
+        }
+      }
+    }
+  }
+}
+
+/** @beta */
+export namespace TileAdmin { // eslint-disable-line no-redeclare
+  /** Statistics regarding the current and cumulative state of the [[TileAdmin]]. Useful for monitoring performance and diagnosing problems.
+   * @beta
+   */
+  export interface Statistics {
+    /** The number of requests in the queue which have not yet been dispatched. */
+    numPendingRequests: number;
+    /** The number of requests which have been dispatched but not yet completed. */
+    numActiveRequests: number;
+    /** The number of requests canceled during the most recent update. */
+    numCanceled: number;
+    /** The total number of completed requests during this session. */
+    totalCompletedRequests: number;
+    /** The total number of failed requests during this session. */
+    totalFailedRequests: number;
+    /** The total number of timed-out requests during this session. */
+    totalTimedOutRequests: number;
+    /** The total number of completed requests during this session which produced an empty tile. These tiles also contribute to totalCompletedRequests, but not to totalUndisplayableTiles. */
+    totalEmptyTiles: number;
+    /** The total number of completed requests during this session which produced an undisplayable tile. These tiles also contribute to totalCompletedRequests, but not to totalEmptyTiles. */
+    totalUndisplayableTiles: number;
+    /** The total number of tiles whose contents were not requested during this session because their volumes were determined to be empty. */
+    totalElidedTiles: number;
+    /** The total number of tiles whose contents were not found in cloud storage cache and therefore resulted in a backend request to generate the tile content. */
+    totalCacheMisses: number;
+    /** The total number of tiles for which content requests were dispatched. */
+    totalDispatchedRequests: number;
+    /** The total number of tiles for which content requests were dispatched and then canceled on the backend before completion. */
+    totalAbortedRequests: number;
+    /** The number of in-flight IModelTileTreeProps requests. */
+    numActiveTileTreePropsRequests: number;
+    /** The number of pending IModelTileTreeProps requests. */
+    numPendingTileTreePropsRequests: number;
+  }
+
+  /** Describes configuration of a [[TileAdmin]].
+   * @see [[TileAdmin.create]]
+   * @beta
+   */
+  export interface Props {
+    /** The maximum number of simultaneously-active requests. Any requests beyond this maximum are placed into a priority queue.
+     *
+     * Default value: 10
+     */
+    maxActiveRequests?: number;
+
+    /** The maximum number of simultaneously active requests for IModelTileTreeProps. Requests are fulfilled in FIFO order.
+     *
+     * Default value: 10
+     * @alpha
+     */
+    maxActiveTileTreePropsRequests?: number;
+
+    /** A default multiplier applied to the size in pixels of a [[Tile]] during tile selection for any [[Viewport]].
+     * Individual Viewports can override this multiplier if desired.
+     * A value greater than 1.0 causes lower-resolution tiles to be selected; a value < 1.0 selects higher-resolution tiles.
+     * This value must be greater than zero.
+     * This can allow an application to sacrifice quality for performance or vice-versa.
+     *
+     * Default value: 1.0
+     */
+    defaultTileSizeModifier?: number;
+
+    /** If true, tiles may represent repeated geometry as sets of instances. This can reduce tile size and tile generation time, and improve performance.
+     *
+     * Default value: true
+     */
+    enableInstancing?: boolean;
+
+    /** If true, during tile generation the backend will perform tighter intersection tests to more accurately identify empty sub-volumes.
+     * This can reduce the number of tiles requested and the number of tile requests that return no content.
+     *
+     * Default value: true
+     */
+    enableImprovedElision?: boolean;
+
+    /** If true, during tile generation the backend will omit geometry for area patterns. This can help reduce the amount of memory consumed by the backend and the amount
+     * of geometry sent to the frontend.
+     *
+     * Default value: false
+     * @alpha
+     */
+    ignoreAreaPatterns?: boolean;
+
+    /** If true, during tile generation the backend will not embed all texture image data in the tile content. If texture image data is considered large enough by the backend, it will not be embedded in the tile content and the frontend will request that element texture data separately from the backend. This can help reduce the amount of memory consumed by the frontend and the amount of data sent to the frontend.
+     *
+     * Default value: false
+     */
+    enableExternalTextures?: boolean;
+
+    /** The interval in milliseconds at which a request for tile content will be retried until a response is received.
+     *
+     * Default value: 1000 (1 second)
+     * @alpha
+     */
+    retryInterval?: number;
+
+    /** If defined, specifies the maximum MAJOR tile format version to request. For example, if CurrentImdlVersion.Major = 3, and maximumMajorTileFormatVersion = 2,
+     * requests for tile content will obtain tile content in some version 2.x of the format, never of some version 3.x.
+     * Note that the actual maximum major version is also dependent on the backend which fulfills the requests - if the backend only knows how to produce tiles of format version 1.5, for example,
+     * requests for tiles in format version 2.1 will still return content in format version 1.5.
+     * This can be used to feature-gate newer tile formats on a per-user basis.
+     *
+     * Default value: undefined
+     * @internal
+     */
+    maximumMajorTileFormatVersion?: number;
+
+    /** When computing the range of a spatial tile tree we can use either the range of the model, or the project extents. If the model range is small relative to the
+     * project extents, the "low-resolution" tiles will be much higher-resolution than is appropriate when the view is fit to the project extents. This can cause poor
+     * framerate due to too much tiny geometry. Setting this option to `true` will use the project extents for the tile tree range; `false` will use the model range.
+     *
+     * Default value: true
+     *
+     * @internal
+     */
+    useProjectExtents?: boolean;
+
+    /** The minimum number of seconds to keep a Tile in memory after it has become unused.
+     * Each tile has an expiration timer. Each time tiles are selected for drawing in a view, if we decide to draw a tile we reset its expiration timer.
+     * Otherwise, if its expiration timer has exceeded this minimum, we discard it along with all of its children. This allows us to free up memory for other tiles.
+     * If we later want to draw the same tile, we must re-request it (typically from some cache).
+     * Setting this value too small will cause excessive tile requests. Setting it too high will cause excessive memory consumption.
+     *
+     * Default value: 20 seconds.
+     * Minimum value: 5 seconds.
+     * Maximum value: 60 seconds.
+     */
+    tileExpirationTime?: number;
+
+    /** The minimum number of seconds to keep a TileTree in memory after it has become disused.
+     * Each time a TileTree is drawn, we record the current time as its most-recently-used time.
+     * Periodically we traverse all TileTrees in the system. Any which have not been used within this specified number of seconds will be discarded, freeing up memory.
+     *
+     * @note This is separate from [[tileExpirationTime]], which is applied to individual Tiles each time the TileTree *is* drawn.
+     *
+     * Default value: 300 seconds (5 minutes).
+     * Minimum value: 10 seconds.
+     * Maximum value: 3600 seconds (1 hour).
+     *
+     * @alpha
+     */
+    tileTreeExpirationTime?: number;
+
+    /** Defines optional limits on the total amount of GPU memory allocated to [[Tile]] contents.
+     * If an instance of [[GpuMemoryLimits]], defines separate limits for mobile and non-mobile devices; otherwise, defines the limit for whatever
+     * type of device the client is running on.
+     *
+     * Default value: `{ "mobile": "default" }`.
+     *
+     * @see [[GpuMemoryLimit]] for a description of the available limits and how they are imposed.
+     * @beta
+     */
+    gpuMemoryLimits?: GpuMemoryLimit | GpuMemoryLimits;
+
+    /** Nominally the error on screen size of a reality tile. The minimum value of 1.0 will apply a direct 1:1 scale.
+     * A ratio higher than 1.0 will result in lower quality display as the reality tile refinement becomes more coarse.
+     *
+     * @note This value only has an effect on mobile devices. On non-mobile devices, this ratio will always internally be 1.0 and any setting here will be ignored.
+     *
+     * Default value: 3.0
+     * Minimum value: 1.0
+     *
+     * @alpha
+     */
+    mobileRealityTileMinToleranceRatio?: number;
+
+    /** Used strictly for tests to circumvent the minimum expiration times.
+     * This allows tests to reduce the expiration times below their stated minimums so that tests execute more quickly.
+     * @internal
+     */
+    ignoreMinimumExpirationTimes?: boolean;
+
+    /** When producing child tiles for a given tile, two refinement strategies are considered:
+     *  - Subdivision: typical oct- or quad-tree subdivision into 8 or 4 smaller child tiles; and
+     *  - Magnification: production of a single child tile of the same size as the parent but with twice the level of detail
+     * The magnification strategy can in some cases produce extremely large, detailed tiles, because the heuristic which decides which strategy to use considers that if
+     * a tile contains fewer than some "small" number of elements, it is not worth subdividing, and instead chooses magnification - but element sizes vary **wildly**.
+     *
+     * If this option is defined and true, the magnification strategy will never be chosen.
+     *
+     * Default value: false
+     * @alpha
+     */
+    disableMagnification?: boolean;
+
+    /** Preloading parents for context (reality and map tiles) will improve the user experience by making it more likely that tiles in nearly the required resolution will be
+     * already loaded as the view is manipulated.  This value controls the depth above the the selected tile depth that will be preloaded. The default
+     * value (2) with default contextPreloadParentDepth of one will load only grandparents and great grandparents. This generally preloads around 20% more tiles than are required.
+     * Default value: 2.
+     * Minimum value 0.
+     * Maximum value 8.
+     * @alpha
+     */
+    contextPreloadParentDepth?: number;
+
+    /** Preloading parents for context (reality and map tiles) will improve the user experience by making it more likely that tiles in nearly the required resolution will be
+     * already loaded as the view is manipulated.  This value controls the number of parents that are skipped before parents are preloaded. The default value of 1 will skip
+     * immediate parents and significantly reduce the number of preloaded tiles without significant reducing the value of preloading.
+     * Default value: 1;
+     * Minimum value: 0.
+     * Maximum value: 5.
+     * @alpha
+     */
+    contextPreloadParentSkip?: number;
+
+    /** In a single-client application, when a request for tile content is cancelled, whether to ask the backend to cancel the corresponding tile generation task.
+     * Has no effect unless `NativeAppRpcInterface` is registered.
+     * Default value: false.
+     * @internal
+     */
+    cancelBackendTileRequests?: boolean;
+
+    /** For iModel tile trees, the maximum number of levels of the tree to skip loading when selecting tiles.
+     * When selecting tiles, if a given tile is too coarse to display and its graphics have not yet been loaded, we can skip loading its graphics and instead try to select one or more of its children
+     * - *until* we have skipped the specified maximum number of levels of the tree, at which point we will load the coarse tile's graphics before evaluating its children for selection.
+     * Increasing this value can reduce the amount of time before all tiles are ready when opening a zoomed-in view, but can also increase the number of tiles requested.
+     * Default value: 1
+     * Minimum value: 0
+     * @alpha
+     */
+    maximumLevelsToSkip?: number;
+
+    /** If true, when requesting tile content, edges will always be requested, even if they are not required for the view.
+     * This can improve user experience in cases in which the user or application is expected to frequently switch between views of the same models with
+     * different edge settings, because otherwise, toggling edge display may require loading completely new tiles.
+     * However, edges require additional memory and bandwidth that may be wasted if they are never displayed.
+     * Default value: false
+     * @beta
+     */
+    alwaysRequestEdges?: boolean;
+
+    /** If true, when choosing whether to sub-divide or magnify a tile for refinement, the tile will always be sub-divided if any geometry was omitted from it.
+     * Default value: false
+     * @internal
+     */
+    alwaysSubdivideIncompleteTiles?: boolean;
+
+    /** If defined and greater than zero, specifies the minimum chord tolerance in meters of a tile. A tile with chord tolerance less than this minimum will not be refined.
+     * Applies only to spatial models, which model real-world assets on real-world scales.
+     * A reasonable value is on the order of millimeters.
+     * Default value: undefined
+     * @alpha
+     */
+    minimumSpatialTolerance?: number;
+  }
+
+  /** The number of bytes of GPU memory associated with the various [[GpuMemoryLimit]]s for non-mobile devices.
+   * @see [[TileAdmin.Props.gpuMemoryLimits]] to specify the limit at startup.
+   * @see [[TileAdmin.gpuMemoryLimit]] to adjust the actual limit after startup.
+   * @see [[TileAdmin.mobileMemoryLimits]] for mobile devices.
+   * @beta
+   */
+  export const nonMobileGpuMemoryLimits = {
+    default: 1024 * 1024 * 1024, // 1 GB
+    aggressive: 500 * 1024 * 1024, // 400 MB
+    relaxed: 2.5 * 1024 * 1024 * 1024, // 2.5 GB
+  };
+
+  /** The number of bytes of GPU memory associated with the various [[GpuMemoryLimit]]s for mobile devices.
+   * @see [[TileAdmin.Props.gpuMemoryLimits]] to specify the limit at startup.
+   * @see [[TileAdmin.gpuMemoryLimit]] to adjust the actual limit after startup.
+   * @see [[TileAdmin.nonMobileMemoryLimits]] for non-mobile devices.
+   * @beta
+   */
+  export const mobileGpuMemoryLimits = {
+    default: 200 * 1024 * 1024, // 200 MB
+    aggressive: 75 * 1024 * 1024, // 75 MB
+    relaxed: 500 * 1024 * 1024 * 1024, // 500 MB
+  };
+}
+
+function comparePriorities(lhs: TileRequest, rhs: TileRequest): number {
+  let diff = lhs.tile.tree.loadPriority - rhs.tile.tree.loadPriority;
+  if (0 === diff)
+    diff = lhs.priority - rhs.priority;
+
+  return diff;
+}
+
+class Queue extends PriorityQueue<TileRequest> {
+  public constructor() {
+    super((lhs, rhs) => comparePriorities(lhs, rhs));
+  }
+
+  public has(request: TileRequest): boolean {
+    return this._array.indexOf(request) >= 0;
+  }
+}
+
+/** Some views contain thousands of models. When we open such a view, the first thing we do is request the IModelTileTreeProps for each model. This involves a http request per model,
+ * which can exceed the maximum number of simultaneous requests permitted by the browser.
+ * Similar to how we throttle requests for tile *content*, we throttle requests for IModelTileTreeProps based on `TileAdmin.Props.maxActiveTileTreePropsRequests`, heretofore referred to as `N`.
+ * TileAdmin maintains a FIFO queue of requests for IModelTileTreeProps. The first N of those requests have been dispatched; the remainder are waiting for their turn.
+ * When `TileAdmin.requestTileTreeProps` is called, it appends a new request to the queue, and if the queue length < N, dispatches it immediately.
+ * When a request completes, throws an error, or is canceled, it is removed from the queue, and any not-yet-dispatched requests are dispatched (not exceeding N total in flight).
+ * When an IModelConnection is closed, any requests associated with that iModel are canceled.
+ * NOTE: This request queue currently does not interact at all with the tile content request queue.
+ * NOTE: We rely on TreeOwner to not request the same IModelTileTreeProps multiple times - we do not check the queue for presence of a requested tree before enqeueing it.
+ */
+class TileTreePropsRequest {
+  private _isDispatched = false;
+
+  public constructor(
+    public readonly iModel: IModelConnection,
+    private readonly _treeId: string,
+    private readonly _resolve: (props: IModelTileTreeProps) => void,
+    private readonly _reject: (error: Error) => void) {
+  }
+
+  public get isDispatched(): boolean { return this._isDispatched; }
+
+  public dispatch(): void {
+    if (this.isDispatched)
+      return;
+
+    this._isDispatched = true;
+
+    requestTileTreeProps(this.iModel, this._treeId).then((props) => {
+      this.terminate();
+      this._resolve(props);
+    }).catch((err) => {
+      this.terminate();
+      this._reject(err);
+    });
+  }
+
+  /** The IModelConnection was closed, or IModelApp was shut down. Don't call terminate(), because we don't want to dispatch pending requests as a result.
+   * Just reject if not yet dispatched.
+   */
+  public abandon(): void {
+    if (!this.isDispatched) {
+      // A little white lie that tells the TileTreeOwner it can try to load again later if needed, rather than treating rejection as failure to load.
+      this._reject(new ServerTimeoutError("requestTileTreeProps cancelled"));
+    }
+  }
+
+  private terminate(): void {
+    IModelApp.tileAdmin.terminateTileTreePropsRequest(this);
+  }
+}
+
+/** @internal */
+export type RequestTileTreePropsFunc = (iModel: IModelConnection, treeId: string) => Promise<IModelTileTreeProps>;
+
+let requestTileTreePropsOverride: RequestTileTreePropsFunc | undefined;
+
+async function requestTileTreeProps(iModel: IModelConnection, treeId: string): Promise<IModelTileTreeProps> {
+  if (requestTileTreePropsOverride)
+    return requestTileTreePropsOverride(iModel, treeId);
+
+  return IModelTileRpcInterface.getClient().requestTileTreeProps(iModel.getRpcProps(), treeId);
+}
+
+/** Strictly for tests - overrides the call to IModelTileRpcInterface.requestTileTreeProps with a custom function, or clears the override.
+ * @internal
+ */
+export function overrideRequestTileTreeProps(func: RequestTileTreePropsFunc | undefined): void {
+  requestTileTreePropsOverride = func;
+}