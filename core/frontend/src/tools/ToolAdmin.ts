--- conflicted
+++ resolved
@@ -621,10 +621,6 @@
     return (undefined !== tool ? !tool.isCompatibleViewport(vp, false) : false);
   }
 
-<<<<<<< HEAD
-  public get isCurrentInputSourceMouse() { return this.currentInputState.inputSource === InputSource.Mouse; }
-=======
->>>>>>> 2e18e810
   public onInstallTool(tool: InteractiveTool) { this.currentInputState.onInstallTool(); return tool.onInstall(); }
   public onPostInstallTool(tool: InteractiveTool) { tool.onPostInstall(); }
 
