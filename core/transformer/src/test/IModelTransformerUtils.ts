--- conflicted
+++ resolved
@@ -243,7 +243,6 @@
   }
 }
 
-<<<<<<< HEAD
 /** map of properties in class's EC definition to their name in the JS implementation if different */
 const aliasedProperties: Record<string, Record<string, string> | undefined> = new Proxy({
   // can't use GeometricElement.classFullName at module scope
@@ -273,8 +272,6 @@
   return getAllClassMetaDataProperties(elem.classFullName, classMetaData);
 }
 
-=======
->>>>>>> 7943ce05
 /**
  * Assert that an identity (no changes) transformation has occurred between two IModelDbs
  * @note If you do not pass a transformer or custom implemention of an id remapping context, it defaults to assuming
@@ -284,7 +281,6 @@
   sourceDb: IModelDb,
   targetDb: IModelDb,
   /** either an IModelTransformer instance or a function mapping source element ids to target elements */
-<<<<<<< HEAD
   remapper:
   | IModelTransformer
   | ((id: Id64String) => Id64String)
@@ -292,9 +288,6 @@
     findTargetCodeSpecId: (id: Id64String) => Id64String;
     findTargetElementId: (id: Id64String) => Id64String;
   } = (id: Id64String) => id,
-=======
-  remapContainer: IModelTransformer | ((id: Id64String) => Id64String) = (id: Id64String) => id,
->>>>>>> 7943ce05
   {
     expectedElemsOnlyInSource = [],
     // by default ignore the classes that the transformer ignores, this default is wrong if the option
@@ -305,7 +298,6 @@
     expectedElemsOnlyInSource?: Partial<ElementProps>[];
     /** before checking elements that are only in the source are correct, filter out elements of these classes */
     classesToIgnoreMissingElemsOfInTarget?: typeof Entity[];
-<<<<<<< HEAD
     compareElemGeom?: boolean;
   } = {}
 ) {
@@ -315,14 +307,6 @@
       : remapper instanceof IModelTransformer
         ? [remapper.context.findTargetElementId.bind(remapper.context), remapper.context.findTargetCodeSpecId.bind(remapper.context)]
         : [remapper.findTargetElementId, remapper.findTargetCodeSpecId];
-=======
-  } = {}
-) {
-  const remap =
-    typeof remapContainer === "function"
-      ? remapContainer
-      : remapContainer.context.findTargetElementId.bind(remapContainer.context);
->>>>>>> 7943ce05
 
   expect(sourceDb.nativeDb.hasUnsavedChanges()).to.be.false;
   expect(targetDb.nativeDb.hasUnsavedChanges()).to.be.false;
@@ -334,15 +318,9 @@
   for await (const [sourceElemId] of sourceDb.query(
     "SELECT ECInstanceId FROM bis.Element"
   )) {
-<<<<<<< HEAD
     const targetElemId = remapElem(sourceElemId);
     const sourceElem = sourceDb.elements.getElement({ id: sourceElemId, wantGeometry: compareElemGeom });
     const targetElem = targetDb.elements.tryGetElement({ id: targetElemId, wantGeometry: compareElemGeom });
-=======
-    const targetElemId = remap(sourceElemId);
-    const sourceElem = sourceDb.elements.getElement(sourceElemId);
-    const targetElem = targetDb.elements.tryGetElement(targetElemId);
->>>>>>> 7943ce05
     // expect(targetElem.toExist)
     sourceToTargetElemsMap.set(sourceElem, targetElem);
     if (targetElem) {
@@ -368,11 +346,7 @@
             expect(stmt.step()).to.equal(DbResult.BE_SQLITE_ROW);
             return stmt.getValue(0).getId() ?? Id64.invalid;
           });
-<<<<<<< HEAD
           const mappedRelationTargetInTargetId = (propName === "codeSpec" ? remapCodeSpec : remapElem)(relationTargetInSourceId);
-=======
-          const mappedRelationTargetInTargetId = remap(relationTargetInSourceId);
->>>>>>> 7943ce05
           expect(relationTargetInTargetId).to.equal(
             mappedRelationTargetInTargetId
           );
@@ -405,11 +379,7 @@
           if (!sky.image) sky.image = { type: SkyBoxImageType.None } as SkyBoxImageProps;
           const image = sky.image;
           if (image?.texture === Id64.invalid) (image.texture as string | undefined) = undefined;
-<<<<<<< HEAD
           if (image?.texture) image.texture = remapElem(image.texture);
-=======
-          if (image?.texture) image.texture = remap(image.texture);
->>>>>>> 7943ce05
           if (!sky.twoColor) expectedSourceElemJsonProps.styles.environment.sky.twoColor = false;
           if ((sky as any).file === "") delete (sky as any).file;
         }
@@ -418,19 +388,11 @@
           : styles?.excludedElements;
         for (let i = 0; i < (styles?.excludedElements?.length ?? 0); ++i) {
           const id = excludedElements![i];
-<<<<<<< HEAD
           excludedElements![i] = remapElem(id);
         }
         for (const ovr of styles?.subCategoryOvr ?? []) {
           if (ovr.subCategory)
             ovr.subCategory = remapElem(ovr.subCategory);
-=======
-          excludedElements![i] = remap(id);
-        }
-        for (const ovr of styles?.subCategoryOvr ?? []) {
-          if (ovr.subCategory)
-            ovr.subCategory = remap(ovr.subCategory);
->>>>>>> 7943ce05
         }
       }
       if (sourceElem instanceof SpatialViewDefinition) {
@@ -439,13 +401,8 @@
           viewProps.acs = remapElem(viewProps.acs);
       }
       // END jsonProperties TRANSFORMATION EXCEPTIONS
-<<<<<<< HEAD
       // kept for conditional breakpoints
       const _eq = deepEqualWithFpTolerance(
-=======
-      const _eq = deepEqualWithFpTolerance(
-        // kept for conditional breakpoints
->>>>>>> 7943ce05
         expectedSourceElemJsonProps,
         targetElem.jsonProperties,
         { considerNonExistingAndUndefinedEqual: true }
@@ -505,11 +462,7 @@
   for await (const [sourceModelId] of sourceDb.query(
     "SELECT ECInstanceId FROM bis.Model"
   )) {
-<<<<<<< HEAD
     const targetModelId = remapElem(sourceModelId);
-=======
-    const targetModelId = remap(sourceModelId);
->>>>>>> 7943ce05
     const sourceModel = sourceDb.models.getModel(sourceModelId);
     const targetModel = targetDb.models.tryGetModel(targetModelId);
     // expect(targetModel.toExist)
@@ -577,15 +530,9 @@
       onlyInSourceElements.has(relInSource.SourceECInstanceId) &&
       onlyInSourceElements.has(relInSource.TargetECInstanceId);
     if (isOnlyInSource) continue;
-<<<<<<< HEAD
     const relSourceInTarget = remapElem(relInSource.SourceECInstanceId);
     expect(relSourceInTarget).to.not.equal(Id64.invalid);
     const relTargetInTarget = remapElem(relInSource.TargetECInstanceId);
-=======
-    const relSourceInTarget = remap(relInSource.SourceECInstanceId);
-    expect(relSourceInTarget).to.not.equal(Id64.invalid);
-    const relTargetInTarget = remap(relInSource.TargetECInstanceId);
->>>>>>> 7943ce05
     expect(relTargetInTarget).to.not.equal(Id64.invalid);
     const relInTargetKey = makeRelationKey({
       SourceECInstanceId: relSourceInTarget,
