--- conflicted
+++ resolved
@@ -1,12 +1,4 @@
-<<<<<<< HEAD
 ---
 ignore: true
 ---
 # NextVersion
-=======
----
-ignore: true
----
-# NextVersion
->>>>>>> d2ff7d83
-
