--- conflicted
+++ resolved
@@ -113,9 +113,7 @@
 The *export* methods of [IModelExporter]($backend) and the *process* methods of [IModelTransformer]($backend) are now `async`. This is a breaking API change.
 While exporting and transforming should generally be considered *batch* operations, changing these methods to `async` makes progress reporting and process health monitoring much easier. This is particularly important when processing large iModels.
 
-<<<<<<< HEAD
-To react to the changes, add an `await` before each `IModelExporter.export*` and `IModelTransformer.process*` method call and make sure they are called from within an `async` method.
-No internal logic was changed, so that should be the only changes required.
+To react to the changes, add an `await` before each `IModelExporter.export*` and `IModelTransformer.process*` method call and make sure they are called from within an `async` method. No internal logic was changed, so that should be the only changes required.
 
 ## Presentation
 
@@ -192,7 +190,4 @@
 }
 ```
 
-The above example returns `ECDbMeta:ECClassDef` instances only if there are `BisCore:Elements` of those classes.
-=======
-To react to the changes, add an `await` before each `IModelExporter.export*` and `IModelTransformer.process*` method call and make sure they are called from within an `async` method. No internal logic was changed, so that should be the only changes required.
->>>>>>> c53be482
+The above example returns `ECDbMeta:ECClassDef` instances only if there are `BisCore:Elements` of those classes.