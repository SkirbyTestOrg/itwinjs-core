--- conflicted
+++ resolved
@@ -152,10 +152,6 @@
 ```
 
 ### Choose Interfaces
-<<<<<<< HEAD
-=======
-
->>>>>>> 7e1bd576
 The server must decide which interfaces it wants to expose. A server can expose multiple interfaces. A server can expose both its own implementations, if any, and imported implementations. The server can decide at run time which interfaces to expose, perhaps based on deployment parameters.
 
 *Example:*
