--- conflicted
+++ resolved
@@ -46,16 +46,11 @@
     "@itwin/core-bentley": "workspace:*",
     "@itwin/core-common": "workspace:*",
     "@itwin/eslint-plugin": "workspace:*",
-    "@types/chai": "4.3.1",
+    "@types/chai": "^4.1.4",
     "@types/fs-extra": "^4.0.7",
     "@types/mocha": "^8.2.2",
-<<<<<<< HEAD
-    "@types/node": "14.14.31",
+    "@types/node": "16.11.7",
     "@types/semver": "^7.3.9",
-=======
-    "@types/node": "16.11.7",
-    "@types/semver": "^5.5.0",
->>>>>>> f8851f5b
     "chai": "^4.1.2",
     "cpx2": "^3.0.0",
     "eslint": "^7.11.0",
