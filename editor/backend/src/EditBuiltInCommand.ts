<<<<<<< HEAD
/*---------------------------------------------------------------------------------------------
* Copyright (c) Bentley Systems, Incorporated. All rights reserved.
* See LICENSE.md in the project root for license terms and full copyright notice.
*--------------------------------------------------------------------------------------------*/
/** @packageDocumentation
 * @module Editing
 */

import { BentleyStatus, CompressedId64Set, DbResult, Id64String, IModelStatus } from "@itwin/core-bentley";
import {
  Matrix3d, Matrix3dProps, Point3d, PointString3d, Range3d, Range3dProps, Transform, TransformProps, XYZProps, YawPitchRollAngles,
} from "@itwin/core-geometry";
import { GeometricElement, IModelDb } from "@itwin/core-backend";
import {
  BRepEntity, ColorDefProps, DynamicGraphicsRequest3dProps, EcefLocation, EcefLocationProps, ElementGeometry, ElementGeometryDataEntry,
  ElementGeometryFunction, ElementGeometryInfo, ElementGeometryRequest, ElementGeometryUpdate, FilePropertyProps, GeometricElementProps,
  GeometryPartProps, GeometryStreamBuilder, IModelError, Placement3dProps,
} from "@itwin/core-common";
import {
  BasicManipulationCommandIpc, editorBuiltInCmdIds, ElementGeometryCacheFilter, ElementGeometryResultOptions, ElementGeometryResultProps,
  FlatBufferGeometricElementData, FlatBufferGeometryFilter, FlatBufferGeometryPartData, LocateSubEntityProps, OffsetFacesProps, SolidModelingCommandIpc,
  SubEntityAppearanceProps, SubEntityGeometryProps, SubEntityLocationProps, SubEntityProps,
} from "@itwin/editor-common";
import { EditCommand } from "./EditCommand";

/** @alpha */
export class BasicManipulationCommand extends EditCommand implements BasicManipulationCommandIpc {
  public static override commandId = editorBuiltInCmdIds.cmdBasicManipulation;

  public constructor(iModel: IModelDb, protected _str: string) { super(iModel); }

  public async deleteElements(ids: CompressedId64Set): Promise<IModelStatus> {
    for (const id of CompressedId64Set.iterable(ids))
      this.iModel.elements.deleteElement(id);

    return IModelStatus.Success;
  }

  public async transformPlacement(ids: CompressedId64Set, transProps: TransformProps): Promise<IModelStatus> {
    const transform = Transform.fromJSON(transProps);

    for (const id of CompressedId64Set.iterable(ids)) {
      const element = this.iModel.elements.getElement<GeometricElement>(id);

      if (!element.placement.isValid)
        continue; // Ignore assembly parents w/o geometry, etc...

      element.placement.multiplyTransform(transform);
      this.iModel.elements.updateElement(element);
    }

    return IModelStatus.Success;
  }

  public async rotatePlacement(ids: CompressedId64Set, matrixProps: Matrix3dProps, aboutCenter: boolean): Promise<IModelStatus> {
    const matrix = Matrix3d.fromJSON(matrixProps);

    for (const id of CompressedId64Set.iterable(ids)) {
      const element = this.iModel.elements.getElement<GeometricElement>(id);

      if (!element.placement.isValid)
        continue; // Ignore assembly parents w/o geometry, etc...

      const fixedPoint = aboutCenter ? element.placement.calculateRange().center : Point3d.createFrom(element.placement.origin);
      const transform = Transform.createFixedPointAndMatrix(fixedPoint, matrix);

      element.placement.multiplyTransform(transform);
      this.iModel.elements.updateElement(element);
    }

    return IModelStatus.Success;
  }

  public async insertGeometricElement(props: GeometricElementProps, data?: FlatBufferGeometricElementData): Promise<Id64String> {
    const newElem = this.iModel.elements.createElement(props);
    const newId = this.iModel.elements.insertElement(newElem);
    if (undefined === data)
      return newId;

    const updateProps: ElementGeometryUpdate = {
      elementId: newId,
      entryArray: data.entryArray,
      isWorld: data.isWorld,
      viewIndependent: data.viewIndependent,
    };

    const status = this.iModel.elementGeometryUpdate(updateProps);
    if (DbResult.BE_SQLITE_OK !== status) {
      this.iModel.elements.deleteElement(newId); // clean up element...
      throw new IModelError(status, "Error updating element geometry");
    }

    return newId;
  }

  public async insertGeometryPart(props: GeometryPartProps, data?: FlatBufferGeometryPartData): Promise<Id64String> {
    if (undefined === props.geom && undefined !== data) {
      const builder = new GeometryStreamBuilder();
      builder.appendGeometry(PointString3d.create(Point3d.createZero()));
      props.geom = builder.geometryStream; // can't insert a DgnGeometryPart without geometry...
    }

    const newElem = this.iModel.elements.createElement(props);
    const newId = this.iModel.elements.insertElement(newElem);
    if (undefined === data)
      return newId;

    const updateProps: ElementGeometryUpdate = {
      elementId: newId,
      entryArray: data.entryArray,
      is2dPart: data.is2dPart,
    };

    const status = this.iModel.elementGeometryUpdate(updateProps);
    if (DbResult.BE_SQLITE_OK !== status) {
      this.iModel.elements.deleteElement(newId); // clean up element...
      throw new IModelError(status, "Error updating part geometry");
    }

    return newId;
  }

  public async updateGeometricElement(propsOrId: GeometricElementProps | Id64String, data?: FlatBufferGeometricElementData): Promise<void> {
    let props: GeometricElementProps;
    if (typeof propsOrId === "string") {
      if (undefined === data)
        throw new IModelError(DbResult.BE_SQLITE_ERROR, "Flatbuffer data required for update by id");
      props = this.iModel.elements.getElement<GeometricElement>(propsOrId);
    } else {
      props = propsOrId;
    }

    if (undefined === props.id)
      throw new IModelError(DbResult.BE_SQLITE_ERROR, "Element id required for update");

    this.iModel.elements.updateElement(props);
    if (undefined === data)
      return;

    const updateProps: ElementGeometryUpdate = {
      elementId: props.id,
      entryArray: data.entryArray,
      isWorld: data.isWorld,
      viewIndependent: data.viewIndependent,
    };

    const status = this.iModel.elementGeometryUpdate(updateProps);
    if (DbResult.BE_SQLITE_OK !== status) {
      throw new IModelError(status, "Error updating element geometry");
    }
  }

  public async requestElementGeometry(elementId: Id64String, filter?: FlatBufferGeometryFilter): Promise<ElementGeometryInfo | undefined> {
    let accepted: ElementGeometryInfo | undefined;

    const onGeometry: ElementGeometryFunction = (info: ElementGeometryInfo): void => {
      accepted = info;

      if (undefined !== filter) {
        let numDisplayable = 0;

        for (const entry of info.entryArray) {
          if (!ElementGeometry.isDisplayableEntry(entry))
            continue;

          numDisplayable++;
          if (filter.maxDisplayable && numDisplayable > filter.maxDisplayable) {
            accepted = undefined;
            break;
          }

          if (filter.reject && filter.reject.some((opcode) => entry.opcode === opcode)) {
            accepted = undefined;
            break;
          }

          if (filter.accept && !filter.accept.some((opcode) => entry.opcode === opcode)) {
            accepted = undefined;
            break;
          }

          if (undefined === filter.geometry)
            continue;

          let entityType;
          if (filter.geometry.curves && !(filter.geometry.surfaces || filter.geometry.solids))
            entityType = ElementGeometry.isCurve(entry) ? BRepEntity.Type.Wire : undefined; // skip surface/solid opcodes...
          else
            entityType = ElementGeometry.getBRepEntityType(entry);

          switch (entityType) {
            case BRepEntity.Type.Wire:
              if (!filter.geometry.curves)
                accepted = undefined;
              break;
            case BRepEntity.Type.Sheet:
              if (!filter.geometry.surfaces)
                accepted = undefined;
              break;
            case BRepEntity.Type.Solid:
              if (!filter.geometry.solids)
                accepted = undefined;
              break;
            default:
              accepted = undefined;
              break;
          }

          if (undefined === accepted)
            break;
        }
      }
    };

    const requestProps: ElementGeometryRequest = {
      onGeometry,
      elementId,
    };

    if (DbResult.BE_SQLITE_OK !== this.iModel.elementGeometryRequest(requestProps))
      return undefined;

    return accepted;
  }

  public async updateProjectExtents(extents: Range3dProps): Promise<void> {
    const newExtents = new Range3d();
    newExtents.setFromJSON(extents);

    if (newExtents.isNull)
      throw new IModelError(DbResult.BE_SQLITE_ERROR, "Invalid project extents");

    this.iModel.updateProjectExtents(newExtents);

    // Set source from calculated to user so connectors preserve the change.
    const unitsProps: FilePropertyProps = { name: "Units", namespace: "dgn_Db" };
    const unitsStr = this.iModel.queryFilePropertyString(unitsProps);

    if (undefined !== unitsStr) {
      const unitsVal = JSON.parse(unitsStr);
      const calculated = 1;

      if (calculated !== unitsVal.extentsSource) {
        unitsVal.extentsSource = calculated;
        this.iModel.saveFileProperty(unitsProps, JSON.stringify(unitsVal));
      }
    }
  }

  public async updateEcefLocation(ecefLocation: EcefLocationProps): Promise<void> {
    // Clear GCS that caller already determined was invalid...
    this.iModel.deleteFileProperty({ name: "DgnGCS", namespace: "dgn_Db" });

    const newEcefLocation = new EcefLocation(ecefLocation);
    this.iModel.updateEcefLocation(newEcefLocation);
  }
}

interface ElementGeometryCacheRequestProps {
  id?: Id64String;
}

interface ElementGeometryCacheResponseProps {
  status: BentleyStatus;
  numGeom?: number;
  numPart?: number;
  numSolid?: number;
  numSurface?: number;
  numCurve?: number;
  numOther?: number;
}

interface SubEntityGeometryResponseProps {
  /** The face, edge, or vertex geometry */
  geometry: ElementGeometryDataEntry;
  /** The face or edge range box for the sub-entity geometry stored as 6 values for low/high */
  range?: Float64Array;
  /** Category id for geometry. */
  category?: Id64String;
  /** SubCategory id for geometry. */
  subCategory?: Id64String;
  /** Material id for geometry. */
  material?: Id64String;
  /** color of geometry. */
  color?: ColorDefProps;
  /** transparency of geometry. */
  transparency?: number;
  /** weight of geometry. */
  weight?: number;
}

type SubEntityGeometryFunction = (info: SubEntityGeometryResponseProps) => void;
type ClosestFaceFunction = (info: SubEntityLocationProps) => void;
type LocateSubEntityFunction = (info: SubEntityLocationProps[]) => void;

interface SubEntityGeometryRequestProps {
  /** Sub-entity to return geometry for */
  subEntity: SubEntityProps;
  /** Callback for result */
  onResult: SubEntityGeometryFunction;
}

interface ClosestFaceRequestProps {
  /** Space point */
  point: XYZProps;
  /** Optional direction for choosing face from edge or vertex hit... */
  direction?: XYZProps;
  /** Callback for result */
  onResult: ClosestFaceFunction;
}

interface LocateSubEntityRequestProps  {
  /** Space point for boresite origin */
  point: XYZProps;
  /** Vector for bosite direction */
  direction: XYZProps;
  /** The maximum number of faces, edges, and vertices to return */
  options: LocateSubEntityProps;
  /** Callback for result */
  onResult: LocateSubEntityFunction;
}

interface ElementGeometryCacheOperationRequestProps {
  /** Target element id, tool element ids supplied by operations between elements... */
  id: Id64String;
  /** Callback for result when element's geometry stream is requested in flatbuffer or graphic formats */
  onGeometry?: ElementGeometryFunction;
  onSubEntityGeometry?: SubEntityGeometryRequestProps;
  onLocateSubEntity?: LocateSubEntityRequestProps;
  onClosestFace?: ClosestFaceRequestProps;
  onOffsetFaces?: OffsetFacesProps;
}

/** @alpha */
export class SolidModelingCommand extends BasicManipulationCommand implements SolidModelingCommandIpc {
  public static override commandId = editorBuiltInCmdIds.cmdSolidModeling;

  private async updateElementGeometryCache(props: ElementGeometryCacheRequestProps): Promise<ElementGeometryCacheResponseProps> {
    return this.iModel.nativeDb.updateElementGeometryCache(props);
  }

  public async createElementGeometryCache(id: Id64String, filter?: ElementGeometryCacheFilter): Promise<boolean> {
    const result = await this.updateElementGeometryCache({ id });
    if (BentleyStatus.SUCCESS !== result.status)
      return false;

    if (undefined === filter)
      return true;

    if (filter.minGeom && (undefined === result.numGeom || filter.minGeom > result.numGeom))
      return false;

    if (filter.maxGeom && (undefined === result.numGeom || filter.maxGeom < result.numGeom))
      return false;

    if (!filter.parts && (result.numPart ?? 0 > 0))
      return false;

    if (!filter.curves && (result.numCurve ?? 0 > 0))
      return false;

    if (!filter.surfaces && (result.numSurface ?? 0 > 0))
      return false;

    if (!filter.solids && (result.numSolid ?? 0 > 0))
      return false;

    if (!filter.other && (result.numOther ?? 0 > 0))
      return false;

    return true;
  }

  public async clearElementGeometryCache(): Promise<void> {
    await this.updateElementGeometryCache({});
  }

  private requestSubEntityGeometry(id: Id64String, subEntity: SubEntityProps): SubEntityGeometryResponseProps | undefined {
    let accepted: SubEntityGeometryResponseProps | undefined;
    const onResult: SubEntityGeometryFunction = (info: SubEntityGeometryResponseProps): void => {
      accepted = info;
    };
    const opProps: SubEntityGeometryRequestProps = { subEntity, onResult };
    const props: ElementGeometryCacheOperationRequestProps = { id, onSubEntityGeometry: opProps };
    this.iModel.nativeDb.elementGeometryCacheOperation(props);
    return accepted;
  }

  public async getSubEntityGeometry(id: Id64String, subEntity: SubEntityProps, opts: Omit<ElementGeometryResultOptions, "writeChanges" | "insertProps">): Promise<SubEntityGeometryProps | undefined> {
    const geometryProps = this.requestSubEntityGeometry(id, subEntity);
    if (undefined === geometryProps?.geometry || undefined === geometryProps?.category)
      return undefined;

    const resultProps: SubEntityGeometryProps = {};

    if (opts.wantGeometry)
      resultProps.geometry = geometryProps.geometry;

    if (opts.wantRange)
      resultProps.range = (geometryProps?.range ? ElementGeometry.toElementAlignedBox3d(geometryProps?.range) : undefined);

    if (opts.wantAppearance) {
      const appearance: SubEntityAppearanceProps = { category: geometryProps.category };

      appearance.subCategory = geometryProps.subCategory;
      appearance.material = geometryProps.material;
      appearance.color = geometryProps.color;
      appearance.transparency = geometryProps.transparency;
      appearance.weight = geometryProps.weight;

      resultProps.appearance = appearance;
    }

    if (!opts.wantGraphic)
      return resultProps;

    const requestId = opts.requestId ? opts.requestId : `SubEntity:${id}-${subEntity.id}`;
    const toleranceLog10 = (opts.chordTolerance ? Math.floor(Math.log10(opts.chordTolerance)) : -2);

    const requestProps: DynamicGraphicsRequest3dProps = {
      id: requestId,
      modelId: this.iModel.iModelId,
      toleranceLog10,
      type: "3d",
      placement: { origin: Point3d.createZero(), angles: YawPitchRollAngles.createDegrees(0, 0, 0) },
      categoryId: geometryProps.category,
      geometry: { format: "flatbuffer", data: [geometryProps.geometry] },
    };

    resultProps.graphic = await this.iModel.generateElementGraphics(requestProps);

    return resultProps;
  }

  public async locateSubEntities(id: Id64String, point: XYZProps, direction: XYZProps, options: LocateSubEntityProps): Promise<SubEntityLocationProps[] | undefined> {
    let accepted: SubEntityLocationProps[] | undefined;
    const onResult: LocateSubEntityFunction = (info: SubEntityLocationProps[]): void => {
      accepted = info;
    };
    const opProps: LocateSubEntityRequestProps = { point, direction, options, onResult };
    const props: ElementGeometryCacheOperationRequestProps = { id, onLocateSubEntity: opProps };
    this.iModel.nativeDb.elementGeometryCacheOperation(props);
    return accepted;
  }

  public async getClosestFace(id: Id64String, point: XYZProps, direction?: XYZProps): Promise<SubEntityLocationProps | undefined> {
    let accepted: SubEntityLocationProps | undefined;
    const onResult: ClosestFaceFunction = (info: SubEntityLocationProps): void => {
      accepted = info;
    };
    const opProps: ClosestFaceRequestProps = { point, direction, onResult };
    const props: ElementGeometryCacheOperationRequestProps = { id, onClosestFace: opProps };
    this.iModel.nativeDb.elementGeometryCacheOperation(props);
    return accepted;
  }

  private async getElementGeometryResults(id: Id64String, info: ElementGeometryInfo, opts: ElementGeometryResultOptions): Promise<ElementGeometryResultProps | undefined> {
    if (0 === info.entryArray.length || undefined === info.categoryId || undefined === info.bbox)
      return undefined;

    const resultProps: ElementGeometryResultProps = {};

    if (opts.wantGeometry)
      resultProps.geometry = info;

    if (opts.wantRange)
      resultProps.range = ElementGeometry.toElementAlignedBox3d(info.bbox);

    if (opts.wantAppearance)
      resultProps.categoryId = info.categoryId;

    if (!(opts.wantGraphic || opts.writeChanges))
      return resultProps;

    let placement: Placement3dProps;
    const sourceToWorld = (undefined === info?.sourceToWorld ? undefined : ElementGeometry.toTransform(info.sourceToWorld));
    if (undefined === sourceToWorld) {
      placement = { origin: Point3d.createZero(), angles: YawPitchRollAngles.createDegrees(0, 0, 0) };
    } else {
      const origin = sourceToWorld.getOrigin();
      const angles = new YawPitchRollAngles();
      YawPitchRollAngles.createFromMatrix3d(sourceToWorld.matrix, angles);
      placement = { origin, angles };
    }

    if (opts.writeChanges) {
      if (opts.insertProps) {
        opts.insertProps.placement = placement; // entryArray is local to this placement...
        delete opts.insertProps.geom; // Ignore geometry if present...
        resultProps.elementId = await this.insertGeometricElement(opts.insertProps, { entryArray: info.entryArray });
      } else {
        await this.updateGeometricElement(id, { entryArray: info.entryArray });
        resultProps.elementId = id;
      }
    }

    if (!opts.wantGraphic)
      return resultProps;

    const requestId = opts.requestId ? opts.requestId : `EGCacheOp:${id}`;
    const toleranceLog10 = (opts.chordTolerance ? Math.floor(Math.log10(opts.chordTolerance)) : -2);

    const requestProps: DynamicGraphicsRequest3dProps = {
      id: requestId,
      modelId: this.iModel.iModelId,
      toleranceLog10,
      type: "3d",
      placement,
      categoryId: info.categoryId,
      geometry: { format: "flatbuffer", data: info.entryArray },
    };

    resultProps.graphic = await this.iModel.generateElementGraphics(requestProps);

    return resultProps;
  }

  public async offsetFaces(id: Id64String, params: OffsetFacesProps, opts: ElementGeometryResultOptions): Promise<ElementGeometryResultProps | undefined> {
    let accepted: ElementGeometryInfo | undefined;
    const onResult: ElementGeometryFunction = (info: ElementGeometryInfo): void => {
      accepted = info;
    };

    const props: ElementGeometryCacheOperationRequestProps = { id, onOffsetFaces: params, onGeometry: onResult };
    this.iModel.nativeDb.elementGeometryCacheOperation(props);

    if (undefined === accepted)
      return undefined;

    return this.getElementGeometryResults(id, accepted, opts);
  }
}
=======
/*---------------------------------------------------------------------------------------------
* Copyright (c) Bentley Systems, Incorporated. All rights reserved.
* See LICENSE.md in the project root for license terms and full copyright notice.
*--------------------------------------------------------------------------------------------*/
/** @packageDocumentation
 * @module Editing
 */

import { BentleyStatus, CompressedId64Set, DbResult, Id64String, IModelStatus } from "@itwin/core-bentley";
import { Matrix3d, Matrix3dProps, Point3d, PointString3d, Range3d, Range3dProps, Transform, TransformProps, XYZProps, YawPitchRollAngles } from "@itwin/core-geometry";
import { GeometricElement, IModelDb } from "@itwin/core-backend";
import { BRepEntity, ColorDefProps, DynamicGraphicsRequest3dProps, EcefLocation, EcefLocationProps, ElementGeometry, ElementGeometryDataEntry, ElementGeometryFunction, ElementGeometryInfo, ElementGeometryRequest, ElementGeometryUpdate, FilePropertyProps, GeometricElementProps, GeometryPartProps, GeometryStreamBuilder, IModelError, Placement3dProps } from "@itwin/core-common";
import { BasicManipulationCommandIpc, BlendEdgesProps, BooleanOperationProps, BRepEntityType, ChamferEdgesProps, ConnectedSubEntityProps, DeleteSubEntityProps, EdgeParameterRangeProps, editorBuiltInCmdIds, ElementGeometryCacheFilter, ElementGeometryResultOptions, ElementGeometryResultProps, EvaluatedEdgeProps, EvaluatedFaceProps, EvaluatedVertexProps, FaceParameterRangeProps, FlatBufferGeometricElementData, FlatBufferGeometryFilter, FlatBufferGeometryPartData, HollowFacesProps, LocateSubEntityProps, OffsetEdgesProps, OffsetFacesProps, PointInsideResultProps, SewSheetProps, SolidModelingCommandIpc, SpinFacesProps, SubEntityAppearanceProps, SubEntityGeometryProps, SubEntityLocationProps, SubEntityProps, SubEntityType, SweepFacesProps, ThickenSheetProps, TransformSubEntityProps } from "@itwin/editor-common";
import { EditCommand } from "./EditCommand";

/** @alpha */
export class BasicManipulationCommand extends EditCommand implements BasicManipulationCommandIpc {
  public static override commandId = editorBuiltInCmdIds.cmdBasicManipulation;

  public constructor(iModel: IModelDb, protected _str: string) { super(iModel); }

  public async deleteElements(ids: CompressedId64Set): Promise<IModelStatus> {
    for (const id of CompressedId64Set.iterable(ids))
      this.iModel.elements.deleteElement(id);

    return IModelStatus.Success;
  }

  public async transformPlacement(ids: CompressedId64Set, transProps: TransformProps): Promise<IModelStatus> {
    const transform = Transform.fromJSON(transProps);

    for (const id of CompressedId64Set.iterable(ids)) {
      const element = this.iModel.elements.getElement<GeometricElement>(id);

      if (!element.placement.isValid)
        continue; // Ignore assembly parents w/o geometry, etc...

      element.placement.multiplyTransform(transform);
      this.iModel.elements.updateElement(element);
    }

    return IModelStatus.Success;
  }

  public async rotatePlacement(ids: CompressedId64Set, matrixProps: Matrix3dProps, aboutCenter: boolean): Promise<IModelStatus> {
    const matrix = Matrix3d.fromJSON(matrixProps);

    for (const id of CompressedId64Set.iterable(ids)) {
      const element = this.iModel.elements.getElement<GeometricElement>(id);

      if (!element.placement.isValid)
        continue; // Ignore assembly parents w/o geometry, etc...

      const fixedPoint = aboutCenter ? element.placement.calculateRange().center : Point3d.createFrom(element.placement.origin);
      const transform = Transform.createFixedPointAndMatrix(fixedPoint, matrix);

      element.placement.multiplyTransform(transform);
      this.iModel.elements.updateElement(element);
    }

    return IModelStatus.Success;
  }

  public async insertGeometricElement(props: GeometricElementProps, data?: FlatBufferGeometricElementData): Promise<Id64String> {
    const newElem = this.iModel.elements.createElement(props);
    const newId = this.iModel.elements.insertElement(newElem);
    if (undefined === data)
      return newId;

    const updateProps: ElementGeometryUpdate = {
      elementId: newId,
      entryArray: data.entryArray,
      isWorld: data.isWorld,
      viewIndependent: data.viewIndependent,
    };

    const status = this.iModel.elementGeometryUpdate(updateProps);
    if (DbResult.BE_SQLITE_OK !== status) {
      this.iModel.elements.deleteElement(newId); // clean up element...
      throw new IModelError(status, "Error updating element geometry");
    }

    return newId;
  }

  public async insertGeometryPart(props: GeometryPartProps, data?: FlatBufferGeometryPartData): Promise<Id64String> {
    if (undefined === props.geom && undefined !== data) {
      const builder = new GeometryStreamBuilder();
      builder.appendGeometry(PointString3d.create(Point3d.createZero()));
      props.geom = builder.geometryStream; // can't insert a DgnGeometryPart without geometry...
    }

    const newElem = this.iModel.elements.createElement(props);
    const newId = this.iModel.elements.insertElement(newElem);
    if (undefined === data)
      return newId;

    const updateProps: ElementGeometryUpdate = {
      elementId: newId,
      entryArray: data.entryArray,
      is2dPart: data.is2dPart,
    };

    const status = this.iModel.elementGeometryUpdate(updateProps);
    if (DbResult.BE_SQLITE_OK !== status) {
      this.iModel.elements.deleteElement(newId); // clean up element...
      throw new IModelError(status, "Error updating part geometry");
    }

    return newId;
  }

  public async updateGeometricElement(propsOrId: GeometricElementProps | Id64String, data?: FlatBufferGeometricElementData): Promise<void> {
    let props: GeometricElementProps;
    if (typeof propsOrId === "string") {
      if (undefined === data)
        throw new IModelError(DbResult.BE_SQLITE_ERROR, "Flatbuffer data required for update by id");
      props = this.iModel.elements.getElement<GeometricElement>(propsOrId);
    } else {
      props = propsOrId;
    }

    if (undefined === props.id)
      throw new IModelError(DbResult.BE_SQLITE_ERROR, "Element id required for update");

    this.iModel.elements.updateElement(props);
    if (undefined === data)
      return;

    const updateProps: ElementGeometryUpdate = {
      elementId: props.id,
      entryArray: data.entryArray,
      isWorld: data.isWorld,
      viewIndependent: data.viewIndependent,
    };

    const status = this.iModel.elementGeometryUpdate(updateProps);
    if (DbResult.BE_SQLITE_OK !== status) {
      throw new IModelError(status, "Error updating element geometry");
    }
  }

  public async requestElementGeometry(elementId: Id64String, filter?: FlatBufferGeometryFilter): Promise<ElementGeometryInfo | undefined> {
    let accepted: ElementGeometryInfo | undefined;

    const onGeometry: ElementGeometryFunction = (info: ElementGeometryInfo): void => {
      accepted = info;

      if (undefined !== filter) {
        let numDisplayable = 0;

        for (const entry of info.entryArray) {
          if (!ElementGeometry.isDisplayableEntry(entry))
            continue;

          numDisplayable++;
          if (filter.maxDisplayable && numDisplayable > filter.maxDisplayable) {
            accepted = undefined;
            break;
          }

          if (filter.reject && filter.reject.some((opcode) => entry.opcode === opcode)) {
            accepted = undefined;
            break;
          }

          if (filter.accept && !filter.accept.some((opcode) => entry.opcode === opcode)) {
            accepted = undefined;
            break;
          }

          if (undefined === filter.geometry)
            continue;

          let entityType;
          if (filter.geometry.curves && !(filter.geometry.surfaces || filter.geometry.solids))
            entityType = ElementGeometry.isCurve(entry) ? BRepEntity.Type.Wire : undefined; // skip surface/solid opcodes...
          else
            entityType = ElementGeometry.getBRepEntityType(entry);

          switch (entityType) {
            case BRepEntity.Type.Wire:
              if (!filter.geometry.curves)
                accepted = undefined;
              break;
            case BRepEntity.Type.Sheet:
              if (!filter.geometry.surfaces)
                accepted = undefined;
              break;
            case BRepEntity.Type.Solid:
              if (!filter.geometry.solids)
                accepted = undefined;
              break;
            default:
              accepted = undefined;
              break;
          }

          if (undefined === accepted)
            break;
        }
      }
    };

    const requestProps: ElementGeometryRequest = {
      onGeometry,
      elementId,
    };

    if (DbResult.BE_SQLITE_OK !== this.iModel.elementGeometryRequest(requestProps))
      return undefined;

    return accepted;
  }

  public async updateProjectExtents(extents: Range3dProps): Promise<void> {
    const newExtents = new Range3d();
    newExtents.setFromJSON(extents);

    if (newExtents.isNull)
      throw new IModelError(DbResult.BE_SQLITE_ERROR, "Invalid project extents");

    this.iModel.updateProjectExtents(newExtents);

    // Set source from calculated to user so connectors preserve the change.
    const unitsProps: FilePropertyProps = { name: "Units", namespace: "dgn_Db" };
    const unitsStr = this.iModel.queryFilePropertyString(unitsProps);

    if (undefined !== unitsStr) {
      const unitsVal = JSON.parse(unitsStr);
      const calculated = 1;

      if (calculated !== unitsVal.extentsSource) {
        unitsVal.extentsSource = calculated;
        this.iModel.saveFileProperty(unitsProps, JSON.stringify(unitsVal));
      }
    }
  }

  public async updateEcefLocation(ecefLocation: EcefLocationProps): Promise<void> {
    // Clear GCS that caller already determined was invalid...
    this.iModel.deleteFileProperty({ name: "DgnGCS", namespace: "dgn_Db" });

    const newEcefLocation = new EcefLocation(ecefLocation);
    this.iModel.updateEcefLocation(newEcefLocation);
  }
}

interface ElementGeometryCacheRequestProps {
  id?: Id64String;
}

interface ElementGeometryCacheResponseProps {
  status: BentleyStatus;
  numGeom?: number;
  numPart?: number;
  numSolid?: number;
  numSurface?: number;
  numCurve?: number;
  numOther?: number;
}

interface SubEntityGeometryResponseProps {
  /** The face, edge, or vertex geometry */
  geometry: ElementGeometryDataEntry;
  /** The face or edge range box for the sub-entity geometry stored as 6 values for low/high */
  range?: Float64Array;
  /** Category id for geometry. */
  category?: Id64String;
  /** SubCategory id for geometry. */
  subCategory?: Id64String;
  /** Material id for geometry. */
  material?: Id64String;
  /** color of geometry. */
  color?: ColorDefProps;
  /** transparency of geometry. */
  transparency?: number;
  /** weight of geometry. */
  weight?: number;
}

type GeometrySummaryFunction = (info: BRepEntityType[]) => void;
type SubEntityGeometryFunction = (info: SubEntityGeometryResponseProps) => void;
type SubEntityParameterRangeFunction = (info: FaceParameterRangeProps | EdgeParameterRangeProps) => void;
type SubEntityEvaluateFunction = (info: EvaluatedFaceProps | EvaluatedEdgeProps | EvaluatedVertexProps) => void;
type SubEntityArrayFunction = (info: SubEntityProps[]) => void;
type SubEntityLocationArrayFunction = (info: SubEntityLocationProps[]) => void;
type SubEntityLocationFunction = (info: SubEntityLocationProps) => void;
type PointInsideFunction = (info: PointInsideResultProps[]) => void;
type YesNoFunction = (info: boolean) => void;

interface GeometrySummaryRequestProps {
  /** Callback for result */
  onResult: GeometrySummaryFunction;
}

interface SubEntityGeometryRequestProps {
  /** Sub-entity to return geometry for */
  subEntity: SubEntityProps;
  /** Callback for result */
  onResult: SubEntityGeometryFunction;
}

interface SubEntityParameterRangeRequestProps {
  /** Sub-entity to query */
  subEntity: SubEntityProps;
  /** Callback for result */
  onResult: SubEntityParameterRangeFunction;
}

interface SubEntityEvaluateRequestProps {
  /** Sub-entity to query */
  subEntity: SubEntityProps;
  /** Face or edge u parameter to evaluate */
  uParam?: number;
  /** Face v parameter to evaluate */
  vParam?: number;
  /** Callback for result */
  onResult: SubEntityEvaluateFunction;
}

enum QuerySubEntity {
  /** Return whether the supplied face has a planar surface */
  PlanarFace = 0,
  /** Return whether the angle between the normals of the supplied edge's faces never exceeds the internal smooth angle tolerance along the length of the edge */
  SmoothEdge = 1,
  /** Return whether the supplied sub-entity is a laminar edge of a sheet body, i.e. boundary of a single face */
  LaminarEdge = 2,
  /** Return whether the supplied sub-entity is a linear edge */
  LinearEdge = 3,
  /** Return whether the angle between the normals of the supplied vertices's edges never exceeds the internal smooth angle tolerance along the length of the edge */
  SmoothVertex = 4,
}

interface QuerySubEntityRequestProps  {
  /** Sub-entity to test */
  subEntity: SubEntityProps;
  /** What to check */
  query: QuerySubEntity;
  /** Callback for result */
  onResult: YesNoFunction;
}

enum QueryBody {
  /** Return whether the geometric primitive index is a disjoint body */
  DisjointBody = 0,
  /** Return whether the geometric primitive index is a sheet body with a single planar face */
  SingleFacePlanarSheet = 1,
  /** Return whether the geometric primitive index is a sheet or solid entity that has all planar faces */
  OnlyPlanarFaces = 2,
  /** Return whether the geometric primitive index is a body with any edge that is non-linear or any face that is non-planar */
  CurvedFaceOrEdge = 3,
}

interface QueryBodyRequestProps  {
  /** Geometric primitive index to test */
  index: number;
  /** What to check */
  query: QueryBody;
  /** Callback for result */
  onResult: YesNoFunction;
}

interface BodySubEntitiesRequestProps {
  /** What type of sub-entities to return, ex. faces of edge. */
  type: SubEntityType;
  /** Option to return only first sub-entity of each body instead of all sub-entities. */
  firstOnly?: true;
  /** Callback for result */
  onResult: SubEntityArrayFunction;
}

interface ConnectedSubEntityRequestProps {
  /** Sub-entity to return connected sub-entities for */
  subEntity: SubEntityProps;
  /** What type of connected sub-entities to return, ex. faces of edge. */
  type: SubEntityType;
  /** Options for returning connected edges and adjacent faces. */
  options?: ConnectedSubEntityProps;
  /** Callback for result */
  onResult: SubEntityArrayFunction;
}

interface LocateSubEntityRequestProps  {
  /** Space point for boresite origin */
  point: XYZProps;
  /** Vector for bosite direction */
  direction: XYZProps;
  /** The maximum number of faces, edges, and vertices to return */
  options: LocateSubEntityProps;
  /** Callback for result */
  onResult: SubEntityLocationArrayFunction;
}

interface LocateFaceRequestProps {
  /** The face to return the ray intersection for */
  subEntity: SubEntityProps;
  /** Space point for boresite origin */
  point: XYZProps;
  /** Vector for bosite direction */
  direction: XYZProps;
  /** Callback for result */
  onResult: SubEntityLocationArrayFunction;
}

interface ClosestSubEntityRequestProps {
  /** Space point */
  point: XYZProps;
  /** Optional direction for choosing face from edge or vertex hit... */
  direction?: XYZProps;
  /** Callback for result */
  onResult: SubEntityLocationFunction;
}

interface ClosestPointRequestProps {
  /** Space point */
  point: XYZProps;
  /** The face or edge sub-entity to return closest point for */
  subEntity: SubEntityProps;
  /** Callback for result */
  onResult: SubEntityLocationFunction;
}

interface PointInsideRequestProps {
  /** Space point */
  point: XYZProps;
  /** Callback for result */
  onResult: PointInsideFunction;
}

enum OperationType {
  GeometrySummary = 0,
  SubEntityGeometry = 1,
  SubEntityParameterRange = 2,
  SubEntityEvaluate = 3,
  SubEntityQuery = 4,
  BodyQuery = 5,
  BodySubEntities = 6,
  ConnectedSubEntity = 7,
  LocateSubEntity = 8,
  LocateFace = 9,
  ClosestSubEntity = 10,
  ClosestFace = 11,
  ClosestPoint = 12,
  PointInside = 13,
  BooleanOp = 14,
  SewSheets = 15,
  ThickenSheets = 16,
  OffsetFaces = 17,
  OffsetEdges = 18,
  HollowFaces = 19,
  SweepFaces = 20,
  SpinFaces = 21,
  DeleteSubEntity = 22,
  TransformSubEntity = 23,
  Blend = 24,
  Chamfer = 25,
  Cut = 26, // TODO
  Emboss = 27, // TODO
  Imprint = 28, // TODO
  SweepBody = 29, // TODO
  SpinBody = 30, // TODO
  SweepPath = 31, // TODO
  Loft = 32, // TODO
}

interface ElementGeometryCacheOperationRequestProps {
  /** Target element id, tool element ids can be supplied by parameters... */
  id: Id64String;
  /** Requested operation */
  op: OperationType;
  /** Parameters for operation */
  params?: GeometrySummaryRequestProps | SubEntityGeometryRequestProps | SubEntityParameterRangeRequestProps | SubEntityEvaluateRequestProps | QuerySubEntityRequestProps | QueryBodyRequestProps | BodySubEntitiesRequestProps | ConnectedSubEntityRequestProps | LocateSubEntityRequestProps | LocateFaceRequestProps | ClosestSubEntityRequestProps | ClosestPointRequestProps | PointInsideRequestProps| BooleanOperationProps | SewSheetProps | ThickenSheetProps | OffsetFacesProps | OffsetEdgesProps | HollowFacesProps | SweepFacesProps | SpinFacesProps | DeleteSubEntityProps | TransformSubEntityProps | BlendEdgesProps | ChamferEdgesProps;
  /** Callback for result when element's geometry stream is requested in flatbuffer or graphic formats */
  onGeometry?: ElementGeometryFunction;
}

/** @alpha */
export class SolidModelingCommand extends BasicManipulationCommand implements SolidModelingCommandIpc {
  public static override commandId = editorBuiltInCmdIds.cmdSolidModeling;

  private async updateElementGeometryCache(props: ElementGeometryCacheRequestProps): Promise<ElementGeometryCacheResponseProps> {
    return this.iModel.nativeDb.updateElementGeometryCache(props);
  }

  public async createElementGeometryCache(id: Id64String, filter?: ElementGeometryCacheFilter): Promise<boolean> {
    const result = await this.updateElementGeometryCache({ id });
    if (BentleyStatus.SUCCESS !== result.status)
      return false;

    if (undefined === filter)
      return true;

    if (filter.minGeom && (undefined === result.numGeom || filter.minGeom > result.numGeom))
      return false;

    if (filter.maxGeom && (undefined === result.numGeom || filter.maxGeom < result.numGeom))
      return false;

    if (!filter.parts && (result.numPart ?? 0 > 0))
      return false;

    if (!filter.curves && (result.numCurve ?? 0 > 0))
      return false;

    if (!filter.surfaces && (result.numSurface ?? 0 > 0))
      return false;

    if (!filter.solids && (result.numSolid ?? 0 > 0))
      return false;

    if (!filter.other && (result.numOther ?? 0 > 0))
      return false;

    return true;
  }

  public async clearElementGeometryCache(): Promise<void> {
    await this.updateElementGeometryCache({});
  }

  public async summarizeElementGeometryCache(id: Id64String): Promise<BRepEntityType[] | undefined> {
    let accepted: BRepEntityType[] | undefined;
    const onResult: GeometrySummaryFunction = (info: BRepEntityType[]): void => {
      accepted = info;
    };
    const params: GeometrySummaryRequestProps = { onResult };
    const props: ElementGeometryCacheOperationRequestProps = { id, op: OperationType.GeometrySummary, params };
    this.iModel.nativeDb.elementGeometryCacheOperation(props);
    return accepted;
  }

  private requestSubEntityGeometry(id: Id64String, subEntity: SubEntityProps): SubEntityGeometryResponseProps | undefined {
    let accepted: SubEntityGeometryResponseProps | undefined;
    const onResult: SubEntityGeometryFunction = (info: SubEntityGeometryResponseProps): void => {
      accepted = info;
    };
    const params: SubEntityGeometryRequestProps = { subEntity, onResult };
    const props: ElementGeometryCacheOperationRequestProps = { id, op: OperationType.SubEntityGeometry, params };
    this.iModel.nativeDb.elementGeometryCacheOperation(props);
    return accepted;
  }

  public async getSubEntityGeometry(id: Id64String, subEntity: SubEntityProps, opts: Omit<ElementGeometryResultOptions, "writeChanges" | "insertProps">): Promise<SubEntityGeometryProps | undefined> {
    const geometryProps = this.requestSubEntityGeometry(id, subEntity);
    if (undefined === geometryProps?.geometry || undefined === geometryProps?.category)
      return undefined;

    const resultProps: SubEntityGeometryProps = {};

    if (opts.wantGeometry)
      resultProps.geometry = geometryProps.geometry;

    if (opts.wantRange)
      resultProps.range = (geometryProps?.range ? ElementGeometry.toElementAlignedBox3d(geometryProps?.range) : undefined);

    if (opts.wantAppearance) {
      const appearance: SubEntityAppearanceProps = { category: geometryProps.category };

      appearance.subCategory = geometryProps.subCategory;
      appearance.material = geometryProps.material;
      appearance.color = geometryProps.color;
      appearance.transparency = geometryProps.transparency;
      appearance.weight = geometryProps.weight;

      resultProps.appearance = appearance;
    }

    if (!opts.wantGraphic)
      return resultProps;

    const requestId = opts.requestId ? opts.requestId : `SubEntity:${id}-${subEntity.id}`;
    const toleranceLog10 = (opts.chordTolerance ? Math.floor(Math.log10(opts.chordTolerance)) : -2);

    const requestProps: DynamicGraphicsRequest3dProps = {
      id: requestId,
      modelId: this.iModel.iModelId,
      toleranceLog10,
      type: "3d",
      placement: { origin: Point3d.createZero(), angles: YawPitchRollAngles.createDegrees(0, 0, 0) },
      categoryId: geometryProps.category,
      geometry: { format: "flatbuffer", data: [geometryProps.geometry] },
    };

    resultProps.graphic = await this.iModel.generateElementGraphics(requestProps);

    return resultProps;
  }

  public async getSubEntityParameterRange(id: Id64String, subEntity: SubEntityProps): Promise<FaceParameterRangeProps | EdgeParameterRangeProps | undefined> {
    let accepted: FaceParameterRangeProps | EdgeParameterRangeProps | undefined;
    const onResult: SubEntityParameterRangeFunction = (info: FaceParameterRangeProps | EdgeParameterRangeProps): void => {
      accepted = info;
    };

    const params: SubEntityParameterRangeRequestProps = { subEntity, onResult };
    const props: ElementGeometryCacheOperationRequestProps = { id, op: OperationType.SubEntityParameterRange, params };
    this.iModel.nativeDb.elementGeometryCacheOperation(props);
    return accepted;
  }

  public async evaluateSubEntity(id: Id64String, subEntity: SubEntityProps, uParam?: number, vParam?: number): Promise<EvaluatedFaceProps | EvaluatedEdgeProps | EvaluatedVertexProps | undefined> {
    let accepted: EvaluatedFaceProps | EvaluatedEdgeProps | EvaluatedVertexProps | undefined;
    const onResult: SubEntityEvaluateFunction = (info: EvaluatedFaceProps | EvaluatedEdgeProps | EvaluatedVertexProps): void => {
      accepted = info;
    };

    const params: SubEntityEvaluateRequestProps = { subEntity, uParam, vParam, onResult };
    const props: ElementGeometryCacheOperationRequestProps = { id, op: OperationType.SubEntityEvaluate, params };
    this.iModel.nativeDb.elementGeometryCacheOperation(props);
    return accepted;
  }

  private async subEntityQuery(id: Id64String, subEntity: SubEntityProps, query: QuerySubEntity): Promise<boolean> {
    let accepted = false;
    const onResult: YesNoFunction = (info: boolean): void => {
      accepted = info;
    };

    const params: QuerySubEntityRequestProps = { subEntity, query, onResult };
    const props: ElementGeometryCacheOperationRequestProps = { id, op: OperationType.SubEntityQuery, params };
    this.iModel.nativeDb.elementGeometryCacheOperation(props);
    return accepted;
  }

  public async isPlanarFace(id: Id64String, subEntity: SubEntityProps): Promise<boolean> {
    return this.subEntityQuery(id, subEntity, QuerySubEntity.PlanarFace);
  }

  public async isSmoothEdge(id: Id64String, subEntity: SubEntityProps): Promise<boolean> {
    return this.subEntityQuery(id, subEntity, QuerySubEntity.SmoothEdge);
  }

  public async isLaminarEdge(id: Id64String, subEntity: SubEntityProps): Promise<boolean> {
    return this.subEntityQuery(id, subEntity, QuerySubEntity.LaminarEdge);
  }

  public async isLinearEdge(id: Id64String, subEntity: SubEntityProps): Promise<boolean> {
    return this.subEntityQuery(id, subEntity, QuerySubEntity.LinearEdge);
  }

  public async isSmoothVertex(id: Id64String, subEntity: SubEntityProps): Promise<boolean> {
    return this.subEntityQuery(id, subEntity, QuerySubEntity.SmoothVertex);
  }

  private async bodyQuery(id: Id64String, index: number, query: QueryBody): Promise<boolean> {
    let accepted = false;
    const onResult: YesNoFunction = (info: boolean): void => {
      accepted = info;
    };

    const params: QueryBodyRequestProps = { index, query, onResult };
    const props: ElementGeometryCacheOperationRequestProps = { id, op: OperationType.BodyQuery, params };
    this.iModel.nativeDb.elementGeometryCacheOperation(props);
    return accepted;
  }

  public async isDisjointBody(id: Id64String, index: number): Promise<boolean> {
    return this.bodyQuery(id, index, QueryBody.DisjointBody);
  }

  public async isSingleFacePlanarSheet(id: Id64String, index: number): Promise<boolean> {
    return this.bodyQuery(id, index, QueryBody.SingleFacePlanarSheet);
  }

  public async hasOnlyPlanarFaces(id: Id64String, index: number): Promise<boolean> {
    return this.bodyQuery(id, index, QueryBody.OnlyPlanarFaces);
  }

  public async hasCurvedFaceOrEdge(id: Id64String, index: number): Promise<boolean> {
    return this.bodyQuery(id, index, QueryBody.CurvedFaceOrEdge);
  }

  public async getBodySubEntities(id: Id64String, type: SubEntityType, firstOnly?: true): Promise<SubEntityProps[] | undefined> {
    let accepted: SubEntityProps[] | undefined;
    const onResult: SubEntityArrayFunction = (info: SubEntityProps[]): void => {
      accepted = info;
    };

    const params: BodySubEntitiesRequestProps = { type, firstOnly, onResult };
    const props: ElementGeometryCacheOperationRequestProps = { id, op: OperationType.BodySubEntities, params };
    this.iModel.nativeDb.elementGeometryCacheOperation(props);
    return accepted;
  }

  public async getConnectedSubEntities(id: Id64String, subEntity: SubEntityProps, type: SubEntityType, options?: ConnectedSubEntityProps): Promise<SubEntityProps[] | undefined> {
    let accepted: SubEntityProps[] | undefined;
    const onResult: SubEntityArrayFunction = (info: SubEntityProps[]): void => {
      accepted = info;
    };

    const params: ConnectedSubEntityRequestProps = { subEntity, type, options, onResult };
    const props: ElementGeometryCacheOperationRequestProps = { id, op: OperationType.ConnectedSubEntity, params };
    this.iModel.nativeDb.elementGeometryCacheOperation(props);
    return accepted;
  }

  public async locateSubEntities(id: Id64String, point: XYZProps, direction: XYZProps, options: LocateSubEntityProps): Promise<SubEntityLocationProps[] | undefined> {
    let accepted: SubEntityLocationProps[] | undefined;
    const onResult: SubEntityLocationArrayFunction = (info: SubEntityLocationProps[]): void => {
      accepted = info;
    };
    const params: LocateSubEntityRequestProps = { point, direction, options, onResult };
    const props: ElementGeometryCacheOperationRequestProps = { id, op: OperationType.LocateSubEntity, params };
    this.iModel.nativeDb.elementGeometryCacheOperation(props);
    return accepted;
  }

  public async locateFace(id: Id64String, subEntity: SubEntityProps, point: XYZProps, direction: XYZProps): Promise<SubEntityLocationProps[] | undefined> {
    let accepted: SubEntityLocationProps[] | undefined;
    const onResult: SubEntityLocationArrayFunction = (info: SubEntityLocationProps[]): void => {
      accepted = info;
    };
    const params: LocateFaceRequestProps = { subEntity, point, direction, onResult };
    const props: ElementGeometryCacheOperationRequestProps = { id, op: OperationType.LocateFace, params };
    this.iModel.nativeDb.elementGeometryCacheOperation(props);
    return accepted;
  }

  public async getClosestSubEntity(id: Id64String, point: XYZProps): Promise<SubEntityLocationProps | undefined> {
    let accepted: SubEntityLocationProps | undefined;
    const onResult: SubEntityLocationFunction = (info: SubEntityLocationProps): void => {
      accepted = info;
    };
    const params: ClosestSubEntityRequestProps = { point, onResult };
    const props: ElementGeometryCacheOperationRequestProps = { id, op: OperationType.ClosestSubEntity, params };
    this.iModel.nativeDb.elementGeometryCacheOperation(props);
    return accepted;
  }

  public async getClosestFace(id: Id64String, point: XYZProps, direction?: XYZProps): Promise<SubEntityLocationProps | undefined> {
    let accepted: SubEntityLocationProps | undefined;
    const onResult: SubEntityLocationFunction = (info: SubEntityLocationProps): void => {
      accepted = info;
    };
    const params: ClosestSubEntityRequestProps = { point, direction, onResult };
    const props: ElementGeometryCacheOperationRequestProps = { id, op: OperationType.ClosestFace, params };
    this.iModel.nativeDb.elementGeometryCacheOperation(props);
    return accepted;
  }

  public async getClosestPoint(id: Id64String, subEntity: SubEntityProps, point: XYZProps): Promise<SubEntityLocationProps | undefined> {
    let accepted: SubEntityLocationProps | undefined;
    const onResult: SubEntityLocationFunction = (info: SubEntityLocationProps): void => {
      accepted = info;
    };
    const params: ClosestPointRequestProps = { subEntity, point, onResult };
    const props: ElementGeometryCacheOperationRequestProps = { id, op: OperationType.ClosestPoint, params };
    this.iModel.nativeDb.elementGeometryCacheOperation(props);
    return accepted;
  }

  public async isPointInside(id: Id64String, point: XYZProps): Promise<PointInsideResultProps[] | undefined> {
    let accepted: PointInsideResultProps[] | undefined;
    const onResult: PointInsideFunction = (info: PointInsideResultProps[]): void => {
      accepted = info;
    };
    const params: PointInsideRequestProps = { point, onResult };
    const props: ElementGeometryCacheOperationRequestProps = { id, op: OperationType.PointInside, params };
    this.iModel.nativeDb.elementGeometryCacheOperation(props);
    return accepted;
  }

  private async getElementGeometryResults(id: Id64String, info: ElementGeometryInfo, opts: ElementGeometryResultOptions): Promise<ElementGeometryResultProps | undefined> {
    if (0 === info.entryArray.length || undefined === info.categoryId || undefined === info.bbox)
      return undefined;

    const resultProps: ElementGeometryResultProps = {};

    if (opts.wantGeometry)
      resultProps.geometry = info;

    if (opts.wantRange)
      resultProps.range = ElementGeometry.toElementAlignedBox3d(info.bbox);

    if (opts.wantAppearance)
      resultProps.categoryId = info.categoryId;

    if (!(opts.wantGraphic || opts.writeChanges))
      return resultProps;

    let placement: Placement3dProps;
    const sourceToWorld = (undefined === info?.sourceToWorld ? undefined : ElementGeometry.toTransform(info.sourceToWorld));
    if (undefined === sourceToWorld) {
      placement = { origin: Point3d.createZero(), angles: YawPitchRollAngles.createDegrees(0, 0, 0) };
    } else {
      const origin = sourceToWorld.getOrigin();
      const angles = new YawPitchRollAngles();
      YawPitchRollAngles.createFromMatrix3d(sourceToWorld.matrix, angles);
      placement = { origin, angles };
    }

    if (opts.writeChanges) {
      if (opts.insertProps) {
        opts.insertProps.placement = placement; // entryArray is local to this placement...
        delete opts.insertProps.geom; // Ignore geometry if present...
        resultProps.elementId = await this.insertGeometricElement(opts.insertProps, { entryArray: info.entryArray });
      } else {
        const updateProps = this.iModel.elements.getElementProps<GeometricElementProps>({ id });
        updateProps.category = info.categoryId; // allow category change...
        updateProps.placement = placement; // entryArray is local to this placement...
        await this.updateGeometricElement(updateProps, { entryArray: info.entryArray });
        resultProps.elementId = id;
      }
    }

    if (!opts.wantGraphic)
      return resultProps;

    const requestId = opts.requestId ? opts.requestId : `EGCacheOp:${id}`;
    const toleranceLog10 = (opts.chordTolerance ? Math.floor(Math.log10(opts.chordTolerance)) : -2);

    const requestProps: DynamicGraphicsRequest3dProps = {
      id: requestId,
      modelId: this.iModel.iModelId,
      toleranceLog10,
      type: "3d",
      placement,
      categoryId: info.categoryId,
      geometry: { format: "flatbuffer", data: info.entryArray },
    };

    resultProps.graphic = await this.iModel.generateElementGraphics(requestProps);

    return resultProps;
  }

  private async doElementGeometryOperation(props: ElementGeometryCacheOperationRequestProps, opts: ElementGeometryResultOptions): Promise<ElementGeometryResultProps | undefined> {
    let accepted: ElementGeometryInfo | undefined;
    const onGeometry: ElementGeometryFunction = (info: ElementGeometryInfo): void => {
      accepted = info;
    };

    props.onGeometry = onGeometry;
    this.iModel.nativeDb.elementGeometryCacheOperation(props);

    if (undefined === accepted)
      return undefined;

    return this.getElementGeometryResults(props.id, accepted, opts);
  }

  public async booleanOperation(id: Id64String, params: BooleanOperationProps, opts: ElementGeometryResultOptions): Promise<ElementGeometryResultProps | undefined> {
    const props: ElementGeometryCacheOperationRequestProps = { id, op: OperationType.BooleanOp, params };
    const resultProps = await this.doElementGeometryOperation(props, opts);

    // target insert = keep tools, target update = delete tools...
    if (undefined !== resultProps && opts.writeChanges && undefined === opts.insertProps) {
      for (const toolId of params.tools)
        this.iModel.elements.deleteElement(toolId);
    }

    return resultProps;
  }

  public async sewSheets(id: Id64String, params: SewSheetProps, opts: ElementGeometryResultOptions): Promise<ElementGeometryResultProps | undefined> {
    const props: ElementGeometryCacheOperationRequestProps = { id, op: OperationType.SewSheets, params };
    const resultProps = await this.doElementGeometryOperation(props, opts);

    // target insert = keep tools, target update = delete tools...
    if (undefined !== resultProps && opts.writeChanges && undefined === opts.insertProps) {
      for (const toolId of params.tools)
        this.iModel.elements.deleteElement(toolId);
    }

    return resultProps;
  }

  public async thickenSheets(id: Id64String, params: ThickenSheetProps, opts: ElementGeometryResultOptions): Promise<ElementGeometryResultProps | undefined> {
    const props: ElementGeometryCacheOperationRequestProps = { id, op: OperationType.ThickenSheets, params };
    return this.doElementGeometryOperation(props, opts);
  }

  public async offsetFaces(id: Id64String, params: OffsetFacesProps, opts: ElementGeometryResultOptions): Promise<ElementGeometryResultProps | undefined> {
    const props: ElementGeometryCacheOperationRequestProps = { id, op: OperationType.OffsetFaces, params };
    return this.doElementGeometryOperation(props, opts);
  }

  public async offsetEdges(id: Id64String, params: OffsetEdgesProps, opts: ElementGeometryResultOptions): Promise<ElementGeometryResultProps | undefined> {
    const props: ElementGeometryCacheOperationRequestProps = { id, op: OperationType.OffsetEdges, params };
    return this.doElementGeometryOperation(props, opts);
  }

  public async hollowFaces(id: Id64String, params: HollowFacesProps, opts: ElementGeometryResultOptions): Promise<ElementGeometryResultProps | undefined> {
    const props: ElementGeometryCacheOperationRequestProps = { id, op: OperationType.HollowFaces, params };
    return this.doElementGeometryOperation(props, opts);
  }

  public async sweepFaces(id: Id64String, params: SweepFacesProps, opts: ElementGeometryResultOptions): Promise<ElementGeometryResultProps | undefined> {
    const props: ElementGeometryCacheOperationRequestProps = { id, op: OperationType.SweepFaces, params };
    return this.doElementGeometryOperation(props, opts);
  }

  public async spinFaces(id: Id64String, params: SpinFacesProps, opts: ElementGeometryResultOptions): Promise<ElementGeometryResultProps | undefined> {
    const props: ElementGeometryCacheOperationRequestProps = { id, op: OperationType.SpinFaces, params };
    return this.doElementGeometryOperation(props, opts);
  }

  public async deleteSubEntities(id: Id64String, params: DeleteSubEntityProps, opts: ElementGeometryResultOptions): Promise<ElementGeometryResultProps | undefined> {
    const props: ElementGeometryCacheOperationRequestProps = { id, op: OperationType.DeleteSubEntity, params };
    return this.doElementGeometryOperation(props, opts);
  }

  public async transformSubEntities(id: Id64String, params: TransformSubEntityProps, opts: ElementGeometryResultOptions): Promise<ElementGeometryResultProps | undefined> {
    const props: ElementGeometryCacheOperationRequestProps = { id, op: OperationType.TransformSubEntity, params };
    return this.doElementGeometryOperation(props, opts);
  }

  public async blendEdges(id: Id64String, params: BlendEdgesProps, opts: ElementGeometryResultOptions): Promise<ElementGeometryResultProps | undefined> {
    const props: ElementGeometryCacheOperationRequestProps = { id, op: OperationType.Blend, params };
    return this.doElementGeometryOperation(props, opts);
  }

  public async chamferEdges(id: Id64String, params: ChamferEdgesProps, opts: ElementGeometryResultOptions): Promise<ElementGeometryResultProps | undefined> {
    const props: ElementGeometryCacheOperationRequestProps = { id, op: OperationType.Chamfer, params };
    return this.doElementGeometryOperation(props, opts);
  }
}
>>>>>>> de6fc96e
<|MERGE_RESOLUTION|>--- conflicted
+++ resolved
@@ -1,537 +1,3 @@
-<<<<<<< HEAD
-/*---------------------------------------------------------------------------------------------
-* Copyright (c) Bentley Systems, Incorporated. All rights reserved.
-* See LICENSE.md in the project root for license terms and full copyright notice.
-*--------------------------------------------------------------------------------------------*/
-/** @packageDocumentation
- * @module Editing
- */
-
-import { BentleyStatus, CompressedId64Set, DbResult, Id64String, IModelStatus } from "@itwin/core-bentley";
-import {
-  Matrix3d, Matrix3dProps, Point3d, PointString3d, Range3d, Range3dProps, Transform, TransformProps, XYZProps, YawPitchRollAngles,
-} from "@itwin/core-geometry";
-import { GeometricElement, IModelDb } from "@itwin/core-backend";
-import {
-  BRepEntity, ColorDefProps, DynamicGraphicsRequest3dProps, EcefLocation, EcefLocationProps, ElementGeometry, ElementGeometryDataEntry,
-  ElementGeometryFunction, ElementGeometryInfo, ElementGeometryRequest, ElementGeometryUpdate, FilePropertyProps, GeometricElementProps,
-  GeometryPartProps, GeometryStreamBuilder, IModelError, Placement3dProps,
-} from "@itwin/core-common";
-import {
-  BasicManipulationCommandIpc, editorBuiltInCmdIds, ElementGeometryCacheFilter, ElementGeometryResultOptions, ElementGeometryResultProps,
-  FlatBufferGeometricElementData, FlatBufferGeometryFilter, FlatBufferGeometryPartData, LocateSubEntityProps, OffsetFacesProps, SolidModelingCommandIpc,
-  SubEntityAppearanceProps, SubEntityGeometryProps, SubEntityLocationProps, SubEntityProps,
-} from "@itwin/editor-common";
-import { EditCommand } from "./EditCommand";
-
-/** @alpha */
-export class BasicManipulationCommand extends EditCommand implements BasicManipulationCommandIpc {
-  public static override commandId = editorBuiltInCmdIds.cmdBasicManipulation;
-
-  public constructor(iModel: IModelDb, protected _str: string) { super(iModel); }
-
-  public async deleteElements(ids: CompressedId64Set): Promise<IModelStatus> {
-    for (const id of CompressedId64Set.iterable(ids))
-      this.iModel.elements.deleteElement(id);
-
-    return IModelStatus.Success;
-  }
-
-  public async transformPlacement(ids: CompressedId64Set, transProps: TransformProps): Promise<IModelStatus> {
-    const transform = Transform.fromJSON(transProps);
-
-    for (const id of CompressedId64Set.iterable(ids)) {
-      const element = this.iModel.elements.getElement<GeometricElement>(id);
-
-      if (!element.placement.isValid)
-        continue; // Ignore assembly parents w/o geometry, etc...
-
-      element.placement.multiplyTransform(transform);
-      this.iModel.elements.updateElement(element);
-    }
-
-    return IModelStatus.Success;
-  }
-
-  public async rotatePlacement(ids: CompressedId64Set, matrixProps: Matrix3dProps, aboutCenter: boolean): Promise<IModelStatus> {
-    const matrix = Matrix3d.fromJSON(matrixProps);
-
-    for (const id of CompressedId64Set.iterable(ids)) {
-      const element = this.iModel.elements.getElement<GeometricElement>(id);
-
-      if (!element.placement.isValid)
-        continue; // Ignore assembly parents w/o geometry, etc...
-
-      const fixedPoint = aboutCenter ? element.placement.calculateRange().center : Point3d.createFrom(element.placement.origin);
-      const transform = Transform.createFixedPointAndMatrix(fixedPoint, matrix);
-
-      element.placement.multiplyTransform(transform);
-      this.iModel.elements.updateElement(element);
-    }
-
-    return IModelStatus.Success;
-  }
-
-  public async insertGeometricElement(props: GeometricElementProps, data?: FlatBufferGeometricElementData): Promise<Id64String> {
-    const newElem = this.iModel.elements.createElement(props);
-    const newId = this.iModel.elements.insertElement(newElem);
-    if (undefined === data)
-      return newId;
-
-    const updateProps: ElementGeometryUpdate = {
-      elementId: newId,
-      entryArray: data.entryArray,
-      isWorld: data.isWorld,
-      viewIndependent: data.viewIndependent,
-    };
-
-    const status = this.iModel.elementGeometryUpdate(updateProps);
-    if (DbResult.BE_SQLITE_OK !== status) {
-      this.iModel.elements.deleteElement(newId); // clean up element...
-      throw new IModelError(status, "Error updating element geometry");
-    }
-
-    return newId;
-  }
-
-  public async insertGeometryPart(props: GeometryPartProps, data?: FlatBufferGeometryPartData): Promise<Id64String> {
-    if (undefined === props.geom && undefined !== data) {
-      const builder = new GeometryStreamBuilder();
-      builder.appendGeometry(PointString3d.create(Point3d.createZero()));
-      props.geom = builder.geometryStream; // can't insert a DgnGeometryPart without geometry...
-    }
-
-    const newElem = this.iModel.elements.createElement(props);
-    const newId = this.iModel.elements.insertElement(newElem);
-    if (undefined === data)
-      return newId;
-
-    const updateProps: ElementGeometryUpdate = {
-      elementId: newId,
-      entryArray: data.entryArray,
-      is2dPart: data.is2dPart,
-    };
-
-    const status = this.iModel.elementGeometryUpdate(updateProps);
-    if (DbResult.BE_SQLITE_OK !== status) {
-      this.iModel.elements.deleteElement(newId); // clean up element...
-      throw new IModelError(status, "Error updating part geometry");
-    }
-
-    return newId;
-  }
-
-  public async updateGeometricElement(propsOrId: GeometricElementProps | Id64String, data?: FlatBufferGeometricElementData): Promise<void> {
-    let props: GeometricElementProps;
-    if (typeof propsOrId === "string") {
-      if (undefined === data)
-        throw new IModelError(DbResult.BE_SQLITE_ERROR, "Flatbuffer data required for update by id");
-      props = this.iModel.elements.getElement<GeometricElement>(propsOrId);
-    } else {
-      props = propsOrId;
-    }
-
-    if (undefined === props.id)
-      throw new IModelError(DbResult.BE_SQLITE_ERROR, "Element id required for update");
-
-    this.iModel.elements.updateElement(props);
-    if (undefined === data)
-      return;
-
-    const updateProps: ElementGeometryUpdate = {
-      elementId: props.id,
-      entryArray: data.entryArray,
-      isWorld: data.isWorld,
-      viewIndependent: data.viewIndependent,
-    };
-
-    const status = this.iModel.elementGeometryUpdate(updateProps);
-    if (DbResult.BE_SQLITE_OK !== status) {
-      throw new IModelError(status, "Error updating element geometry");
-    }
-  }
-
-  public async requestElementGeometry(elementId: Id64String, filter?: FlatBufferGeometryFilter): Promise<ElementGeometryInfo | undefined> {
-    let accepted: ElementGeometryInfo | undefined;
-
-    const onGeometry: ElementGeometryFunction = (info: ElementGeometryInfo): void => {
-      accepted = info;
-
-      if (undefined !== filter) {
-        let numDisplayable = 0;
-
-        for (const entry of info.entryArray) {
-          if (!ElementGeometry.isDisplayableEntry(entry))
-            continue;
-
-          numDisplayable++;
-          if (filter.maxDisplayable && numDisplayable > filter.maxDisplayable) {
-            accepted = undefined;
-            break;
-          }
-
-          if (filter.reject && filter.reject.some((opcode) => entry.opcode === opcode)) {
-            accepted = undefined;
-            break;
-          }
-
-          if (filter.accept && !filter.accept.some((opcode) => entry.opcode === opcode)) {
-            accepted = undefined;
-            break;
-          }
-
-          if (undefined === filter.geometry)
-            continue;
-
-          let entityType;
-          if (filter.geometry.curves && !(filter.geometry.surfaces || filter.geometry.solids))
-            entityType = ElementGeometry.isCurve(entry) ? BRepEntity.Type.Wire : undefined; // skip surface/solid opcodes...
-          else
-            entityType = ElementGeometry.getBRepEntityType(entry);
-
-          switch (entityType) {
-            case BRepEntity.Type.Wire:
-              if (!filter.geometry.curves)
-                accepted = undefined;
-              break;
-            case BRepEntity.Type.Sheet:
-              if (!filter.geometry.surfaces)
-                accepted = undefined;
-              break;
-            case BRepEntity.Type.Solid:
-              if (!filter.geometry.solids)
-                accepted = undefined;
-              break;
-            default:
-              accepted = undefined;
-              break;
-          }
-
-          if (undefined === accepted)
-            break;
-        }
-      }
-    };
-
-    const requestProps: ElementGeometryRequest = {
-      onGeometry,
-      elementId,
-    };
-
-    if (DbResult.BE_SQLITE_OK !== this.iModel.elementGeometryRequest(requestProps))
-      return undefined;
-
-    return accepted;
-  }
-
-  public async updateProjectExtents(extents: Range3dProps): Promise<void> {
-    const newExtents = new Range3d();
-    newExtents.setFromJSON(extents);
-
-    if (newExtents.isNull)
-      throw new IModelError(DbResult.BE_SQLITE_ERROR, "Invalid project extents");
-
-    this.iModel.updateProjectExtents(newExtents);
-
-    // Set source from calculated to user so connectors preserve the change.
-    const unitsProps: FilePropertyProps = { name: "Units", namespace: "dgn_Db" };
-    const unitsStr = this.iModel.queryFilePropertyString(unitsProps);
-
-    if (undefined !== unitsStr) {
-      const unitsVal = JSON.parse(unitsStr);
-      const calculated = 1;
-
-      if (calculated !== unitsVal.extentsSource) {
-        unitsVal.extentsSource = calculated;
-        this.iModel.saveFileProperty(unitsProps, JSON.stringify(unitsVal));
-      }
-    }
-  }
-
-  public async updateEcefLocation(ecefLocation: EcefLocationProps): Promise<void> {
-    // Clear GCS that caller already determined was invalid...
-    this.iModel.deleteFileProperty({ name: "DgnGCS", namespace: "dgn_Db" });
-
-    const newEcefLocation = new EcefLocation(ecefLocation);
-    this.iModel.updateEcefLocation(newEcefLocation);
-  }
-}
-
-interface ElementGeometryCacheRequestProps {
-  id?: Id64String;
-}
-
-interface ElementGeometryCacheResponseProps {
-  status: BentleyStatus;
-  numGeom?: number;
-  numPart?: number;
-  numSolid?: number;
-  numSurface?: number;
-  numCurve?: number;
-  numOther?: number;
-}
-
-interface SubEntityGeometryResponseProps {
-  /** The face, edge, or vertex geometry */
-  geometry: ElementGeometryDataEntry;
-  /** The face or edge range box for the sub-entity geometry stored as 6 values for low/high */
-  range?: Float64Array;
-  /** Category id for geometry. */
-  category?: Id64String;
-  /** SubCategory id for geometry. */
-  subCategory?: Id64String;
-  /** Material id for geometry. */
-  material?: Id64String;
-  /** color of geometry. */
-  color?: ColorDefProps;
-  /** transparency of geometry. */
-  transparency?: number;
-  /** weight of geometry. */
-  weight?: number;
-}
-
-type SubEntityGeometryFunction = (info: SubEntityGeometryResponseProps) => void;
-type ClosestFaceFunction = (info: SubEntityLocationProps) => void;
-type LocateSubEntityFunction = (info: SubEntityLocationProps[]) => void;
-
-interface SubEntityGeometryRequestProps {
-  /** Sub-entity to return geometry for */
-  subEntity: SubEntityProps;
-  /** Callback for result */
-  onResult: SubEntityGeometryFunction;
-}
-
-interface ClosestFaceRequestProps {
-  /** Space point */
-  point: XYZProps;
-  /** Optional direction for choosing face from edge or vertex hit... */
-  direction?: XYZProps;
-  /** Callback for result */
-  onResult: ClosestFaceFunction;
-}
-
-interface LocateSubEntityRequestProps  {
-  /** Space point for boresite origin */
-  point: XYZProps;
-  /** Vector for bosite direction */
-  direction: XYZProps;
-  /** The maximum number of faces, edges, and vertices to return */
-  options: LocateSubEntityProps;
-  /** Callback for result */
-  onResult: LocateSubEntityFunction;
-}
-
-interface ElementGeometryCacheOperationRequestProps {
-  /** Target element id, tool element ids supplied by operations between elements... */
-  id: Id64String;
-  /** Callback for result when element's geometry stream is requested in flatbuffer or graphic formats */
-  onGeometry?: ElementGeometryFunction;
-  onSubEntityGeometry?: SubEntityGeometryRequestProps;
-  onLocateSubEntity?: LocateSubEntityRequestProps;
-  onClosestFace?: ClosestFaceRequestProps;
-  onOffsetFaces?: OffsetFacesProps;
-}
-
-/** @alpha */
-export class SolidModelingCommand extends BasicManipulationCommand implements SolidModelingCommandIpc {
-  public static override commandId = editorBuiltInCmdIds.cmdSolidModeling;
-
-  private async updateElementGeometryCache(props: ElementGeometryCacheRequestProps): Promise<ElementGeometryCacheResponseProps> {
-    return this.iModel.nativeDb.updateElementGeometryCache(props);
-  }
-
-  public async createElementGeometryCache(id: Id64String, filter?: ElementGeometryCacheFilter): Promise<boolean> {
-    const result = await this.updateElementGeometryCache({ id });
-    if (BentleyStatus.SUCCESS !== result.status)
-      return false;
-
-    if (undefined === filter)
-      return true;
-
-    if (filter.minGeom && (undefined === result.numGeom || filter.minGeom > result.numGeom))
-      return false;
-
-    if (filter.maxGeom && (undefined === result.numGeom || filter.maxGeom < result.numGeom))
-      return false;
-
-    if (!filter.parts && (result.numPart ?? 0 > 0))
-      return false;
-
-    if (!filter.curves && (result.numCurve ?? 0 > 0))
-      return false;
-
-    if (!filter.surfaces && (result.numSurface ?? 0 > 0))
-      return false;
-
-    if (!filter.solids && (result.numSolid ?? 0 > 0))
-      return false;
-
-    if (!filter.other && (result.numOther ?? 0 > 0))
-      return false;
-
-    return true;
-  }
-
-  public async clearElementGeometryCache(): Promise<void> {
-    await this.updateElementGeometryCache({});
-  }
-
-  private requestSubEntityGeometry(id: Id64String, subEntity: SubEntityProps): SubEntityGeometryResponseProps | undefined {
-    let accepted: SubEntityGeometryResponseProps | undefined;
-    const onResult: SubEntityGeometryFunction = (info: SubEntityGeometryResponseProps): void => {
-      accepted = info;
-    };
-    const opProps: SubEntityGeometryRequestProps = { subEntity, onResult };
-    const props: ElementGeometryCacheOperationRequestProps = { id, onSubEntityGeometry: opProps };
-    this.iModel.nativeDb.elementGeometryCacheOperation(props);
-    return accepted;
-  }
-
-  public async getSubEntityGeometry(id: Id64String, subEntity: SubEntityProps, opts: Omit<ElementGeometryResultOptions, "writeChanges" | "insertProps">): Promise<SubEntityGeometryProps | undefined> {
-    const geometryProps = this.requestSubEntityGeometry(id, subEntity);
-    if (undefined === geometryProps?.geometry || undefined === geometryProps?.category)
-      return undefined;
-
-    const resultProps: SubEntityGeometryProps = {};
-
-    if (opts.wantGeometry)
-      resultProps.geometry = geometryProps.geometry;
-
-    if (opts.wantRange)
-      resultProps.range = (geometryProps?.range ? ElementGeometry.toElementAlignedBox3d(geometryProps?.range) : undefined);
-
-    if (opts.wantAppearance) {
-      const appearance: SubEntityAppearanceProps = { category: geometryProps.category };
-
-      appearance.subCategory = geometryProps.subCategory;
-      appearance.material = geometryProps.material;
-      appearance.color = geometryProps.color;
-      appearance.transparency = geometryProps.transparency;
-      appearance.weight = geometryProps.weight;
-
-      resultProps.appearance = appearance;
-    }
-
-    if (!opts.wantGraphic)
-      return resultProps;
-
-    const requestId = opts.requestId ? opts.requestId : `SubEntity:${id}-${subEntity.id}`;
-    const toleranceLog10 = (opts.chordTolerance ? Math.floor(Math.log10(opts.chordTolerance)) : -2);
-
-    const requestProps: DynamicGraphicsRequest3dProps = {
-      id: requestId,
-      modelId: this.iModel.iModelId,
-      toleranceLog10,
-      type: "3d",
-      placement: { origin: Point3d.createZero(), angles: YawPitchRollAngles.createDegrees(0, 0, 0) },
-      categoryId: geometryProps.category,
-      geometry: { format: "flatbuffer", data: [geometryProps.geometry] },
-    };
-
-    resultProps.graphic = await this.iModel.generateElementGraphics(requestProps);
-
-    return resultProps;
-  }
-
-  public async locateSubEntities(id: Id64String, point: XYZProps, direction: XYZProps, options: LocateSubEntityProps): Promise<SubEntityLocationProps[] | undefined> {
-    let accepted: SubEntityLocationProps[] | undefined;
-    const onResult: LocateSubEntityFunction = (info: SubEntityLocationProps[]): void => {
-      accepted = info;
-    };
-    const opProps: LocateSubEntityRequestProps = { point, direction, options, onResult };
-    const props: ElementGeometryCacheOperationRequestProps = { id, onLocateSubEntity: opProps };
-    this.iModel.nativeDb.elementGeometryCacheOperation(props);
-    return accepted;
-  }
-
-  public async getClosestFace(id: Id64String, point: XYZProps, direction?: XYZProps): Promise<SubEntityLocationProps | undefined> {
-    let accepted: SubEntityLocationProps | undefined;
-    const onResult: ClosestFaceFunction = (info: SubEntityLocationProps): void => {
-      accepted = info;
-    };
-    const opProps: ClosestFaceRequestProps = { point, direction, onResult };
-    const props: ElementGeometryCacheOperationRequestProps = { id, onClosestFace: opProps };
-    this.iModel.nativeDb.elementGeometryCacheOperation(props);
-    return accepted;
-  }
-
-  private async getElementGeometryResults(id: Id64String, info: ElementGeometryInfo, opts: ElementGeometryResultOptions): Promise<ElementGeometryResultProps | undefined> {
-    if (0 === info.entryArray.length || undefined === info.categoryId || undefined === info.bbox)
-      return undefined;
-
-    const resultProps: ElementGeometryResultProps = {};
-
-    if (opts.wantGeometry)
-      resultProps.geometry = info;
-
-    if (opts.wantRange)
-      resultProps.range = ElementGeometry.toElementAlignedBox3d(info.bbox);
-
-    if (opts.wantAppearance)
-      resultProps.categoryId = info.categoryId;
-
-    if (!(opts.wantGraphic || opts.writeChanges))
-      return resultProps;
-
-    let placement: Placement3dProps;
-    const sourceToWorld = (undefined === info?.sourceToWorld ? undefined : ElementGeometry.toTransform(info.sourceToWorld));
-    if (undefined === sourceToWorld) {
-      placement = { origin: Point3d.createZero(), angles: YawPitchRollAngles.createDegrees(0, 0, 0) };
-    } else {
-      const origin = sourceToWorld.getOrigin();
-      const angles = new YawPitchRollAngles();
-      YawPitchRollAngles.createFromMatrix3d(sourceToWorld.matrix, angles);
-      placement = { origin, angles };
-    }
-
-    if (opts.writeChanges) {
-      if (opts.insertProps) {
-        opts.insertProps.placement = placement; // entryArray is local to this placement...
-        delete opts.insertProps.geom; // Ignore geometry if present...
-        resultProps.elementId = await this.insertGeometricElement(opts.insertProps, { entryArray: info.entryArray });
-      } else {
-        await this.updateGeometricElement(id, { entryArray: info.entryArray });
-        resultProps.elementId = id;
-      }
-    }
-
-    if (!opts.wantGraphic)
-      return resultProps;
-
-    const requestId = opts.requestId ? opts.requestId : `EGCacheOp:${id}`;
-    const toleranceLog10 = (opts.chordTolerance ? Math.floor(Math.log10(opts.chordTolerance)) : -2);
-
-    const requestProps: DynamicGraphicsRequest3dProps = {
-      id: requestId,
-      modelId: this.iModel.iModelId,
-      toleranceLog10,
-      type: "3d",
-      placement,
-      categoryId: info.categoryId,
-      geometry: { format: "flatbuffer", data: info.entryArray },
-    };
-
-    resultProps.graphic = await this.iModel.generateElementGraphics(requestProps);
-
-    return resultProps;
-  }
-
-  public async offsetFaces(id: Id64String, params: OffsetFacesProps, opts: ElementGeometryResultOptions): Promise<ElementGeometryResultProps | undefined> {
-    let accepted: ElementGeometryInfo | undefined;
-    const onResult: ElementGeometryFunction = (info: ElementGeometryInfo): void => {
-      accepted = info;
-    };
-
-    const props: ElementGeometryCacheOperationRequestProps = { id, onOffsetFaces: params, onGeometry: onResult };
-    this.iModel.nativeDb.elementGeometryCacheOperation(props);
-
-    if (undefined === accepted)
-      return undefined;
-
-    return this.getElementGeometryResults(id, accepted, opts);
-  }
-}
-=======
 /*---------------------------------------------------------------------------------------------
 * Copyright (c) Bentley Systems, Incorporated. All rights reserved.
 * See LICENSE.md in the project root for license terms and full copyright notice.
@@ -1449,5 +915,4 @@
     const props: ElementGeometryCacheOperationRequestProps = { id, op: OperationType.Chamfer, params };
     return this.doElementGeometryOperation(props, opts);
   }
-}
->>>>>>> de6fc96e
+}