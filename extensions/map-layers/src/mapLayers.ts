--- conflicted
+++ resolved
@@ -30,11 +30,7 @@
    *   iconSpec={MapLayersWidgetControl.iconSpec} />,
    *   ```
    *
-<<<<<<< HEAD
-   * If an iTwinConfig is provided, it will be used y
-=======
    * If an iTwinConfig is provided, it will be used to load the MapLayerSources that are stored.
->>>>>>> aedb1d9d
    */
   public static async initialize(registerItemsProvider = true, iTwinConfig?: UserPreferencesAccess): Promise<void> {
     MapLayersUI._iTwinConfig = iTwinConfig;
