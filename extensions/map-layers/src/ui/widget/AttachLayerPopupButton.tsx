--- conflicted
+++ resolved
@@ -1,4 +1,3 @@
-<<<<<<< HEAD
 /*---------------------------------------------------------------------------------------------
 * Copyright (c) Bentley Systems, Incorporated. All rights reserved.
 * See LICENSE.md in the project root for license terms and full copyright notice.
@@ -442,449 +441,4 @@
       </UiCore.Popup >
     </>
   );
-}
-=======
-/*---------------------------------------------------------------------------------------------
-* Copyright (c) Bentley Systems, Incorporated. All rights reserved.
-* See LICENSE.md in the project root for license terms and full copyright notice.
-*--------------------------------------------------------------------------------------------*/
-import * as React from "react";
-import { IModelApp, MapLayerSettingsService, MapLayerSource, MapLayerSourceStatus, NotifyMessageDetails, OutputMessagePriority } from "@itwin/core-frontend";
-import { RelativePosition } from "@itwin/appui-abstract";
-import * as UiCore from "@itwin/core-react";
-import { ModalDialogManager } from "@itwin/appui-react";
-import { useSourceMapContext } from "./MapLayerManager";
-import { MapUrlDialog } from "./MapUrlDialog";
-import { MapLayersUiItemsProvider } from "../MapLayersUiItemsProvider";
-import { ConfirmMessageDialog } from "./ConfirmMessageDialog";
-import { Button, Input } from "@itwin/itwinui-react";
-
-// cSpell:ignore droppable Sublayer
-
-interface AttachLayerPanelProps {
-  isOverlay: boolean;
-  onLayerAttached: () => void;
-}
-
-// eslint-disable-next-line @typescript-eslint/naming-convention
-function AttachLayerPanel({ isOverlay, onLayerAttached }: AttachLayerPanelProps) {
-  const [layerNameToAdd, setLayerNameToAdd] = React.useState<string | undefined>();
-  const [sourceFilterString, setSourceFilterString] = React.useState<string | undefined>();
-  const [placeholderLabel] = React.useState(MapLayersUiItemsProvider.localization.getLocalizedString("mapLayers:CustomAttach.SearchPlaceholder"));
-  const [addCustomLayerLabel] = React.useState(MapLayersUiItemsProvider.localization.getLocalizedString("mapLayers:CustomAttach.Custom"));
-  const [addCustomLayerToolTip] = React.useState(MapLayersUiItemsProvider.localization.getLocalizedString("mapLayers:CustomAttach.AttachCustomLayer"));
-  const [loadingMapSources] = React.useState(MapLayersUiItemsProvider.localization.getLocalizedString("mapLayers:CustomAttach.LoadingMapSources"));
-  const [removeLayerDefButtonTitle] = React.useState(MapLayersUiItemsProvider.localization.getLocalizedString("mapLayers:CustomAttach.RemoveLayerDefButtonTitle"));
-  const [editLayerDefButtonTitle] = React.useState(MapLayersUiItemsProvider.localization.getLocalizedString("mapLayers:CustomAttach.EditLayerDefButtonTitle"));
-  const [removeLayerDefDialogTitle] = React.useState(MapLayersUiItemsProvider.localization.getLocalizedString("mapLayers:CustomAttach.RemoveLayerDefDialogTitle"));
-  const [loading, setLoading] = React.useState(false);
-  const [layerNameUnderCursor, setLayerNameUnderCursor] = React.useState<string | undefined>();
-
-  // 'isMounted' is used to prevent any async operation once the hook has been
-  // unloaded.  Otherwise we get a 'Can't perform a React state update on an unmounted component.' warning in the console.
-  const isMounted = React.useRef(false);
-  React.useEffect(() => {
-    isMounted.current = true;
-    return () => {
-      isMounted.current = false;
-
-      // We close any open dialogs that we might have opened
-      // This was added because the modal dialog remained remained displayed after the session expired.
-      ModalDialogManager.closeDialog();
-    };
-  }, []);
-
-  const handleFilterTextChanged = React.useCallback((event: React.ChangeEvent<HTMLInputElement>) => {
-    setSourceFilterString(event.target.value);
-  }, []);
-
-  const { loadingSources, sources, activeViewport, backgroundLayers, overlayLayers, mapTypesOptions } = useSourceMapContext();
-  const iTwinId = activeViewport?.iModel?.iTwinId;
-  const iModelId = activeViewport?.iModel?.iModelId;
-
-  const styleContainsLayer = React.useCallback((name: string) => {
-    if (backgroundLayers) {
-      if (-1 !== backgroundLayers.findIndex((layer) => layer.name === name))
-        return true;
-    }
-    if (overlayLayers) {
-      if (-1 !== overlayLayers.findIndex((layer) => layer.name === name))
-        return true;
-    }
-    return false;
-  }, [backgroundLayers, overlayLayers]);
-
-  const handleModalUrlDialogOk = React.useCallback(() => {
-    // close popup and refresh UI
-    onLayerAttached();
-  }, [onLayerAttached]);
-
-  const handleModalUrlDialogCancel = React.useCallback(() => {
-    // close popup and refresh UI
-    setLoading(false);
-    ModalDialogManager.closeDialog();
-  }, []);
-
-  React.useEffect(() => {
-    async function attemptToAddLayer(layerName: string) {
-      if (layerName && activeViewport) {
-        // if the layer is not in the style add it now.
-        if (undefined === backgroundLayers?.find((layer) => layerName === layer.name) && undefined === overlayLayers?.find((layer) => layerName === layer.name)) {
-          const mapLayerSettings = sources?.find((source) => source.name === layerName);
-          if (mapLayerSettings === undefined) {
-            return;
-          }
-
-          try {
-            if (isMounted.current) {
-              setLoading(true);
-            }
-
-            const { status, subLayers } = await mapLayerSettings.validateSource();
-            if (status === MapLayerSourceStatus.Valid || status === MapLayerSourceStatus.RequireAuth) {
-
-              if (status === MapLayerSourceStatus.Valid) {
-                const layerSettings = mapLayerSettings.toLayerSettings(subLayers);
-
-                if (layerSettings) {
-                  activeViewport.displayStyle.attachMapLayerSettings(layerSettings, isOverlay);
-
-                  activeViewport.invalidateRenderPlan();
-
-                  const msg = IModelApp.localization.getLocalizedString("mapLayers:Messages.MapLayerAttached", { sourceName: layerSettings.name, sourceUrl: layerSettings.url });
-                  IModelApp.notifications.outputMessage(new NotifyMessageDetails(OutputMessagePriority.Info, msg));
-                }
-
-                if (isMounted.current) {
-                  setLoading(false);
-                }
-                if (onLayerAttached) {
-                  onLayerAttached();
-                }
-
-              } else if (status === MapLayerSourceStatus.RequireAuth && isMounted.current) {
-                ModalDialogManager.openDialog(
-                  <MapUrlDialog
-                    activeViewport={activeViewport}
-                    isOverlay={isOverlay}
-                    layerRequiringCredentials={mapLayerSettings.toJSON()}
-                    onOkResult={handleModalUrlDialogOk}
-                    onCancelResult={handleModalUrlDialogCancel}
-                    mapTypesOptions={mapTypesOptions} />
-                );
-              }
-
-            } else {
-              const msg = IModelApp.localization.getLocalizedString("mapLayers:Messages.MapLayerValidationFailed", { sourceUrl: mapLayerSettings.url });
-              IModelApp.notifications.outputMessage(new NotifyMessageDetails(OutputMessagePriority.Error, msg));
-              if (isMounted.current) {
-                setLoading(false);
-              }
-            }
-          } catch (err) {
-            if (isMounted.current) {
-              setLoading(false);
-            }
-            const msg = IModelApp.localization.getLocalizedString("mapLayers:Messages.MapLayerAttachError", { error: err, sourceUrl: mapLayerSettings.url });
-            IModelApp.notifications.outputMessage(new NotifyMessageDetails(OutputMessagePriority.Error, msg));
-          }
-        }
-
-      }
-      return;
-    }
-
-    if (layerNameToAdd) {
-      attemptToAddLayer(layerNameToAdd); // eslint-disable-line @typescript-eslint/no-floating-promises
-
-      if (isMounted.current) {
-        setLayerNameToAdd(undefined);
-      }
-    }
-  }, [setLayerNameToAdd, layerNameToAdd, activeViewport, sources, backgroundLayers, isOverlay, overlayLayers, onLayerAttached, handleModalUrlDialogOk, mapTypesOptions, handleModalUrlDialogCancel]);
-
-  const options = React.useMemo(() => sources?.filter((source) => !styleContainsLayer(source.name)), [sources, styleContainsLayer]);
-  const filteredOptions = React.useMemo(() => {
-    if (undefined === sourceFilterString || 0 === sourceFilterString.length) {
-      return options;
-    } else {
-      return options?.filter((option) => option.name.toLowerCase().includes(sourceFilterString?.toLowerCase()));
-    }
-  }, [options, sourceFilterString]);
-
-  const handleAddNewMapSource = React.useCallback(() => {
-    ModalDialogManager.openDialog(<MapUrlDialog activeViewport={activeViewport} isOverlay={isOverlay} onOkResult={handleModalUrlDialogOk} mapTypesOptions={mapTypesOptions} />);
-    return;
-  }, [activeViewport, handleModalUrlDialogOk, isOverlay, mapTypesOptions]);
-
-  const handleAttach = React.useCallback((mapName: string) => {
-    setLayerNameToAdd(mapName);
-  }, []);
-
-  const handleKeypressOnSourceList = React.useCallback((event: React.KeyboardEvent<HTMLUListElement>) => {
-    const key = event.key;
-    if (key === "Enter") {
-      event.preventDefault();
-      const mapName = event.currentTarget?.dataset?.value;
-      if (mapName && mapName.length) {
-        handleAttach(mapName);
-      }
-    }
-  }, [handleAttach]);
-
-  const onListboxValueChange = React.useCallback((mapName: string) => {
-    setLayerNameToAdd(mapName);
-  }, []);
-
-  const handleNoConfirmation = React.useCallback((_layerName: string) => {
-    ModalDialogManager.closeDialog();
-  }, []);
-
-  const handleYesConfirmation = React.useCallback(async (source: MapLayerSource) => {
-
-    const layerName = source.name;
-    if (!!iTwinId && !!iModelId) {
-      if (await MapLayerSettingsService.deleteSharedSettings(source, iTwinId, iModelId)) {
-        const msg = MapLayersUiItemsProvider.localization.getLocalizedString("mapLayers:CustomAttach.RemoveLayerDefSuccess", { layerName });
-        IModelApp.notifications.outputMessage(new NotifyMessageDetails(OutputMessagePriority.Info, msg));
-      } else {
-        const msg = MapLayersUiItemsProvider.localization.getLocalizedString("mapLayers:CustomAttach.RemoveLayerDefError", { layerName });
-        IModelApp.notifications.outputMessage(new NotifyMessageDetails(OutputMessagePriority.Error, msg));
-      }
-    }
-
-    ModalDialogManager.closeDialog();
-  }, [iTwinId, iModelId]);
-
-  /*
-   Handle Remove layer button clicked
-   */
-  const onItemRemoveButtonClicked = React.useCallback((source, event) => {
-    event.stopPropagation();  // We don't want the owning ListBox to react on mouse click.
-
-    const layerName = source.name;
-
-    const msg = MapLayersUiItemsProvider.localization.getLocalizedString("mapLayers:CustomAttach.RemoveLayerDefDialogMessage", { layerName });
-    ModalDialogManager.openDialog(
-      <ConfirmMessageDialog
-        className="map-sources-delete-confirmation"
-        title={removeLayerDefDialogTitle}
-        message={msg}
-        maxWidth={400}
-        onClose={() => handleNoConfirmation(layerName)}
-        onEscape={() => handleNoConfirmation(layerName)}
-        onYesResult={async () => handleYesConfirmation(source)}
-        onNoResult={() => handleNoConfirmation(layerName)}
-      />
-    );
-  }, [handleNoConfirmation, handleYesConfirmation, removeLayerDefDialogTitle]);
-
-  /*
- Handle Edit layer button clicked
- */
-  const onItemEditButtonClicked = React.useCallback((event) => {
-    event.stopPropagation();  // We don't want the owning ListBox to react on mouse click.
-
-    const targetLayerName = event?.currentTarget?.parentNode?.dataset?.value;
-    const matchingSource = sources.find((layerSource) => layerSource.name === targetLayerName);
-
-    // we expect a single layer source matching this name
-    if (matchingSource === undefined) {
-      return;
-    }
-    ModalDialogManager.openDialog(<MapUrlDialog
-      activeViewport={activeViewport}
-      isOverlay={isOverlay}
-      mapLayerSourceToEdit={matchingSource}
-      onOkResult={handleModalUrlDialogOk}
-      mapTypesOptions={mapTypesOptions} />);
-  }, [activeViewport, handleModalUrlDialogOk, isOverlay, mapTypesOptions, sources]);
-
-  return (
-    <div className="map-manager-header">
-      {(loading || loadingSources) && <UiCore.LoadingSpinner message={loadingMapSources} />}
-      <div className="map-manager-source-listbox-header">
-        <Input type="text" className="map-manager-source-list-filter"
-          placeholder={placeholderLabel}
-          value={sourceFilterString}
-          onChange={handleFilterTextChanged} />
-        <Button className="map-manager-add-source-button" title={addCustomLayerToolTip} onClick={handleAddNewMapSource}>
-          {addCustomLayerLabel}</Button>
-      </div>
-      <div className="map-manager-sources">
-        <UiCore.Listbox
-          id="map-sources"
-          selectedValue={layerNameToAdd}
-          className="map-manager-source-list"
-          onKeyPress={handleKeypressOnSourceList}
-          onListboxValueChange={onListboxValueChange} >
-          {
-            filteredOptions?.map((source) =>
-              <UiCore.ListboxItem
-                key={source.name}
-                className="map-source-list-entry"
-                value={source.name}
-                onMouseEnter={() => setLayerNameUnderCursor(source.name)}
-                onMouseLeave={() => setLayerNameUnderCursor(undefined)}>
-                <span className="map-source-list-entry-name" title={source.name}>{source.name}</span>
-
-                { // Display the delete icon only when the mouse over a specific item
-                  // otherwise list feels cluttered.
-                  (!!iTwinId && !!iModelId && layerNameUnderCursor && layerNameUnderCursor === source.name) &&
-                  <>
-                    <Button
-                      className="map-source-list-entry-button"
-                      title={editLayerDefButtonTitle}
-                      onClick={onItemEditButtonClicked}>
-                      <UiCore.Icon iconSpec="icon-edit" />
-                    </Button>
-                    <Button
-                      className="map-source-list-entry-button"
-                      title={removeLayerDefButtonTitle}
-                      onClick={(event: React.MouseEvent) => { onItemRemoveButtonClicked(source, event); }}>
-                      <UiCore.Icon iconSpec="icon-delete" />
-                    </Button>
-                  </>}
-
-              </UiCore.ListboxItem>
-            )
-          }
-        </UiCore.Listbox>
-      </div>
-    </div>
-
-  );
-}
-
-/** @internal */
-export enum AttachLayerButtonType {
-  Primary,
-  Blue,
-  Icon
-}
-export interface AttachLayerPopupButtonProps {
-  isOverlay: boolean;
-  buttonType?: AttachLayerButtonType;
-}
-
-/** @internal */
-// eslint-disable-next-line @typescript-eslint/naming-convention
-export function AttachLayerPopupButton(props: AttachLayerPopupButtonProps) {
-  const [showAttachLayerLabel] = React.useState(MapLayersUiItemsProvider.localization.getLocalizedString("mapLayers:AttachLayerPopup.Attach"));
-  const [hideAttachLayerLabel] = React.useState(MapLayersUiItemsProvider.localization.getLocalizedString("mapLayers:AttachLayerPopup.Close"));
-  const [addCustomLayerButtonLabel] = React.useState(MapLayersUiItemsProvider.localization.getLocalizedString("mapLayers:CustomAttach.AddCustomLayerButtonLabel"));
-  const [popupOpen, setPopupOpen] = React.useState(false);
-  const buttonRef = React.useRef<HTMLButtonElement>(null);
-  const panelRef = React.useRef<HTMLDivElement>(null);
-
-  // 'isMounted' is used to prevent any async operation once the hook has been
-  // unloaded.  Otherwise we get a 'Can't perform a React state update on an unmounted component.' warning in the console.
-  const isMounted = React.useRef(false);
-  React.useEffect(() => {
-    isMounted.current = true;
-    return () => {
-      isMounted.current = false;
-    };
-  }, []);
-
-  const togglePopup = React.useCallback(() => {
-    setPopupOpen(!popupOpen);
-  }, [popupOpen]);
-
-  const handleClosePopup = React.useCallback(() => {
-    setPopupOpen(false);
-  }, []);
-
-  const isInsideCoreDialog = React.useCallback((element: HTMLElement) => {
-    if (element.nodeName === "DIV") {
-      if (element.classList && element.classList.contains("core-dialog"))
-        return true;
-      if (element.parentElement && isInsideCoreDialog(element.parentElement))
-        return true;
-    } else {
-      // istanbul ignore else
-      if (element.parentElement && isInsideCoreDialog(element.parentElement))
-        return true;
-    }
-    return false;
-  }, []);
-
-  const handleOutsideClick = React.useCallback((event: MouseEvent) => {
-    if (isInsideCoreDialog(event.target as HTMLElement)) {
-      return;
-    }
-
-    // If clicking on button that open panel -  don't trigger outside click processing
-    if (buttonRef?.current && buttonRef?.current.contains(event.target as Node)) {
-      return;
-    }
-
-    // If clicking the panel, this is not an outside clicked
-    if (panelRef.current && panelRef?.current.contains(event.target as Node)) {
-      return;
-    }
-
-    // If we reach this point, we got an outside clicked, no close the popup
-    setPopupOpen(false);
-
-  }, [isInsideCoreDialog]);
-
-  const { refreshFromStyle } = useSourceMapContext();
-
-  const handleLayerAttached = React.useCallback(() => {
-    if (!isMounted.current) {
-      return;
-    }
-    setPopupOpen(false);
-    refreshFromStyle();
-  }, [refreshFromStyle]);
-
-  function renderButton(): React.ReactNode {
-    let button: React.ReactNode;
-
-    if (props.buttonType === undefined || props.buttonType === AttachLayerButtonType.Icon) {
-      button = (
-        <button ref={buttonRef} className="map-manager-attach-layer-button" title={popupOpen ? hideAttachLayerLabel : showAttachLayerLabel}
-          onClick={togglePopup}>
-          <UiCore.WebFontIcon iconName="icon-add" />
-        </button>
-      );
-    } else {
-      const determineStyleType = () => {
-        switch (props.buttonType) {
-          case AttachLayerButtonType.Blue:
-            return "high-visibility";
-          case AttachLayerButtonType.Primary:
-          default:
-            return "cta";
-        }
-      };
-      const styleType = determineStyleType();
-      button = (
-        <Button ref={buttonRef} styleType={styleType} title={popupOpen ? hideAttachLayerLabel : showAttachLayerLabel}
-          onClick={togglePopup}>{addCustomLayerButtonLabel}</Button>
-      );
-    }
-
-    return button;
-  }
-
-  return (
-    <>
-      {renderButton()}
-      <UiCore.Popup
-        isOpen={popupOpen}
-        position={RelativePosition.BottomRight}
-        onClose={handleClosePopup}
-        onOutsideClick={handleOutsideClick}
-        target={buttonRef.current}
-        closeOnEnter={false}
-      >
-        <div ref={panelRef} className="map-sources-popup-panel" >
-          <AttachLayerPanel isOverlay={props.isOverlay} onLayerAttached={handleLayerAttached} />
-        </div>
-      </UiCore.Popup >
-    </>
-  );
-}
->>>>>>> 007be59f
+}