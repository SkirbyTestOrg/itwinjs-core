{
  "name": "@itwin/ecschema-rpcinterface-tests",
  "version": "3.3.0-dev.9",
  "description": "Integration tests for the Schema RPC Interface",
  "author": {
    "name": "Bentley Systems, Inc.",
    "url": "http://www.bentley.com"
  },
  "repository": {
    "type": "git",
    "url": "https://github.com/iTwin/itwinjs-core/tree/master/full-stack-tests/ecschema-rpc-interface"
  },
  "scripts": {
    "build": "tsc 1>&2",
    "build:ci": "npm run -s build && npm run -s webpack:test",
    "clean": "rimraf lib .rush/temp/package-deps*.json integration_test_results",
    "copy:config": "internal-tools copy-config",
    "cover": "",
    "docs": "",
    "lint": "eslint -f visualstudio \"./src/**/*.ts\" 1>&2",
    "optest": "certa -r chrome --fgrep \"Operational: \"",
    "start:backend": "node ./lib/test/backend.js",
    "test": "",
    "test:integration": "npm-run-all -r -p start:backend test:integration:chrome",
    "test:integration:chrome": "certa -r chrome",
    "webpack:test": "webpack --config webpack.config.js 1>&2"
  },
  "dependencies": {
    "@itwin/build-tools": "workspace:*",
    "@itwin/certa": "workspace:*",
    "@itwin/core-bentley": "workspace:*",
    "@itwin/core-common": "workspace:*",
    "@itwin/core-frontend": "workspace:*",
    "@itwin/core-geometry": "workspace:*",
    "@itwin/core-quantity": "workspace:*",
    "@itwin/ecschema-metadata": "workspace:*",
    "@itwin/ecschema-rpcinterface-common": "workspace:*",
    "@itwin/ecschema-rpcinterface-impl": "workspace:*",
    "@itwin/imodels-access-backend": "^1.0.1",
    "@itwin/imodels-access-frontend": "^1.0.1",
    "@itwin/imodels-client-authoring": "^1.0.1",
    "@itwin/imodels-client-management": "^1.0.1",
    "@itwin/oidc-signin-tool": "^3.2.2",
    "@itwin/presentation-common": "workspace:*",
    "@itwin/presentation-frontend": "workspace:*",
    "chai": "^4.1.2",
    "chai-as-promised": "^7",
    "dotenv": "^10.0.0",
    "dotenv-expand": "^5.1.0",
    "mocha": "^8.3.2",
    "openid-client": "^4.7.4",
    "puppeteer": "^9.0.0"
  },
  "devDependencies": {
    "@itwin/core-backend": "workspace:*",
    "@itwin/eslint-plugin": "workspace:*",
    "@itwin/express-server": "workspace:*",
    "@itwin/projects-client": "^0.6.0",
    "@types/chai": "^4.1.4",
    "@types/chai-as-promised": "^7",
    "@types/mocha": "^8.2.2",
<<<<<<< HEAD
    "@types/node": "14.14.31",
    "cpx": "^1.5.0",
=======
    "@types/node": "16.11.7",
    "@types/puppeteer": "2.0.1",
    "cpx2": "^3.0.0",
>>>>>>> b6995bd6
    "eslint": "^7.11.0",
    "internal-tools": "workspace:*",
    "npm-run-all": "^4.1.5",
    "null-loader": "^0.1.1",
    "rimraf": "^3.0.2",
    "source-map-loader": "^1.0.0",
    "typescript": "~4.4.0",
    "webpack": "4.42.0",
    "webpack-cli": "^3.1.0"
  },
  "eslintConfig": {
    "plugins": [
      "@itwin"
    ],
    "extends": "plugin:@itwin/itwinjs-recommended"
  }
}<|MERGE_RESOLUTION|>--- conflicted
+++ resolved
@@ -59,14 +59,9 @@
     "@types/chai": "^4.1.4",
     "@types/chai-as-promised": "^7",
     "@types/mocha": "^8.2.2",
-<<<<<<< HEAD
-    "@types/node": "14.14.31",
-    "cpx": "^1.5.0",
-=======
     "@types/node": "16.11.7",
     "@types/puppeteer": "2.0.1",
     "cpx2": "^3.0.0",
->>>>>>> b6995bd6
     "eslint": "^7.11.0",
     "internal-tools": "workspace:*",
     "npm-run-all": "^4.1.5",
