{
  "name": "@itwin/ecschema-rpcinterface-tests",
<<<<<<< HEAD
  "version": "3.0.0-extension.1",
=======
  "version": "3.0.0-dev.113",
>>>>>>> 90760bb1
  "description": "Integration tests for the Schema RPC Interface",
  "author": {
    "name": "Bentley Systems, Inc.",
    "url": "http://www.bentley.com"
  },
  "repository": {
    "type": "git",
    "url": "https://github.com/iTwin/itwinjs-core/tree/master/full-stack-tests/ecschema-rpc-interface"
  },
  "scripts": {
    "build": "tsc 1>&2 && npm run -s webpack:frontend",
    "build:ci": "npm run -s build",
    "clean": "rimraf lib .rush/temp/package-deps*.json integration_test_results",
    "copy:config": "internal-tools copy-config",
    "cover": "",
    "docs": "",
    "lint": "eslint -f visualstudio \"./src/**/*.ts\" 1>&2",
    "optest": "certa -r chrome --fgrep \"Operational: \"",
    "start:backend": "node ./lib/test/backend.js",
    "test": "",
    "test:integration": "npm-run-all -r -p start:backend test:integration:chrome",
    "test:integration:chrome": "certa -r chrome",
    "webpack:frontend": "webpack --config webpack.config.js 1>&2"
  },
  "dependencies": {
    "@itwin/core-bentley": "workspace:*",
    "@itwin/build-tools": "workspace:*",
    "@itwin/certa": "workspace:*",
    "@itwin/ecschema-metadata": "workspace:*",
    "@itwin/ecschema-rpcinterface-common": "workspace:*",
    "@itwin/core-geometry": "workspace:*",
    "@bentley/imodelhub-client": "workspace:*",
    "@itwin/core-common": "workspace:*",
    "@itwin/core-frontend": "workspace:*",
    "@itwin/core-quantity": "workspace:*",
    "@bentley/itwin-client": "workspace:*",
    "@itwin/oidc-signin-tool": "^3.0.0-dev.109",
    "@itwin/presentation-common": "workspace:*",
    "@itwin/presentation-frontend": "workspace:*",
    "chai": "^4.1.2",
    "chai-as-promised": "^7",
    "dotenv": "^10.0.0",
    "dotenv-expand": "^5.1.0",
    "mocha": "^8.3.2",
    "openid-client": "^4.7.4",
    "puppeteer": "chrome-86"
  },
  "devDependencies": {
    "@itwin/eslint-plugin": "workspace:*",
    "@itwin/express-server": "workspace:*",
    "@itwin/core-backend": "workspace:*",
    "@itwin/projects-client": "^0.2.0",
    "@types/chai": "^4.1.4",
    "@types/chai-as-promised": "^7",
    "@types/mocha": "^8.2.2",
    "@types/node": "14.14.31",
    "@types/puppeteer": "2.0.1",
    "cpx": "^1.5.0",
    "eslint": "^7.11.0",
    "internal-tools": "workspace:*",
    "npm-run-all": "^4.1.5",
    "null-loader": "^0.1.1",
    "rimraf": "^3.0.2",
    "source-map-loader": "^1.0.0",
    "typescript": "~4.4.0",
    "webpack": "4.42.0",
    "webpack-cli": "^3.1.0"
  },
  "eslintConfig": {
    "plugins": [
      "@itwin"
    ],
    "extends": "plugin:@itwin/itwinjs-recommended"
  }
}<|MERGE_RESOLUTION|>--- conflicted
+++ resolved
@@ -1,10 +1,6 @@
 {
   "name": "@itwin/ecschema-rpcinterface-tests",
-<<<<<<< HEAD
   "version": "3.0.0-extension.1",
-=======
-  "version": "3.0.0-dev.113",
->>>>>>> 90760bb1
   "description": "Integration tests for the Schema RPC Interface",
   "author": {
     "name": "Bentley Systems, Inc.",
