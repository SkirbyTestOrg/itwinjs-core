--- conflicted
+++ resolved
@@ -690,7 +690,6 @@
           expect(actualResult.result).to.be.equal(JSON.stringify(descriptor.toJSON()));
         });
 
-<<<<<<< HEAD
         it("handles undefined descriptor response", async () => {
           const keys = new KeySet();
           const rpcOptions: ContentDescriptorRpcRequestOptions = {
@@ -744,30 +743,6 @@
           presentationManagerMock.verifyAll();
           expect(actualResult.result).to.deep.eq(descriptor.toJSON());
         });
-=======
-      it("calls manager", async () => {
-        const keys = new KeySet();
-        const descriptor = createTestContentDescriptor({ fields: [] });
-        const rpcOptions: ContentDescriptorRpcRequestOptions = {
-          ...defaultRpcParams,
-          rulesetOrId: testData.rulesetOrId,
-          displayType: testData.displayType,
-          keys: keys.toJSON(),
-        };
-        const managerOptions: WithCancelEvent<ContentDescriptorRequestOptions<IModelDb, KeySet>> = {
-          imodel: testData.imodelMock.object,
-          rulesetOrId: testData.rulesetOrId,
-          displayType: testData.displayType,
-          keys,
-          cancelEvent: new BeEvent<() => void>(),
-        };
-        presentationManagerMock.setup(async (x) => x.getContentDescriptor(managerOptions))
-          .returns(async () => descriptor)
-          .verifiable();
-        const actualResult = await impl.getContentDescriptor(testData.imodelToken, rpcOptions);
-        presentationManagerMock.verifyAll();
-        expect(actualResult.result).to.deep.eq(descriptor.toJSON());
-      });
 
       it("handles undefined descriptor response", async () => {
         const keys = new KeySet();
@@ -791,30 +766,6 @@
         presentationManagerMock.verifyAll();
         expect(actualResult.result).to.be.undefined;
       });
->>>>>>> bda28e05
-
-        it("handles undefined descriptor response", async () => {
-          const keys = new KeySet();
-          const rpcOptions: ContentDescriptorRpcRequestOptions = {
-            ...defaultRpcParams,
-            rulesetOrId: testData.rulesetOrId,
-            displayType: testData.displayType,
-            keys: keys.toJSON(),
-          };
-          const managerOptions: ContentDescriptorRequestOptions<IModelDb, KeySet> = {
-            imodel: testData.imodelMock.object,
-            rulesetOrId: testData.rulesetOrId,
-            displayType: testData.displayType,
-            keys,
-            cancelEvent: new BeEvent<() => void>(),
-          };
-          presentationManagerMock.setup(async (x) => x.getContentDescriptor(managerOptions))
-            .returns(async () => undefined)
-            .verifiable();
-          const actualResult = await impl.getContentDescriptor(testData.imodelToken, rpcOptions);
-          presentationManagerMock.verifyAll();
-          expect(actualResult.result).to.be.undefined;
-        });
       });
     });
 
