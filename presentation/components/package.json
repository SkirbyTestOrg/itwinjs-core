{
  "name": "@bentley/presentation-components",
<<<<<<< HEAD
  "version": "0.189.0-dev.37",
=======
  "version": "0.189.0-dev.41",
>>>>>>> adc2a852
  "description": "React components based on iModel.js Presentation library",
  "license": "MIT",
  "repository": {
    "type": "git",
    "url": "https://github.com/imodeljs/imodeljs"
  },
  "keywords": [
    "Bentley",
    "EC",
    "Presentation",
    "iModelJS",
    "Frontend",
    "React",
    "Component"
  ],
  "author": {
    "name": "Bentley Systems, Inc.",
    "url": "http://www.bentley.com"
  },
  "main": "lib/presentation-components.js",
  "typings": "lib/presentation-components",
  "scripts": {
    "build": "npm run extract && node ./node_modules/@bentley/webpack-tools/bin/buildIModelJsModule.js",
    "clean": "rimraf lib package-deps.json",
    "cover": "nyc npm test",
    "docs": "npm run docs:reference && npm run docs:changelog",
    "docs:changelog": "cpx \"./CHANGELOG.md\" ../../generated-docs/presentation/presentation-components",
    "docs:reference": "node ./node_modules/@bentley/build-tools/scripts/docs.js --source=./src --includes=../../generated-docs/extract --json=../../generated-docs/presentation/presentation-components/json/file.json --onlyJson %TYPEDOC_THEME%",
    "extract": "node ./node_modules/@bentley/build-tools/scripts/extract.js --fileExt=ts --extractFrom=./src/test --recursive --out=../../generated-docs/extract",
    "extract-api": "node ./node_modules/@bentley/build-tools/scripts/extract-api.js --entry=presentation-components --isPresentation=true",
    "lint": "echo Disabled until https://github.com/palantir/tslint/issues/4148 is fixed",
    "//lint": "tslint -p ./src 1>&2",
    "test": "mocha --opts ../mocha.opts -r ignore-styles -r jsdom-global/register --file ./lib/test/index.test.js lib/test/**/*.js",
    "test:watch": "npm test -- --reporter min --watch-extensions ts,tsx --watch"
  },
  "iModelJs": {
    "buildModule": {
      "type": "system",
      "tscOptions": "-b ./src/test",
      "sourceResources": [
        {
          "source": "./src/**/*.scss",
          "dest": "./lib"
        },
        {
          "source": "./public/**/*",
          "dest": "./lib/public"
        }
      ],
      "webpack": {
        "dest": "./lib/module",
        "entry": "./lib/presentation-components.js",
        "bundleName": "presentation-components",
        "styleSheets": true
      },
      "pseudoLocalize": {
        "source": "./lib/public/locales/en",
        "dest": "./lib/public/locales/en-pseudo"
      }
    }
  },
  "dependencies": {
    "lodash": "^4.17.10",
    "react": "^16.4.2",
    "react-dom": "^16.4.2"
  },
  "peerDependencies": {
<<<<<<< HEAD
    "@bentley/bentleyjs-core": "0.189.0-dev.37",
    "@bentley/imodeljs-i18n": "0.189.0-dev.37",
    "@bentley/imodeljs-common": "0.189.0-dev.37",
    "@bentley/imodeljs-frontend": "0.189.0-dev.37",
    "@bentley/presentation-common": "0.189.0-dev.37",
    "@bentley/presentation-frontend": "0.189.0-dev.37",
    "@bentley/ui-core": "0.189.0-dev.37",
    "@bentley/ui-components": "0.189.0-dev.37"
  },
  "devDependencies": {
    "@bentley/bentleyjs-core": "0.189.0-dev.37",
    "@bentley/build-tools": "0.189.0-dev.37",
    "@bentley/imodeljs-i18n": "0.189.0-dev.37",
    "@bentley/imodeljs-common": "0.189.0-dev.37",
    "@bentley/imodeljs-frontend": "0.189.0-dev.37",
    "@bentley/presentation-common": "0.189.0-dev.37",
    "@bentley/presentation-frontend": "0.189.0-dev.37",
    "@bentley/ui-core": "0.189.0-dev.37",
    "@bentley/ui-components": "0.189.0-dev.37",
    "@bentley/webpack-tools": "0.189.0-dev.37",
=======
    "@bentley/bentleyjs-core": "0.189.0-dev.41",
    "@bentley/imodeljs-i18n": "0.189.0-dev.41",
    "@bentley/imodeljs-common": "0.189.0-dev.41",
    "@bentley/imodeljs-frontend": "0.189.0-dev.41",
    "@bentley/presentation-common": "0.189.0-dev.41",
    "@bentley/presentation-frontend": "0.189.0-dev.41",
    "@bentley/ui-core": "0.189.0-dev.41",
    "@bentley/ui-components": "0.189.0-dev.41"
  },
  "devDependencies": {
    "@bentley/bentleyjs-core": "0.189.0-dev.41",
    "@bentley/build-tools": "0.189.0-dev.41",
    "@bentley/imodeljs-i18n": "0.189.0-dev.41",
    "@bentley/imodeljs-common": "0.189.0-dev.41",
    "@bentley/imodeljs-frontend": "0.189.0-dev.41",
    "@bentley/presentation-common": "0.189.0-dev.41",
    "@bentley/presentation-frontend": "0.189.0-dev.41",
    "@bentley/ui-core": "0.189.0-dev.41",
    "@bentley/ui-components": "0.189.0-dev.41",
    "@bentley/webpack-tools": "0.189.0-dev.41",
>>>>>>> adc2a852
    "@types/chai": "^4.1.4",
    "@types/chai-as-promised": "^7",
    "@types/chai-jest-snapshot": "^1.3.0",
    "@types/enzyme": "^3.1.12",
    "@types/faker": "^4.1.0",
    "@types/lodash": "^4.14.0",
    "@types/mocha": "^5.2.5",
    "@types/react": "16.7.22",
    "@types/react-dom": "16.0.11",
    "@types/sinon": "^5.0.5",
    "@types/sinon-chai": "^3.2.0",
    "chai": "^4.1.2",
    "chai-as-promised": "^7",
    "chai-jest-snapshot": "^2.0.0",
    "cpx": "^1.5.0",
    "cross-env": "^5.1.4",
    "enzyme": "^3.4.0",
    "enzyme-adapter-react-16": "^1.2.0",
    "enzyme-to-json": "^3.3.4",
    "faker": "^4.1.0",
    "ignore-styles": "^5.0.1",
    "mocha": "^5.2.0",
    "nyc": "^13.0.1",
    "rimraf": "^2.6.2",
    "sinon": "^7.1.1",
    "sinon-chai": "^3.2.0",
    "tslint": "^5.11.0",
    "typedoc": "^0.11.1",
    "typemoq": "^2.1.0",
    "typescript": "~3.2.2",
    "xmlhttprequest": "^1.8.0"
  },
  "nyc": {
    "extends": "./node_modules/@bentley/build-tools/.nycrc",
    "check-coverage": true,
    "statements": 100,
    "functions": 100,
    "branches": 100,
    "lines": 100,
    "require": [
      "source-map-support/register",
      "ts-node/register",
      "ignore-styles",
      "jsdom-global/register"
    ]
  }
}<|MERGE_RESOLUTION|>--- conflicted
+++ resolved
@@ -1,10 +1,6 @@
 {
   "name": "@bentley/presentation-components",
-<<<<<<< HEAD
-  "version": "0.189.0-dev.37",
-=======
   "version": "0.189.0-dev.41",
->>>>>>> adc2a852
   "description": "React components based on iModel.js Presentation library",
   "license": "MIT",
   "repository": {
@@ -72,28 +68,6 @@
     "react-dom": "^16.4.2"
   },
   "peerDependencies": {
-<<<<<<< HEAD
-    "@bentley/bentleyjs-core": "0.189.0-dev.37",
-    "@bentley/imodeljs-i18n": "0.189.0-dev.37",
-    "@bentley/imodeljs-common": "0.189.0-dev.37",
-    "@bentley/imodeljs-frontend": "0.189.0-dev.37",
-    "@bentley/presentation-common": "0.189.0-dev.37",
-    "@bentley/presentation-frontend": "0.189.0-dev.37",
-    "@bentley/ui-core": "0.189.0-dev.37",
-    "@bentley/ui-components": "0.189.0-dev.37"
-  },
-  "devDependencies": {
-    "@bentley/bentleyjs-core": "0.189.0-dev.37",
-    "@bentley/build-tools": "0.189.0-dev.37",
-    "@bentley/imodeljs-i18n": "0.189.0-dev.37",
-    "@bentley/imodeljs-common": "0.189.0-dev.37",
-    "@bentley/imodeljs-frontend": "0.189.0-dev.37",
-    "@bentley/presentation-common": "0.189.0-dev.37",
-    "@bentley/presentation-frontend": "0.189.0-dev.37",
-    "@bentley/ui-core": "0.189.0-dev.37",
-    "@bentley/ui-components": "0.189.0-dev.37",
-    "@bentley/webpack-tools": "0.189.0-dev.37",
-=======
     "@bentley/bentleyjs-core": "0.189.0-dev.41",
     "@bentley/imodeljs-i18n": "0.189.0-dev.41",
     "@bentley/imodeljs-common": "0.189.0-dev.41",
@@ -114,7 +88,6 @@
     "@bentley/ui-core": "0.189.0-dev.41",
     "@bentley/ui-components": "0.189.0-dev.41",
     "@bentley/webpack-tools": "0.189.0-dev.41",
->>>>>>> adc2a852
     "@types/chai": "^4.1.4",
     "@types/chai-as-promised": "^7",
     "@types/chai-jest-snapshot": "^1.3.0",
