--- conflicted
+++ resolved
@@ -21,15 +21,10 @@
 export interface ViewWithUnifiedSelectionProps {
   /**
    * Ruleset or its ID to use when determining viewport selection.
-<<<<<<< HEAD
    * @alpha
-=======
-   *
-   * @internal
    * @deprecated This prop has been deprecated. The component expects a very
    * specific ruleset to be used and thus supplying a custom one is not an option
    * anymore. The prop is not used if supplied.
->>>>>>> df550d52
    */
   ruleset?: Ruleset | string;
 
