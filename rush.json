{
  "rushVersion": "5.0.0",
  "npmVersion": "5.5.1",
  "nodeSupportedVersionRange": ">=8.9.0 <9.0.0",
  "projects": [
    {
      "packageName": "@bentley/bentleyjs-tools",
      "projectFolder": "tools/bentley",
      "shouldPublish": true,
      "versionPolicyName": "prerelease-monorepo-lockStep"
    },
    {
      "packageName": "@bentley/bentleyjs-core",
      "projectFolder": "core/bentley",
      "shouldPublish": true,
      "versionPolicyName": "prerelease-monorepo-lockStep"
    },
    {
      "packageName": "@bentley/geometry-core",
      "projectFolder": "core/geometry",
      "shouldPublish": true,
      "versionPolicyName": "prerelease-monorepo-lockStep"
    },
    {
      "packageName": "@bentley/imodeljs-common",
      "projectFolder": "core/common",
      "shouldPublish": true,
      "versionPolicyName": "prerelease-monorepo-lockStep"
    },
    {
      "packageName": "@bentley/imodeljs-backend",
      "projectFolder": "core/backend",
      "shouldPublish": true,
      "versionPolicyName": "prerelease-monorepo-lockStep"
    },
    {
      "packageName": "@bentley/imodeljs-clients",
      "projectFolder": "core/clients",
      "shouldPublish": true,
      "versionPolicyName": "prerelease-monorepo-lockStep"
    },
    {
      "packageName": "@bentley/imodeljs-frontend",
      "projectFolder": "core/frontend",
      "shouldPublish": true,
      "versionPolicyName": "prerelease-monorepo-lockStep"
    },
    {
      "packageName": "@bentley/imodeljs-i18n",
      "projectFolder": "core/i18n",
      "shouldPublish": true,
      "versionPolicyName": "prerelease-monorepo-lockStep"
    },
    {
      "packageName": "bemetalsmith",
      "projectFolder": "tools/bemetalsmith",
      "shouldPublish": false
    },
    {
      "packageName": "example-code-snippets",
      "projectFolder": "example-code/snippets",
      "shouldPublish": false
    },
    {
      "packageName": "example-code-app",
      "projectFolder": "example-code/app",
      "shouldPublish": false
    },
    {
      "packageName": "simpleviewtest",
      "projectFolder": "test-apps/simpleviewtest",
      "shouldPublish": false
    },
    {
      "packageName": "testbed",
<<<<<<< HEAD
      "projectFolder": "testbed",
=======
      "projectFolder": "test-apps/testbed",
>>>>>>> 2b89402d
      "shouldPublish": false
    }
  ]
}<|MERGE_RESOLUTION|>--- conflicted
+++ resolved
@@ -73,11 +73,7 @@
     },
     {
       "packageName": "testbed",
-<<<<<<< HEAD
-      "projectFolder": "testbed",
-=======
       "projectFolder": "test-apps/testbed",
->>>>>>> 2b89402d
       "shouldPublish": false
     }
   ]
