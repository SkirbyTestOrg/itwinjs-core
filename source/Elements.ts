/*---------------------------------------------------------------------------------------------
|  $Copyright: (c) 2017 Bentley Systems, Incorporated. All rights reserved. $
 *--------------------------------------------------------------------------------------------*/
import { Element, ElementProps } from "./Element";
import { Code, IModel } from "./IModel";
import { ClassRegistry } from "./ClassRegistry";
import { LRUMap } from "@bentley/bentleyjs-core/lib/LRUMap";
import { Guid, Id64 } from "@bentley/bentleyjs-core/lib/Id";
import { assert } from "@bentley/bentleyjs-core/lib/Assert";

/** Parameters to specify what element to load. */
export interface ElementLoadParams {
  id?: Id64 | string;
  code?: Code;
  federationGuid?: string;
  /** if true, do not load the geometry of the element */
  noGeometry?: boolean;
}

/** The collection of Elements in an iModel  */
export class Elements {
  private _iModel: IModel;
  private _loaded: LRUMap<string, Element>;

  /** get the map of loaded elements */
  public get loaded() { return this._loaded; }

  public constructor(iModel: IModel, maxElements: number = 2000) { this._iModel = iModel; this._loaded = new LRUMap<string, Element>(maxElements); }

  /** Private implementation details of getElement */
  private async doGetElement(opts: ElementLoadParams): Promise<Element> {
    // first see if the element is already in the local cache.
    if (opts.id) {
      const loaded = this._loaded.get(opts.id.toString());
      if (loaded)
        return loaded;
    }

    // Must go get the element from the iModel. Start by requesting the element's data.
    const getObj = await this._iModel._getElementJson(JSON.stringify(opts));
    if (getObj.error || !getObj.result) { // todo: Shouldn't getObj.result always be non-empty if there is no error?
      return Promise.reject(new Error("Didn't find an element with the specified identity"));
    }
    const json = getObj.result;

    const props = JSON.parse(json) as ElementProps;
    props.iModel = this._iModel;

    const entity = await ClassRegistry.createInstance(props);
    const el = entity as Element;
    assert(el instanceof Element);

    // We have created the element. Cache it before we return it.
    el.setPersistent(); // elements in the cache must be immutable and in their just-loaded state. Freeze it to enforce that
    this._loaded.set(el.id.toString(), el);
    return el;
  }

  /** Get an element by Id, FederationGuid, or Code */
  public async getElement(elementId: Id64 | Guid | Code): Promise<Element> {
    if (elementId instanceof Id64) return this.doGetElement({ id: elementId });
    if (elementId instanceof Guid) return this.doGetElement({ federationGuid: elementId.toString() });
    if (elementId instanceof Code) return this.doGetElement({ code: elementId });
    assert(false);
    return Promise.reject(new Error("Invalid parameter passed to getElement"));
  }

  public async insertElement(el: Element): Promise<Id64> {
<<<<<<< HEAD
    if (el.isPersistent()) {
      assert(false); // you cannot insert a persistent element. call copyForEdit
      return new Id64();
    }
    return this._iModel.insertElement(JSON.stringify(el));
=======
    assert(!el.isPersistent());
    return this._iModel._insertElementFromJson(JSON.stringify(el));
>>>>>>> 545a8035
  }

  /** The Id of the root subject element. */
  public get rootSubjectId(): Id64 { return new Id64("0x1"); }

  /** Get the root subject element. */
  public async getRootSubject(): Promise<Element> { return this.getElement(this.rootSubjectId); }
}<|MERGE_RESOLUTION|>--- conflicted
+++ resolved
@@ -66,16 +66,11 @@
   }
 
   public async insertElement(el: Element): Promise<Id64> {
-<<<<<<< HEAD
     if (el.isPersistent()) {
       assert(false); // you cannot insert a persistent element. call copyForEdit
       return new Id64();
     }
-    return this._iModel.insertElement(JSON.stringify(el));
-=======
-    assert(!el.isPersistent());
     return this._iModel._insertElementFromJson(JSON.stringify(el));
->>>>>>> 545a8035
   }
 
   /** The Id of the root subject element. */
