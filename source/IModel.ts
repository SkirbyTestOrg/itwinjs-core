--- conflicted
+++ resolved
@@ -1,65 +1,61 @@
-/*---------------------------------------------------------------------------------------------
-|  $Copyright: (c) 2017 Bentley Systems, Incorporated. All rights reserved. $
- *--------------------------------------------------------------------------------------------*/
-import { OpenMode } from "@bentley/bentleyjs-core/lib/BeSQLite";
-import { MetaDataRegistry } from "./ClassRegistry";
-
-/** A token that identifies an instance of an iModel. */
-export class IModelToken {
-  public pathname: string;
-  public openMode?: OpenMode;
-
-  public imodelId?: string;
-  public briefcaseId?: number;
-  public userId?: string;
-
-  public changeSetId?: string;
-  public changeSetIndex?: number;
-
-  public isOpen?: boolean;
-
-  public static fromFile(pathname: string, openMode: OpenMode, isOpen: boolean): IModelToken {
-    const token = new IModelToken();
-    token.pathname = pathname;
-    token.openMode = openMode;
-    token.isOpen = isOpen;
-    return token;
-  }
-
-  public static fromBriefcase(imodelId: string, briefcaseId: number, pathname: string, userId: string): IModelToken {
-    const token = new IModelToken();
-    token.imodelId = imodelId;
-    token.briefcaseId = briefcaseId;
-    token.pathname = pathname;
-    token.userId = userId;
-    return token;
-  }
-}
-
-/** An abstract class representing an instance of an iModel. */
-export class IModel {
-  /** @hidden */
-  protected _iModelToken: IModelToken;
-<<<<<<< HEAD
-  /** The token that can be used to find this iModel instance. */
-=======
-  private _classMetaDataRegistry: MetaDataRegistry;
-  protected toJSON(): any { return undefined; } // we don't have any members that are relevant to JSON
->>>>>>> 10309898
-  public get iModelToken(): IModelToken { return this._iModelToken; }
-
-  /** Get the ClassMetaDataRegistry for this iModel */
-  public get classMetaDataRegistry(): MetaDataRegistry {
-    if (!this._classMetaDataRegistry)
-      this._classMetaDataRegistry = new MetaDataRegistry();
-    return this._classMetaDataRegistry;
-  }
-
-  /** @hidden */
-  protected constructor(iModelToken: IModelToken) {
-    this._iModelToken = iModelToken;
-  }
-
-  /** @hidden */
-  protected toJSON(): any { return undefined; } // we don't have any members that are relevant to JSON
-}
+/*---------------------------------------------------------------------------------------------
+|  $Copyright: (c) 2017 Bentley Systems, Incorporated. All rights reserved. $
+ *--------------------------------------------------------------------------------------------*/
+import { OpenMode } from "@bentley/bentleyjs-core/lib/BeSQLite";
+import { MetaDataRegistry } from "./ClassRegistry";
+
+/** A token that identifies an instance of an iModel. */
+export class IModelToken {
+  public pathname: string;
+  public openMode?: OpenMode;
+
+  public imodelId?: string;
+  public briefcaseId?: number;
+  public userId?: string;
+
+  public changeSetId?: string;
+  public changeSetIndex?: number;
+
+  public isOpen?: boolean;
+
+  public static fromFile(pathname: string, openMode: OpenMode, isOpen: boolean): IModelToken {
+    const token = new IModelToken();
+    token.pathname = pathname;
+    token.openMode = openMode;
+    token.isOpen = isOpen;
+    return token;
+  }
+
+  public static fromBriefcase(imodelId: string, briefcaseId: number, pathname: string, userId: string): IModelToken {
+    const token = new IModelToken();
+    token.imodelId = imodelId;
+    token.briefcaseId = briefcaseId;
+    token.pathname = pathname;
+    token.userId = userId;
+    return token;
+  }
+}
+
+/** An abstract class representing an instance of an iModel. */
+export class IModel {
+  /** @hidden */
+  protected _iModelToken: IModelToken;
+  /** The token that can be used to find this iModel instance. */
+  public get iModelToken(): IModelToken { return this._iModelToken; }
+
+  private _classMetaDataRegistry: MetaDataRegistry;
+  /** Get the ClassMetaDataRegistry for this iModel */
+  public get classMetaDataRegistry(): MetaDataRegistry {
+    if (!this._classMetaDataRegistry)
+      this._classMetaDataRegistry = new MetaDataRegistry();
+    return this._classMetaDataRegistry;
+  }
+
+  /** @hidden */
+  protected constructor(iModelToken: IModelToken) {
+    this._iModelToken = iModelToken;
+  }
+
+  /** @hidden */
+  protected toJSON(): any { return undefined; } // we don't have any members that are relevant to JSON
+}