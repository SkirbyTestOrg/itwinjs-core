--- conflicted
+++ resolved
@@ -198,11 +198,7 @@
     if (!this.briefcaseInfo)
       throw new IModelError(IModelStatus.BadRequest);
 
-<<<<<<< HEAD
     this.briefcaseInfo!.nativeDb.createChangeCache(changeCache.nativeDb, changeCachePath);
-=======
-    this.briefcaseInfo!.nativeDb.createChangeCache(changeCache._ecdb, changeCachePath);
->>>>>>> 8d74fac8
   }
 
   public attachChangeCache(): void {
@@ -261,8 +257,8 @@
       throw new IModelError(IModelStatus.BadRequest);
     const rc: RepositoryStatus = this.briefcaseInfo.nativeDb.buildBriefcaseManagerResourcesRequestForLinkTableRelationship(req as NodeAddonBriefcaseManagerResourcesRequest, JSON.stringify(instance), opcode);
     if (rc !== RepositoryStatus.Success)
-        throw new IModelError(rc);
-    }
+      throw new IModelError(rc);
+  }
 
   /** See CodeSpec.buildResourcesRequest */
   public buildResourcesRequestForCodeSpec(req: BriefcaseManager.ResourcesRequest, instance: CodeSpec, opcode: DbOpcode): void {
@@ -270,8 +266,8 @@
       throw new IModelError(IModelStatus.BadRequest);
     const rc: RepositoryStatus = this.briefcaseInfo.nativeDb.buildBriefcaseManagerResourcesRequestForCodeSpec(req as NodeAddonBriefcaseManagerResourcesRequest, JSON.stringify(instance.id), opcode);
     if (rc !== RepositoryStatus.Success)
-        throw new IModelError(rc);
-    }
+      throw new IModelError(rc);
+  }
 
   /**
    * Try to acquire the requested resources from iModelHub.
