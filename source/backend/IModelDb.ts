/*---------------------------------------------------------------------------------------------
|  $Copyright: (c) 2017 Bentley Systems, Incorporated. All rights reserved. $
 *--------------------------------------------------------------------------------------------*/
import { Guid, Id64 } from "@bentley/bentleyjs-core/lib/Id";
import { LRUMap } from "@bentley/bentleyjs-core/lib/LRUMap";
import { OpenMode, DbResult, DbOpcode } from "@bentley/bentleyjs-core/lib/BeSQLite";
import { AccessToken } from "@bentley/imodeljs-clients";
import { Code } from "../common/Code";
import { ElementProps, ElementAspectProps, ElementLoadParams } from "../common/ElementProps";
import { IModel, IModelProps } from "../common/IModel";
import { IModelVersion } from "../common/IModelVersion";
import { Logger } from "@bentley/bentleyjs-core/lib/Logger";
import { ModelProps } from "../common/ModelProps";
import { IModelToken } from "../common/IModel";
import { IModelError, IModelStatus } from "../common/IModelError";
import { BisCore } from "./BisCore";
import { ClassRegistry, MetaDataRegistry } from "./ClassRegistry";
import { Element } from "./Element";
import { ElementAspect, ElementMultiAspect, ElementUniqueAspect } from "./ElementAspect";
import { Model } from "./Model";
import { BriefcaseInfo, BriefcaseManager, KeepBriefcase, BriefcaseId, BriefcaseManagerResourcesRequest } from "./BriefcaseManager";
import { NodeAddonBriefcaseManagerResourcesRequest } from "@bentley/imodeljs-nodeaddonapi/imodeljs-nodeaddonapi";
import { ECSqlStatement } from "./ECSqlStatement";
import { assert } from "@bentley/bentleyjs-core/lib/Assert";
import { BindingValue } from "./BindingUtility";
import { CodeSpecs } from "./CodeSpecs";
import { Entity, EntityMetaData } from "./Entity";
import { IModelGatewayImpl } from "./IModelGatewayImpl";
import { StatusCodeWithMessage } from "@bentley/bentleyjs-core/lib/BentleyError";
import * as path from "path";
<<<<<<< HEAD
=======
import { AxisAlignedBox3d } from "../common/geometry/Primitives";
import { RepositoryStatus } from "@bentley/bentleyjs-core/lib/BentleyError";
>>>>>>> 24329d28

// Register the backend implementation of IModelGateway
IModelGatewayImpl.register();

// Register the use of BisCore for the backend
BisCore.registerSchema();

class CachedECSqlStatement {
  public statement: ECSqlStatement;
  public useCount: number;
}

class ECSqlStatementCache {
  private statements: Map<string, CachedECSqlStatement> = new Map<string, CachedECSqlStatement>();

  public add(str: string, stmt: ECSqlStatement): void {

    assert(!stmt.isShared(), "when you add a statement to the cache, the cache takes ownership of it. You can't add a statement that is already being shared in some other way");
    assert(stmt.isPrepared(), "you must cache only cached statements.");

    const existing = this.statements.get(str);
    if (existing !== undefined) {
      assert(existing.useCount > 0, "you should only add a statement if all existing copies of it are in use.");
    }
    const cs = new CachedECSqlStatement();
    cs.statement = stmt;
    cs.statement.setIsShared(true);
    cs.useCount = 1;
    this.statements.set(str, cs);
  }

  public getCount(): number {
    return this.statements.size;
  }

  public find(str: string): CachedECSqlStatement | undefined {
    return this.statements.get(str);
  }

  public release(stmt: ECSqlStatement): void {
    for (const cs of this.statements) {
      const css = cs[1];
      if (css.statement === stmt) {
        if (css.useCount > 0) {
          css.useCount--;
          if (css.useCount === 0) {
            css.statement.reset();
            css.statement.clearBindings();
          }
        } else {
          assert(false, "double-release of cached statement");
        }
        // leave the statement in the cache, even if its use count goes to zero. See removeUnusedStatements and clearOnClose.
        // *** TODO: we should remove it if it is a duplicate of another unused statement in the cache. The trouble is that we don't have the ecsql for the statement,
        //           so we can't check for other equivalent statements.
        break;
      }
    }
  }

  public removeUnusedStatements(targetCount: number) {
    const keysToRemove = [];
    for (const cs of this.statements) {
      const css = cs[1];
      assert(css.statement.isShared());
      assert(css.statement.isPrepared());
      if (css.useCount === 0) {
        css.statement.setIsShared(false);
        css.statement.dispose();
        keysToRemove.push(cs[0]);
        if (keysToRemove.length >= targetCount)
          break;
      }
    }
    for (const k of keysToRemove) {
      this.statements.delete(k);
    }
  }

  public clearOnClose() {
    for (const cs of this.statements) {
      assert(cs[1].useCount === 0, "statement was never released: " + cs[0]);
      assert(cs[1].statement.isShared());
      assert(cs[1].statement.isPrepared());
      const stmt = cs[1].statement;
      if (stmt !== undefined) {
        stmt.setIsShared(false);
        stmt.dispose();
      }
    }
    this.statements.clear();
  }
}

/** Represents a physical copy (briefcase) of an iModel that can be accessed as a file. */
export class IModelDb extends IModel {
  public readonly models: IModelDbModels;
  public readonly elements: IModelDbElements;
  private readonly statementCache: ECSqlStatementCache = new ECSqlStatementCache();
  private _maxStatementCacheCount = 20;
  private _codeSpecs: CodeSpecs;
  private _classMetaDataRegistry: MetaDataRegistry;

  /** @hidden */
  public briefcaseInfo?: BriefcaseInfo;

  /** Get the mode used to open this iModel */
  public get openMode(): OpenMode | undefined { return this.briefcaseInfo ? this.briefcaseInfo.openMode : undefined; }

  private constructor(briefcaseInfo: BriefcaseInfo, iModelToken: IModelToken, name: string, props: IModelProps) {
    super(iModelToken, name, props);
    this.briefcaseInfo = briefcaseInfo;
    this.models = new IModelDbModels(this);
    this.elements = new IModelDbElements(this);
  }

  private static create(briefcaseInfo: BriefcaseInfo, contextId?: string): IModelDb {
    const iModelToken = IModelToken.create(briefcaseInfo.iModelId, briefcaseInfo.changeSetId, briefcaseInfo.openMode, briefcaseInfo.userId, contextId);
    const props = JSON.parse(briefcaseInfo.nativeDb.getIModelProps()) as IModelProps;
    const name = props.rootSubject ? props.rootSubject.name : path.basename(briefcaseInfo.pathname);
    briefcaseInfo.iModelDb = new IModelDb(briefcaseInfo, iModelToken, name, props);
    return briefcaseInfo.iModelDb;
  }

  /** Open the iModel from a local file
   * @param pathname The pathname of the iModel
   * @param openMode Open mode for database
   * @throws [[IModelError]]
   */
  public static async openStandalone(pathname: string, openMode: OpenMode = OpenMode.ReadWrite, enableTransactions: boolean = false): Promise<IModelDb> {
    const briefcaseInfo: BriefcaseInfo = await BriefcaseManager.openStandalone(pathname, openMode, enableTransactions);
    Logger.logInfo("IModelDb.openStandalone", () => ({ pathname, openMode }));
    return IModelDb.create(briefcaseInfo);
  }

  /** Open an iModel from the iModelHub */
  public static async open(accessToken: AccessToken, contextId: string, iModelId: string, openMode: OpenMode = OpenMode.ReadWrite, version: IModelVersion = IModelVersion.latest()): Promise<IModelDb> {
    const briefcaseInfo: BriefcaseInfo = await BriefcaseManager.open(accessToken, contextId, iModelId, openMode, version);
    Logger.logInfo("IModelDb.open", () => ({ iModelId, openMode }));
    return IModelDb.create(briefcaseInfo, contextId);
  }

  /** Close this iModel, if it is currently open */
  public closeStandalone(): void {
    if (!this.briefcaseInfo)
      return;
    this.clearStatementCacheOnClose();
    BriefcaseManager.closeStandalone(this.briefcaseInfo);
    this.briefcaseInfo.iModelDb = undefined;
    this.briefcaseInfo = undefined;
  }

  /** Close this iModel, if it is currently open. */
  public async close(accessToken: AccessToken, keepBriefcase: KeepBriefcase = KeepBriefcase.Yes): Promise<void> {
    if (!this.briefcaseInfo)
      return;
    this.clearStatementCacheOnClose();
    await BriefcaseManager.close(accessToken, this.briefcaseInfo, keepBriefcase);
    this.briefcaseInfo.iModelDb = undefined;
    this.briefcaseInfo = undefined;
  }

  /** Get the in-memory handle of the native Db */
  public get nativeDb(): any {
    if (!this.briefcaseInfo)
      return undefined;
    return this.briefcaseInfo.nativeDb;
  }

  /** Get the briefcase ID of this iModel */
  public getBriefcaseId(): BriefcaseId {
    if (!this.briefcaseInfo)
      return new BriefcaseId(BriefcaseId.Illegal);
    return new BriefcaseId(this.briefcaseInfo.briefcaseId);
  }

 /**
  * Add the lock, code, and other resource requests that would be needed in order to carry out the specified operation.
  * @param req The request object, which accumulates requests.
  * @param modelProps The IDs of the models
  * @param opcode The operation that will be performed on the model.
  * @see BriefcaseManager.createResourcesRequest
  */
  public buildResourcesRequestForModel(req: BriefcaseManagerResourcesRequest, model: Model, opcode: DbOpcode): void {
    if (!this.briefcaseInfo)
      throw new IModelError(IModelStatus.BadRequest);
    const rc: RepositoryStatus = this.briefcaseInfo.nativeDb.buildBriefcaseManagerResourcesRequestForModel(req as NodeAddonBriefcaseManagerResourcesRequest, JSON.stringify(model.id), opcode);
    if (rc !== RepositoryStatus.Success)
      throw new IModelError(rc);
    }

 /**
  * Add the lock, code, and other resource requests that would be needed in order to carry out the specified operation.
  * @param req The request object, which accumulates requests.
  * @param elemProps The IDs of the elements
  * @param opcode The operation that will be performed on the element.
  * @see BriefcaseManager.createResourcesRequest
  */
  public buildResourcesRequestForElement(req: BriefcaseManagerResourcesRequest, element: Element, opcode: DbOpcode): void {
    if (!this.briefcaseInfo)
      throw new IModelError(IModelStatus.BadRequest);
    let rc: RepositoryStatus;
    if (element.id === undefined || opcode === DbOpcode.Insert)
      rc = this.briefcaseInfo.nativeDb.buildBriefcaseManagerResourcesRequestForElement(req as NodeAddonBriefcaseManagerResourcesRequest, JSON.stringify({modelid: element.model, code: element.code}), opcode);
    else
      rc = this.briefcaseInfo.nativeDb.buildBriefcaseManagerResourcesRequestForElement(req as NodeAddonBriefcaseManagerResourcesRequest, JSON.stringify(element.id), opcode);
    if (rc !== RepositoryStatus.Success)
        throw new IModelError(rc);
    }

  /**
   * Try to acquire the requested resources from iModelHub.
   * This function may fulfill some requests and fail to fulfill others. This function returns a zero status
   * if all requests were fulfilled. It returns a non-zero status if some or all requests could not be fulfilled.
   * This function updates req to remove the requests that were successfully fulfilled. Therefore, if a non-zero
   * status is returned, the caller can look at req to see which requests failed.
   * @param req On input, this is the list of resource requests to be fulfilled. On return, this is the list of
   * requests that could not be fulfilled.
   * @return BentleyStatus.SUCCESS if all resources were acquired or non-zero if some could not be acquired.
   */
  public requestResources(_req: BriefcaseManagerResourcesRequest) {
    if (!this.briefcaseInfo)
      throw new IModelError(IModelStatus.BadRequest);
    // throw new Error("TBD");
  }

  /**
   * Check to see if *all* of the requested resources could be acquired from iModelHub.
   * @param req the list of resource requests to be fulfilled.
   * @return true if all resources could be acquired or false if any could not be acquired.
   */
  public areResourcesAvailable(_req: BriefcaseManagerResourcesRequest): boolean {
    if (!this.briefcaseInfo)
      throw new IModelError(IModelStatus.BadRequest);
    // throw new Error("TBD");
    return false; // *** TBD
    }

  /** Returns a new IModelError with errorNumber, message, and meta-data set properly for a *not open* error.
   * @hidden
   */
  public _newNotOpenError(): IModelError {
    return new IModelError(IModelStatus.NotOpen, "IModelDb not open", Logger.logError, () => ({ iModelId: this.iModelToken.iModelId }));
  }

  /** Get a prepared ECSql statement - may require preparing the statement, if not found in the cache.
   * @param sql The ECSql statement to prepare
   * @return the prepared statement
   * @throws IModelError if the statement cannot be prepared. Normally, prepare fails due to ECSql syntax errors or references to tables or properties that do not exist. The error.message property will describe the property.
   */
  public getPreparedStatement(sql: string): ECSqlStatement {
    const cs = this.statementCache.find(sql);
    if (cs !== undefined && cs.useCount === 0) {  // we can only recycle a previously cached statement if nobody is currently using it.
      assert(cs.statement.isShared());
      assert(cs.statement.isPrepared());
      cs.useCount++;
      return cs.statement;
    }

    if (this.statementCache.getCount() > this._maxStatementCacheCount) {
      this.statementCache.removeUnusedStatements(this._maxStatementCacheCount);
    }

    const stmt = this.prepareStatement(sql);
    this.statementCache.add(sql, stmt);
    return stmt;
  }

  /** Use a prepared statement. This function takes care of preparing the statement and then releasing it.
   * @param sql The ECSql statement to execute
   * @param cb the callback to invoke on the prepared statement
   * @return the value returned by cb
   */
  public withPreparedStatement<T>(sql: string, cb: (stmt: ECSqlStatement) => T): T {
    const stmt = this.getPreparedStatement(sql);
    try {
      const val: T = cb(stmt);
      this.releasePreparedStatement(stmt);
      return val;
    } catch (err) {
      this.releasePreparedStatement(stmt);
      Logger.logError(err.toString());
      throw err;
    }
  }

  /** Execute a query against this IModelDb.
   * @param sql The ECSql statement to execute
   * @param bindings Optional values to bind to placeholders in the statement.
   * @returns all rows as an array or an empty array if nothing was selected
   * @throws [[IModelError]] If the statement is invalid
   */
  public async executeQuery(sql: string, bindings?: BindingValue[] | Map<string, BindingValue> | any): Promise<any[]> {
    return this.withPreparedStatement(sql, (stmt: ECSqlStatement) => {
      if (bindings)
        stmt.bindValues(bindings);
      const rows: any[] = [];
      while (DbResult.BE_SQLITE_ROW === stmt.step()) {
        rows.push(stmt.getRow());
      }
      return rows;
    });
  }

  public releasePreparedStatement(stmt: ECSqlStatement): void {
    this.statementCache.release(stmt);
  }

  public clearStatementCacheOnClose(): void {
    this.statementCache.clearOnClose();
  }

  /** Get the GUID of this iModel. */
  public getGuid(): Guid {
    if (!this.briefcaseInfo)
      throw this._newNotOpenError();
    const guidStr = this.briefcaseInfo.nativeDb.getDbGuid();
    return new Guid(guidStr);
  }

  /** Set the GUID of this iModel. */
  public setGuid(guid: Guid) {
    if (!this.briefcaseInfo)
      throw this._newNotOpenError();
    const guidStr = guid.toString();
    return this.briefcaseInfo.nativeDb.setDbGuid(guidStr);
  }

  /**
   * Commit pending changes to this iModel
   * @param _description Optional description of the changes
   * @throws [[IModelError]] if there is a problem saving changes.
   */
  public saveChanges(description?: string) {
    if (!this.briefcaseInfo)
      throw this._newNotOpenError();

    const stat = this.briefcaseInfo.nativeDb.saveChanges(description);
    if (DbResult.BE_SQLITE_OK !== stat)
      throw new IModelError(stat, "Problem saving changes", Logger.logError);
  }

  /** Import an ECSchema. */
  public importSchema(schemaFileName: string) {
    if (!this.briefcaseInfo)
      throw this._newNotOpenError();

    const stat = this.briefcaseInfo.nativeDb.importSchema(schemaFileName);
    if (DbResult.BE_SQLITE_OK !== stat)
      throw new IModelError(stat, "Error importing schema", Logger.logError, () => ({ schemaFileName }));
  }

  /** Find an already open IModelDb. Used by the remoting logic.
   * @throws [[IModelError]] if an open IModelDb matching the token is not found.
   */
  public static find(iModelToken: IModelToken): IModelDb {
    const briefcaseInfo = BriefcaseManager.findBriefcase(iModelToken);
    if (!briefcaseInfo)
      throw new IModelError(IModelStatus.NotFound, undefined, Logger.logError, () => ({ iModelId: iModelToken.iModelId }));
    assert(!!briefcaseInfo.iModelDb);
    return briefcaseInfo.iModelDb!;
  }

  /** Get the ClassMetaDataRegistry for this iModel. */
  public get classMetaDataRegistry(): MetaDataRegistry {
    if (!this._classMetaDataRegistry)
      this._classMetaDataRegistry = new MetaDataRegistry();
    return this._classMetaDataRegistry;
  }

  /** Get access to the CodeSpecs in this IModel. */
  public get codeSpecs(): CodeSpecs {
    if (this._codeSpecs === undefined)
      this._codeSpecs = new CodeSpecs(this);
    return this._codeSpecs;
  }

  /** @deprecated */
  public async getElementPropertiesForDisplay(elementId: string): Promise<string> {
    return new Promise<string>((resolve, reject) => {
      if (!this.briefcaseInfo) {
        reject(this._newNotOpenError());
        return;
      }

      this.briefcaseInfo.nativeDb.getElementPropertiesForDisplay(elementId, (error: StatusCodeWithMessage<IModelStatus>, json: string) => {
        if (error)
          reject(new IModelError(error.status, error.message, Logger.logError, () => ({ iModelId: this.token.iModelId, elementId })));
        else
          resolve(json);
      });
    });
  }

  /** Prepare an ECSql statement.
   * @param sql The ECSql statement to prepare
   * @throws [[IModelError]] if there is a problem preparing the statement.
   */
  public prepareStatement(sql: string): ECSqlStatement {
    if (!this.briefcaseInfo)
      throw this._newNotOpenError();

    const stmt = new ECSqlStatement();
    stmt.prepare(this.briefcaseInfo.nativeDb, sql);
    return stmt;
  }

  /** Construct an entity (element or model). This utility method knows how to fetch the required class metadata
   * if necessary in order to get the entity's class defined as a prerequisite.
   * @throws [[IModelError]] if the entity cannot be constructed.
   */
  public constructEntity(props: any): Entity {
    let entity: Entity;
    try {
      entity = ClassRegistry.createInstance(props, this);
    } catch (err) {
      if (!ClassRegistry.isClassNotFoundError(err) && !ClassRegistry.isMetaDataNotFoundError(err)) {
        Logger.logError(err.toString());
        throw err;
      }

      // Probably, we have not yet loaded the metadata for this class and/or its superclasses. Do that now, and retry the create.
      this.loadMetaData(props.classFullName!);
      entity = ClassRegistry.createInstance(props, this);
    }
    return entity;
  }

  /** Get metadata for a class. This method will load the metadata from the NodeAddonDgnDb into the cache as a side-effect, if necessary.
   * @throws [[IModelError]] if the metadata cannot be found nor loaded.
   */
  public getMetaData(classFullName: string): EntityMetaData {
    let metadata = this.classMetaDataRegistry.find(classFullName);
    if (metadata === undefined) {
      this.loadMetaData(classFullName);
      metadata = this.classMetaDataRegistry.find(classFullName);
      if (metadata === undefined)
        throw ClassRegistry.makeMetaDataNotFoundError(); // do not log
    }
    return metadata;
  }

  /*** @hidden */
  private loadMetaData(classFullName: string) {
    if (!this.briefcaseInfo)
      throw this._newNotOpenError();

    if (this.classMetaDataRegistry.find(classFullName))
      return;
    const className = classFullName.split(":");
    if (className.length !== 2)
      throw new IModelError(IModelStatus.BadArg, undefined, Logger.logError, () => ({ iModelId: this.token.iModelId, classFullName }));

    const { error, result: metaDataJson } = this.briefcaseInfo.nativeDb.getECClassMetaDataSync(className[0], className[1]);
    if (error)
      throw new IModelError(error.status, undefined, Logger.logError, () => ({ iModelId: this.token.iModelId, classFullName }));

    const metaData = new EntityMetaData(JSON.parse(metaDataJson!));
    this.classMetaDataRegistry.add(classFullName, metaData);
    // Recursive, to make sure that base class is cached.
    if (metaData.baseClasses !== undefined && metaData.baseClasses.length > 0)
      this.loadMetaData(metaData.baseClasses[0]);
  }
}

/**
 * Models to be locked.
 */
export interface ModelsToLock {
  /** The models to be inserted */
  newModels?: Model[];
  /** The models to be updated */
  modelsToUpdate?: Model[];
  /** The models to be deleted */
  modelsToDelete?: Model[];
}

/**
 * Elements to be locked.
 */
export interface ElementsToLock {
  /** The Elements to be inserted */
  newElements?: Element[];
  /** The Elements to be updated */
  ElementsToUpdate?: Element[];
  /** The Elements to be deleted */
  ElementsToDelete?: Element[];
}

/** The collection of models in an [[IModelDb]]. */
export class IModelDbModels {
  private _iModel: IModelDb;
  private _loaded: LRUMap<string, Model>;

  /** @hidden */
  public constructor(iModel: IModelDb, max: number = 500) { this._iModel = iModel; this._loaded = new LRUMap<string, Model>(max); }

  /** Get the Model with the specified identifier.
   * @param modelId The Model identifier.
   * @throws [[IModelError]]
   */
  public async getModel(modelId: Id64): Promise<Model> {
    // first see if the model is already in the local cache.
    const loaded = this._loaded.get(modelId.toString());
    if (loaded)
      return loaded;

    return new Promise<Model>((resolve, reject) => {
      if (!this._iModel.briefcaseInfo)
        return reject(this._iModel._newNotOpenError());

      // Must go get the model from the iModel. Start by requesting the model's data.
      this._iModel.briefcaseInfo.nativeDb.getModel(JSON.stringify({ id: modelId }), (error: StatusCodeWithMessage<IModelStatus>, json: string) => {
        if (error) {
          reject(new IModelError(error.status, error.message, Logger.logWarning));
          return;
        }

        const props = JSON.parse(json) as ModelProps;
        props.iModel = this._iModel;
        const entity = this._iModel.constructEntity(props);
        assert(entity instanceof Model);
        const model = entity as Model;

        // We have created the model. Cache it before we return it.
        model.setPersistent(); // models in the cache must be immutable and in their just-loaded state. Freeze it to enforce that
        this._loaded.set(model.id.toString(), model);
        resolve(model);
      });
    });
  }

  public async getModelJson(modelIdStr: string): Promise<string> {
    return new Promise<string>((resolve, reject) => {
      if (!this._iModel.briefcaseInfo)
        return reject(this._iModel._newNotOpenError());

      this._iModel.briefcaseInfo.nativeDb.getModel(JSON.stringify({ id: modelIdStr }), (error: StatusCodeWithMessage<IModelStatus>, json: string) => {
        if (error)
          reject(new IModelError(error.status, error.message, Logger.logWarning));
        else
          resolve(json);
      });
    });
  }

  /** Get the sub-model of the specified Element.
   * @param elementId The Element identifier.
   * @throws [[IModelError]]
   */
  public async getSubModel(modeledElementId: Id64 | Guid | Code): Promise<Model> {
    const modeledElement: Element = await this._iModel.elements.getElement(modeledElementId);
    if (modeledElement.id.equals(this._iModel.elements.rootSubjectId))
      return Promise.reject(new IModelError(IModelStatus.NotFound, "Root subject does not have a sub-model", Logger.logWarning));

    return this.getModel(modeledElement.id);
  }

  /** The Id of the repository model. */
  public get repositoryModelId(): Id64 { return new Id64("0x1"); }

  /** Create a new model in memory.
   * @param modelProps The properties to use when creating the model.
   * @throws [[IModelError]] if there is a problem creating the model.
   */
  public createModel(modelProps: ModelProps): Model {
    const model: Model = this._iModel.constructEntity(modelProps) as Model;
    assert(model instanceof Model);
    return model;
  }

  /** Insert a new model.
   * @param model The data for the new model.
   * @returns The newly inserted model's Id.
   * @throws [[IModelError]] if unable to insert the model.
   */
  public insertModel(model: Model): Id64 {
    if (!this._iModel.briefcaseInfo)
      throw this._iModel._newNotOpenError();

    if (model.isPersistent()) {
      assert(false);
      throw new IModelError(IModelStatus.WriteError, "Cannot insert a model marked as persistent. Call copyForEdit.", Logger.logError);
    }

    const { error, result: json } = this._iModel.briefcaseInfo.nativeDb.insertModelSync(JSON.stringify(model));
    if (error)
      throw new IModelError(error.status, "Problem inserting model", Logger.logWarning);

    return model.id = new Id64(JSON.parse(json!).id);
  }

  /** Update an existing model.
   * @param model An editable copy of the model, containing the new/proposed data.
   * @throws [[IModelError]] if unable to update the model.
   */
  public updateModel(model: ModelProps): void {
    if (!this._iModel.briefcaseInfo)
      throw this._iModel._newNotOpenError();

    if ((model.isPersistent !== undefined) && model.isPersistent()) {
      assert(false);
      throw new IModelError(IModelStatus.WriteError, "Cannot update a model marked as persistent. Call copyForEdit.", Logger.logError);
    }

    const error: IModelStatus = this._iModel.briefcaseInfo.nativeDb.updateModelSync(JSON.stringify(model));
    if (error !== IModelStatus.Success)
      throw new IModelError(error, "", Logger.logWarning);

    // Discard from the cache, to make sure that the next fetch see the updated version.
    this._loaded.delete(model.id.toString());
  }

  /** Delete an existing model.
   * @param model The model to be deleted
   * @throws [[IModelError]]
   */
  public deleteModel(model: Model): void {
    if (!this._iModel.briefcaseInfo)
      throw this._iModel._newNotOpenError();

    const error: IModelStatus = this._iModel.briefcaseInfo.nativeDb.deleteModelSync(model.id.toString());
    if (error !== IModelStatus.Success)
      throw new IModelError(error, "", Logger.logWarning);

    // Discard from the cache
    this._loaded.delete(model.id.toString());
  }

}

/** The collection of elements in an [[IModelDb]]. */
export class IModelDbElements {
  private _iModel: IModelDb;
  private _loaded: LRUMap<string, Element>;

  /** get the map of loaded elements */
  public get loaded() { return this._loaded; }

  /** @hidden */
  public constructor(iModel: IModelDb, maxElements: number = 2000) { this._iModel = iModel; this._loaded = new LRUMap<string, Element>(maxElements); }

  /** Private implementation details of getElementProps */
  private async _getElementProps(opts: ElementLoadParams): Promise<ElementProps> {
    return new Promise<ElementProps>((resolve, reject) => {
      if (!this._iModel.briefcaseInfo)
        return reject(this._iModel._newNotOpenError());

      // Must go get the element from the iModel. Start by requesting the element's data.
      this._iModel.briefcaseInfo.nativeDb.getElement(JSON.stringify(opts), (error: StatusCodeWithMessage<IModelStatus>, json: string) => {
        if (error)
          reject(new IModelError(error.status, error.message, Logger.logWarning));
        else {
          const props = JSON.parse(json) as ElementProps;
          props.iModel = this._iModel;
          resolve(props);
        }
      });
    });
  }

  public async getElementJson(elementIdStr: string): Promise<string> {
    return new Promise<string>((resolve, reject) => {
      if (!this._iModel.briefcaseInfo)
        return reject(this._iModel._newNotOpenError());

      this._iModel.briefcaseInfo.nativeDb.getElement(JSON.stringify({ id: elementIdStr }), (error: StatusCodeWithMessage<IModelStatus>, json: string) => {
        if (error)
          reject(new IModelError(error.status, error.message, Logger.logWarning));
        else
          resolve(json);
      });
    });
  }

  /** Private implementation details of getElement */
  private async _doGetElement(opts: ElementLoadParams): Promise<Element> {
    // first see if the element is already in the local cache.
    if (opts.id) {
      const loaded = this._loaded.get(opts.id.toString());
      if (loaded)
        return loaded;
    }

    const props = await this._getElementProps(opts);
    const el = this._iModel.constructEntity(props) as Element;

    // We have created the element. Cache it before we return it.
    el.setPersistent(); // elements in the cache must be immutable and in their just-loaded state. Freeze it to enforce that
    this._loaded.set(el.id.value, el);
    return el;
  }

  /**
   * Get properties of an Element by Id, FederationGuid, or Code
   * @throws [[IModelError]] if the element is not found.
   */
  public getElementProps(elementId: Id64 | Guid | Code): Promise<ElementProps> {
    if (elementId instanceof Id64) return this._getElementProps({ id: elementId });
    if (elementId instanceof Guid) return this._getElementProps({ federationGuid: elementId.value });
    if (elementId instanceof Code) return this._getElementProps({ code: elementId });
    return Promise.reject(new IModelError(IModelStatus.BadArg, undefined, Logger.logError, () => ({ elementId })));
  }

  /**
   * Get an element by Id, FederationGuid, or Code
   * @param elementId either the element's Id, Code, or FederationGuid
   * @throws [[IModelError]] if the element is not found.
   */
  public getElement(elementId: Id64 | Guid | Code): Promise<Element> {
    if (elementId instanceof Id64) return this._doGetElement({ id: elementId });
    if (elementId instanceof Guid) return this._doGetElement({ federationGuid: elementId.value });
    if (elementId instanceof Code) return this._doGetElement({ code: elementId });
    return Promise.reject(new IModelError(IModelStatus.BadArg, undefined, Logger.logError, () => ({ elementId })));
  }

  /**
   * Create a new instance of an element.
   * @param elProps The properties of the new element.
   * @throws [[IModelError]] if there is a problem creating the element.
   */
  public createElement(elProps: ElementProps): Element {
    const element: Element = this._iModel.constructEntity(elProps) as Element;
    assert(element instanceof Element);
    return element;
  }

  /**
   * Insert a new element into the iModel.
   * @param elProps The properties of the new element.
   * @returns The newly inserted element's Id.
   * @throws [[IModelError]] if unable to insert the element.
   */
  public insertElement(elProps: ElementProps): Id64 {
    if (!this._iModel.briefcaseInfo)
      throw this._iModel._newNotOpenError();

    const { error, result: json } = this._iModel.briefcaseInfo.nativeDb.insertElementSync(JSON.stringify(elProps));
    if (error)
      throw new IModelError(error.status, "Problem inserting element", Logger.logWarning);

    return new Id64(JSON.parse(json!).id);
  }

  /**
   * Update the properties of an existing element in the iModel.
   * @param props the properties of the element to update. Any properties that are not present will be left unchanged.
   * @throws [[IModelError]] if unable to update the element.
   */
  public updateElement(props: ElementProps): void {
    if (!this._iModel.briefcaseInfo)
      throw this._iModel._newNotOpenError();

    const error: IModelStatus = this._iModel.briefcaseInfo.nativeDb.updateElementSync(JSON.stringify(props));
    if (error !== IModelStatus.Success)
      throw new IModelError(error, "", Logger.logWarning);

    // Discard from the cache, to make sure that the next fetch see the updated version.
    this._loaded.delete(props.id.toString());
  }

  /**
   * Delete an element from this iModel.
   * @param id The Id of the element to be deleted
   * @throws [[IModelError]]
   */
  public deleteElement(id: Id64): void {
    if (!this._iModel.briefcaseInfo)
      throw this._iModel._newNotOpenError();

    const error: IModelStatus = this._iModel.briefcaseInfo.nativeDb.deleteElementSync(id.toString());
    if (error !== IModelStatus.Success)
      throw new IModelError(error, "", Logger.logWarning);

    // Discard from the cache
    this._loaded.delete(id.toString());
  }

  /** Query for the child elements of the specified element.
   * @returns Returns an array of child element identifiers.
   * @throws [[IModelError]]
   */
  public async queryChildren(elementId: Id64): Promise<Id64[]> {
    const rows: any[] = await this._iModel.executeQuery("SELECT ECInstanceId as id FROM " + Element.sqlName + " WHERE Parent.Id=?", [elementId]);
    const childIds: Id64[] = [];
    for (const row of rows) {
      childIds.push(new Id64(row.id));
    }
    return Promise.resolve(childIds);
  }

  /** The Id of the root subject element. */
  public get rootSubjectId(): Id64 { return new Id64("0x1"); }

  /** Get the root subject element. */
  public getRootSubject(): Promise<Element> { return this.getElement(this.rootSubjectId); }

  /** Query for aspects rows (by aspect class name) associated with this element.
   * @throws [[IModelError]]
   */
  private async _queryAspects(elementId: Id64, aspectClassName: string): Promise<ElementAspect[]> {
    const name = aspectClassName.split(":");
    const rows: any[] = await this._iModel.executeQuery("SELECT * FROM [" + name[0] + "].[" + name[1] + "] WHERE Element.Id=?", [elementId]);
    if (rows.length === 0)
      return Promise.reject(new IModelError(IModelStatus.NotFound, undefined, Logger.logWarning));

    const aspects: ElementAspect[] = [];
    for (const row of rows) {
      const aspectProps: ElementAspectProps = row; // start with everything that SELECT * returned
      aspectProps.classFullName = aspectClassName; // add in property required by EntityProps
      aspectProps.iModel = this._iModel; // add in property required by EntityProps
      aspectProps.element = elementId; // add in property required by ElementAspectProps
      aspectProps.classId = undefined; // clear property from SELECT * that we don't want in the final instance

      const entity = this._iModel.constructEntity(aspectProps);
      assert(entity instanceof ElementAspect);
      const aspect = entity as ElementAspect;
      aspect.setPersistent();
      aspects.push(aspect);
    }

    return aspects;
  }

  /** Get an ElementUniqueAspect instance (by class name) that is related to the specified element.
   * @throws [[IModelError]]
   */
  public async getUniqueAspect(elementId: Id64, aspectClassName: string): Promise<ElementUniqueAspect> {
    const aspects: ElementAspect[] = await this._queryAspects(elementId, aspectClassName);
    assert(aspects[0] instanceof ElementUniqueAspect);
    return aspects[0];
  }

  /** Get the ElementMultiAspect instances (by class name) that are related to the specified element.
   * @throws [[IModelError]]
   */
  public async getMultiAspects(elementId: Id64, aspectClassName: string): Promise<ElementMultiAspect[]> {
    const aspects: ElementAspect[] = await this._queryAspects(elementId, aspectClassName);
    return aspects;
  }

}<|MERGE_RESOLUTION|>--- conflicted
+++ resolved
@@ -28,11 +28,7 @@
 import { IModelGatewayImpl } from "./IModelGatewayImpl";
 import { StatusCodeWithMessage } from "@bentley/bentleyjs-core/lib/BentleyError";
 import * as path from "path";
-<<<<<<< HEAD
-=======
-import { AxisAlignedBox3d } from "../common/geometry/Primitives";
 import { RepositoryStatus } from "@bentley/bentleyjs-core/lib/BentleyError";
->>>>>>> 24329d28
 
 // Register the backend implementation of IModelGateway
 IModelGatewayImpl.register();
@@ -209,39 +205,39 @@
     return new BriefcaseId(this.briefcaseInfo.briefcaseId);
   }
 
- /**
-  * Add the lock, code, and other resource requests that would be needed in order to carry out the specified operation.
-  * @param req The request object, which accumulates requests.
-  * @param modelProps The IDs of the models
-  * @param opcode The operation that will be performed on the model.
-  * @see BriefcaseManager.createResourcesRequest
-  */
+  /**
+   * Add the lock, code, and other resource requests that would be needed in order to carry out the specified operation.
+   * @param req The request object, which accumulates requests.
+   * @param modelProps The IDs of the models
+   * @param opcode The operation that will be performed on the model.
+   * @see BriefcaseManager.createResourcesRequest
+   */
   public buildResourcesRequestForModel(req: BriefcaseManagerResourcesRequest, model: Model, opcode: DbOpcode): void {
     if (!this.briefcaseInfo)
       throw new IModelError(IModelStatus.BadRequest);
     const rc: RepositoryStatus = this.briefcaseInfo.nativeDb.buildBriefcaseManagerResourcesRequestForModel(req as NodeAddonBriefcaseManagerResourcesRequest, JSON.stringify(model.id), opcode);
     if (rc !== RepositoryStatus.Success)
       throw new IModelError(rc);
-    }
-
- /**
-  * Add the lock, code, and other resource requests that would be needed in order to carry out the specified operation.
-  * @param req The request object, which accumulates requests.
-  * @param elemProps The IDs of the elements
-  * @param opcode The operation that will be performed on the element.
-  * @see BriefcaseManager.createResourcesRequest
-  */
+  }
+
+  /**
+   * Add the lock, code, and other resource requests that would be needed in order to carry out the specified operation.
+   * @param req The request object, which accumulates requests.
+   * @param elemProps The IDs of the elements
+   * @param opcode The operation that will be performed on the element.
+   * @see BriefcaseManager.createResourcesRequest
+   */
   public buildResourcesRequestForElement(req: BriefcaseManagerResourcesRequest, element: Element, opcode: DbOpcode): void {
     if (!this.briefcaseInfo)
       throw new IModelError(IModelStatus.BadRequest);
     let rc: RepositoryStatus;
     if (element.id === undefined || opcode === DbOpcode.Insert)
-      rc = this.briefcaseInfo.nativeDb.buildBriefcaseManagerResourcesRequestForElement(req as NodeAddonBriefcaseManagerResourcesRequest, JSON.stringify({modelid: element.model, code: element.code}), opcode);
+      rc = this.briefcaseInfo.nativeDb.buildBriefcaseManagerResourcesRequestForElement(req as NodeAddonBriefcaseManagerResourcesRequest, JSON.stringify({ modelid: element.model, code: element.code }), opcode);
     else
       rc = this.briefcaseInfo.nativeDb.buildBriefcaseManagerResourcesRequestForElement(req as NodeAddonBriefcaseManagerResourcesRequest, JSON.stringify(element.id), opcode);
     if (rc !== RepositoryStatus.Success)
-        throw new IModelError(rc);
-    }
+      throw new IModelError(rc);
+  }
 
   /**
    * Try to acquire the requested resources from iModelHub.
@@ -269,7 +265,7 @@
       throw new IModelError(IModelStatus.BadRequest);
     // throw new Error("TBD");
     return false; // *** TBD
-    }
+  }
 
   /** Returns a new IModelError with errorNumber, message, and meta-data set properly for a *not open* error.
    * @hidden
