/*---------------------------------------------------------------------------------------------
|  $Copyright: (c) 2017 Bentley Systems, Incorporated. All rights reserved. $
 *--------------------------------------------------------------------------------------------*/
import { OpenMode } from "@bentley/bentleyjs-core/lib/BeSQLite";
import { AccessToken } from "@bentley/imodeljs-clients";
import { EntityQueryParams } from "../common/EntityProps";
import { Gateway } from "../common/Gateway";
import { IModelToken, IModel } from "../common/IModel";
import { IModelVersion } from "../common/IModelVersion";
import { Logger } from "@bentley/bentleyjs-core/lib/Logger";
import { EntityMetaData } from "../backend/Entity";
import { ECSqlStatement } from "../backend/ECSqlStatement";
import { IModelDb } from "../backend/IModelDb";
import { IModelGateway } from "../gateway/IModelGateway";

/** The backend implementation of IModelGateway.
 * @hidden
 */
export class IModelGatewayImpl extends IModelGateway {
  public static register() {
    Gateway.registerImplementation(IModelGateway, IModelGatewayImpl);
  }

  public async openForRead(accessToken: any, contextId: string, iModelId: string, version: any): Promise<IModel> {
    return this.open(accessToken, contextId, iModelId, version, OpenMode.Readonly);
  }

  public async openForWrite(accessToken: any, contextId: string, iModelId: string, version: any): Promise<IModel> {
    return this.open(accessToken, contextId, iModelId, version, OpenMode.ReadWrite);
  }

<<<<<<< HEAD
  public async open(accessToken: any, iModelToken: any): Promise<IModelGatewayOpenResponse> {
    const iModelVersion = iModelToken.changeSetId === "0" ? IModelVersion.first() : IModelVersion.asOfChangeSet(iModelToken.changeSetId);
    const iModelDb: IModelDb = await IModelDb.open(AccessToken.fromJson(accessToken)!, iModelToken.contextId, iModelToken.iModelId, iModelToken.openMode, iModelVersion);
    return { token: iModelDb.iModelToken, name: iModelDb.name, description: iModelDb.description, extents: iModelDb.getExtents()};
=======
  private async open(accessToken: any, contextId: string, iModelId: string, version: any, openMode: OpenMode): Promise<IModel> {
    return await IModelDb.open(AccessToken.fromJson(accessToken)!, contextId, iModelId, openMode, IModelVersion.fromJson(version));
>>>>>>> 7b802c30
  }

  /** Ask the backend to open a standalone iModel (not managed by iModelHub) from a file name that is resolved by the backend. */
  public async openStandalone(fileName: string, openMode: OpenMode): Promise<IModel> {
    return await IModelDb.openStandalone(fileName, openMode);
  }

  public async close(accessToken: any, iModelToken: IModelToken): Promise<boolean> {
    const iModelDb: IModelDb = IModelDb.find(iModelToken);
    await iModelDb.close(AccessToken.fromJson(accessToken)!);
    return true; // NEEDS_WORK: Promise<void> seems to crash the transport layer.
  }

  public async closeStandalone(iModelToken: IModelToken): Promise<boolean> {
    const iModelDb: IModelDb = IModelDb.find(iModelToken);
    iModelDb.closeStandalone();
    return true; // NEEDS_WORK: Promise<void> seems to crash the transport layer.
  }

  public async executeQuery(iModelToken: IModelToken, sql: string, bindings?: any): Promise<string[]> {
    const iModelDb: IModelDb = IModelDb.find(iModelToken);
    const rows: any[] = await iModelDb.executeQuery(sql, bindings);
    Logger.logInfo("IModelDbRemoting.executeQuery", () => ({ sql, numRows: rows.length }));
    return rows;
  }

  public async getModelProps(iModelToken: IModelToken, modelIds: string[]): Promise<string[]> {
    const iModelDb: IModelDb = IModelDb.find(iModelToken);
    const modelJsonArray: string[] = [];
    for (const modelId of modelIds) {
      modelJsonArray.push(await iModelDb.models.getModelJson(modelId));
    }
    return modelJsonArray;
  }

  public async getElementProps(iModelToken: IModelToken, elementIds: string[]): Promise<string[]> {
    const iModelDb: IModelDb = IModelDb.find(iModelToken);
    const elementProps: string[] = [];
    for (const elementId of elementIds) {
      elementProps.push(await iModelDb.elements.getElementJson(elementId));
    }
    return elementProps;
  }

  public async queryElementIds(iModelToken: IModelToken, params: EntityQueryParams): Promise<string[]> {
    let sql: string = "SELECT ECInstanceId AS id FROM " + params.from;
    if (params.where) sql += " WHERE " + params.where;
    if (params.orderBy) sql += " ORDER BY " + params.orderBy;
    if (params.limit) sql += " LIMIT " + params.limit;
    if (params.offset) sql += " OFFSET " + params.offset;

    const iModelDb: IModelDb = IModelDb.find(iModelToken);
    const statement: ECSqlStatement = iModelDb.getPreparedStatement(sql);
    const elementIds: string[] = [];
    for (const row of statement)
      elementIds.push(row.id);

    iModelDb.releasePreparedStatement(statement);
    Logger.logInfo("IModelDbRemoting.queryElementIds", () => ({ sql, numElements: elementIds.length }));
    return elementIds;
  }

  public async formatElements(iModelToken: IModelToken, elementIds: string[]): Promise<any[]> {
    const iModelDb: IModelDb = IModelDb.find(iModelToken);
    const formatArray: any[] = [];
    for (const elementId of elementIds) {
      const formatString: string = await iModelDb.getElementPropertiesForDisplay(elementId);
      formatArray.push(JSON.parse(formatString));
    }
    return formatArray;
  }

  public async loadMetaDataForClassHierarchy(iModelToken: IModelToken, startClassName: string): Promise<any[]> {
    const iModelDb: IModelDb = IModelDb.find(iModelToken);
    let classFullName: string = startClassName;
    const classArray: any[] = [];
    while (true) {
      const classMetaData: EntityMetaData = iModelDb.getMetaData(classFullName);
      classArray.push({ className: classFullName, metaData: classMetaData });
      if (!classMetaData.baseClasses || classMetaData.baseClasses.length === 0)
        break;

      classFullName = classMetaData.baseClasses[0];
    }
    return classArray;
  }

  public async getAllCodeSpecs(iModelToken: IModelToken): Promise<any[]> {
    const iModelDb: IModelDb = IModelDb.find(iModelToken);
    const statement: ECSqlStatement = iModelDb.getPreparedStatement("SELECT ECInstanceId AS id, name, jsonProperties FROM BisCore.CodeSpec");
    const codeSpecs: any[] = [];
    for (const row of statement)
      codeSpecs.push({ id: row.id, name: row.name, jsonProperties: JSON.parse(row.jsonProperties) });

    iModelDb.releasePreparedStatement(statement);
    Logger.logInfo("IModelDbRemoting.getAllCodeSpecs", () => ({ numCodeSpecs: codeSpecs.length }));
    return codeSpecs;
  }
}<|MERGE_RESOLUTION|>--- conflicted
+++ resolved
@@ -21,23 +21,17 @@
     Gateway.registerImplementation(IModelGateway, IModelGatewayImpl);
   }
 
-  public async openForRead(accessToken: any, contextId: string, iModelId: string, version: any): Promise<IModel> {
-    return this.open(accessToken, contextId, iModelId, version, OpenMode.Readonly);
+  public async openForRead(accessToken: AccessToken, iModelToken: IModelToken): Promise<IModel> {
+    return this.open(accessToken, iModelToken);
   }
 
-  public async openForWrite(accessToken: any, contextId: string, iModelId: string, version: any): Promise<IModel> {
-    return this.open(accessToken, contextId, iModelId, version, OpenMode.ReadWrite);
+  public async openForWrite(accessToken: AccessToken, iModelToken: IModelToken): Promise<IModel> {
+    return this.open(accessToken, iModelToken);
   }
 
-<<<<<<< HEAD
-  public async open(accessToken: any, iModelToken: any): Promise<IModelGatewayOpenResponse> {
+  private async open(accessToken: AccessToken, iModelToken: IModelToken): Promise<IModel> {
     const iModelVersion = iModelToken.changeSetId === "0" ? IModelVersion.first() : IModelVersion.asOfChangeSet(iModelToken.changeSetId);
-    const iModelDb: IModelDb = await IModelDb.open(AccessToken.fromJson(accessToken)!, iModelToken.contextId, iModelToken.iModelId, iModelToken.openMode, iModelVersion);
-    return { token: iModelDb.iModelToken, name: iModelDb.name, description: iModelDb.description, extents: iModelDb.getExtents()};
-=======
-  private async open(accessToken: any, contextId: string, iModelId: string, version: any, openMode: OpenMode): Promise<IModel> {
-    return await IModelDb.open(AccessToken.fromJson(accessToken)!, contextId, iModelId, openMode, IModelVersion.fromJson(version));
->>>>>>> 7b802c30
+    return await IModelDb.open(AccessToken.fromJson(accessToken)!, iModelToken.contextId!, iModelToken.iModelId, iModelToken.openMode, iModelVersion);
   }
 
   /** Ask the backend to open a standalone iModel (not managed by iModelHub) from a file name that is resolved by the backend. */
@@ -45,7 +39,7 @@
     return await IModelDb.openStandalone(fileName, openMode);
   }
 
-  public async close(accessToken: any, iModelToken: IModelToken): Promise<boolean> {
+  public async close(accessToken: AccessToken, iModelToken: IModelToken): Promise<boolean> {
     const iModelDb: IModelDb = IModelDb.find(iModelToken);
     await iModelDb.close(AccessToken.fromJson(accessToken)!);
     return true; // NEEDS_WORK: Promise<void> seems to crash the transport layer.
