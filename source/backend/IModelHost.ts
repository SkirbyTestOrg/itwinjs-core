--- conflicted
+++ resolved
@@ -16,22 +16,12 @@
 
   /** The path where the cache of briefcases are stored. */
   private _briefcaseCacheDir: string = path.normalize(path.join(KnownLocations.tmpdir, "Bentley/IModelJs/cache/iModels/"));
-<<<<<<< HEAD
-  public get briefcaseCacheDir(): string { return this._briefcaseCacheDir; }
-  public set briefcaseCacheDir(cacheDir: string) { this._briefcaseCacheDir = path.normalize(cacheDir.replace(/\/?$/, path.sep)); }
-
-  /** Method that returns a valid access token for the service user. If defined, this is used for all Connect and iModelHub operations
-   * instead of the one passed in from the front end.
-   */
-  public getServiceUserAccessToken: () => AccessToken | undefined = () => undefined;
-=======
   public get briefcaseCacheDir(): string {
     return this._briefcaseCacheDir;
   }
   public set briefcaseCacheDir(cacheDir: string) {
     this._briefcaseCacheDir = path.normalize(cacheDir.replace(/\/?$/, path.sep));
   }
->>>>>>> 4e137faf
 }
 
 export class IModelHost {
