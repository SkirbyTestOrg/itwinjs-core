{
  "name": "@bentley/imodeljs-backend",
<<<<<<< HEAD
  "version": "0.60.0",
=======
  "version": "0.59.1",
>>>>>>> 98fa1f41
  "description": "iModelJs backend components",
  "license": "UNLICENSED",
  "engines": {
    "node": ">=8.9.0 <9.0"
  },
  "scripts": {
    "build": "tsc 1>&2 && npm run copy:assets",
    "clean": "rimraf lib package-deps.json",
    "copy:assets": "cpx ./assets/**/* ./lib/assets",
    "copy:test-assets": "cpx ./test/assets/**/* ./lib/test/assets",
    "cover": "nyc mocha --timeout 30000 --compilers ts-node/register --require tsconfig-paths/register --require source-map-support/register ./test/**/*.test.ts",
    "pretest": "npm run copy:test-assets && rush build",
    "test": "node ../../node_modules/@bentley/bentleyjs-tools/scripts/test --packageRoot=\"../../\" --testDir=\"./lib/test\"",
    "webpackformobile": "cpx ./test/runMochaTestsDirectly.js ./lib/backend/test && webpack --target=webworker --config ./test/mobile.webpack.config.js"
  },
  "repository": {},
  "keywords": [
    "Bentley",
    "BIM",
    "iModel"
  ],
  "author": {
    "name": "Bentley Systems, Inc.",
    "url": "http://www.bentley.com"
  },
  "//peerDependencies": [
    "NOTE: peerDependencies are a standard way for npm to perform a module compatibility check"
  ],
  "peerDependencies": {
    "@bentley/bentleyjs-core": "^7.2.0",
    "flatbuffers": "^1.8.0"
  },
  "//dependencies": [
    "NOTE: these dependencies are specific to imodeljs-backend",
    "NOTE: dependencies that are in common with imodeljs-frontend must have a consistent version",
    "NOTE: backend really does depend on the addon API - that's what we compile against",
    "NOTE: backend does not really depend on the addon itself -- the app is supposed to deliver the addon.",
    "       Nevertheless, we make backend depend directly on the addon dependency as a convenience to apps, ",
    "       so that they don't have to depend on it. We might revisit this policy in the future."
  ],
  "dependencies": {
    "@bentley/geometry-core": "^4.3.1",
    "@bentley/imodeljs-clients": "^3.0.3",
    "@bentley/imodeljs-common": "^0.59.0",
    "@bentley/imodeljs-electronaddon": "~10.0.0",
    "@bentley/imodeljs-nodeaddon": "~10.0.0",
    "@bentley/imodeljs-nodeaddonapi": "~10.0.0",
    "fs-extra": "^5.0.0",
    "js-base64": "^2.4.0"
  },
  "//devDependencies": [
    "NOTE: The backend tests use the standard Node addon, so that is recorded in devDependencies.",
    "NOTE: The webpackformobile command needs webpack"
  ],
  "devDependencies": {
    "cpx": "^1.5.0",
    "@bentley/imodeljs-n_8_9-win32-x64": "~10.0.0",
    "mocha": "^3.5.3",
    "nyc": "^11.4.1",
    "rimraf": "^2.6.2",
    "source-map-support": "^0.5.0",
    "ts-node": "^3.3.0",
    "tsconfig-paths": "^2.7.2",
    "typescript": "~2.6.2",
    "webpack": "^3.10.0"
  },
  "//optionalDependencies": [
    "NOTE: Rush (as of 4.2.5) does not support optionalDependencies!"
  ],
  "nyc": {
    "include": [
      "*.ts"
    ],
    "exclude": [
      "./test/*",
      "**/*.d.ts"
    ],
    "extension": [
      ".ts"
    ],
    "require": [
      "source-map-support/register",
      "tsconfig-paths/register",
      "ts-node/register"
    ],
    "reporter": [
      "text-summary",
      "lcov",
      "cobertura"
    ],
    "report-dir": "./lib/backend/test/coverage",
    "all": true
  }
}<|MERGE_RESOLUTION|>--- conflicted
+++ resolved
@@ -1,10 +1,6 @@
 {
   "name": "@bentley/imodeljs-backend",
-<<<<<<< HEAD
   "version": "0.60.0",
-=======
-  "version": "0.59.1",
->>>>>>> 98fa1f41
   "description": "iModelJs backend components",
   "license": "UNLICENSED",
   "engines": {
