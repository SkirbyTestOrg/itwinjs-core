--- conflicted
+++ resolved
@@ -30,7 +30,7 @@
     "NOTE: No matter which Node addon the outermost app choses, it must support the specified API level."
   ],
   "peerDependencies": {
-    "@bentley/bentleyjs-core": "^6.1.0",
+    "@bentley/bentleyjs-core": "^6.1.1",
     "@bentley/imodeljs-nodeaddonapi": "~8.1.0",
     "flatbuffers": "^1.8.0"
   },
@@ -40,10 +40,6 @@
     "NOTE: must use ~ range to depend on the addon api -- that is, must lock onto a minor version."
   ],
   "dependencies": {
-<<<<<<< HEAD
-=======
-    "@bentley/bentleyjs-core": "^6.1.1",
->>>>>>> ff136248
     "@bentley/geometry-core": "^4.3.1",
     "@bentley/imodeljs-clients": "^3.0.0",
     "@bentley/imodeljs-nodeaddon": "~8.1.0",
