{
  "name": "@bentley/imodeljs-backend",
<<<<<<< HEAD
  "version": "0.40.1",
=======
  "version": "0.41.0",
>>>>>>> 56365bf8
  "description": "iModelJs backend components",
  "license": "UNLICENSED",
  "scripts": {
    "build": "tsc && npm run copy:assets",
    "clean": "rimraf lib",
    "copy:assets": "cpx ./assets/**/* ./lib/backend/assets",
    "test": "echo \"Error: run tests from the '../test' directory.\" && exit 1"
  },
  "repository": {},
  "keywords": [
    "Bentley",
    "BIM",
    "iModel"
  ],
  "author": {
    "name": "Bentley Systems, Inc.",
    "url": "http://www.bentley.com"
  },
  "//dependencies": [
    "NOTE: these dependencies are specific to imodeljs-backend",
    "NOTE: dependencies that are in common with imodeljs-frontend must have a consistent version",
    "NOTE: must use ~ range to depend on the addon api -- that is, must lock onto a minor version."
  ],
  "dependencies": {
    "@bentley/bentleyjs-core": "^2.0.1",
    "@bentley/geometry-core": "^4.2.0",
    "@bentley/imodeljs-clients": "^2.0.1",
    "@bentley/imodeljs-electronaddon": "~6.1.0",
    "@bentley/imodeljs-nodeaddon": "~6.1.0",
    "@bentley/imodeljs-nodeaddonapi": "~6.1.0",
    "fs-extra": "^4.0.3",
    "js-base64": "^2.4.0"
  },
  "//devDependencies": "NOTE: all devDependencies should be recorded in the top-level package.json only",
  "devDependencies": {}
}<|MERGE_RESOLUTION|>--- conflicted
+++ resolved
@@ -1,10 +1,6 @@
 {
   "name": "@bentley/imodeljs-backend",
-<<<<<<< HEAD
-  "version": "0.40.1",
-=======
-  "version": "0.41.0",
->>>>>>> 56365bf8
+  "version": "0.41.1",
   "description": "iModelJs backend components",
   "license": "UNLICENSED",
   "scripts": {
