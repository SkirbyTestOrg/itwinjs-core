/*---------------------------------------------------------------------------------------------
|  $Copyright: (c) 2017 Bentley Systems, Incorporated. All rights reserved. $
 *--------------------------------------------------------------------------------------------*/
import { IModelError } from "./IModelError";
import { Logger } from "@bentley/bentleyjs-core/lib/Logger";
import { BentleyStatus } from "@bentley/bentleyjs-core/lib/Bentley";

const INSTANCE = Symbol("instance");
const registry: Map<GatewayDefinition, GatewayImplementation> = new Map();
// tslint:disable-next-line:ban-types
const types: Map<string, Function> = new Map();
let marshalingScope = "";

<<<<<<< HEAD
export type GatewayImplementation<T extends Gateway = Gateway> = new() => T;
=======
let electron: any = null;
declare const global: any;
if (typeof (global) !== "undefined" && global && global.process && global.process.type) {
  // tslint:disable-next-line no-eval
  electron = eval("require")("electron");
}

// tslint:disable-next-line:ban-types
export interface GatewayConstructor<T extends Gateway> { new(): T; version: string; types: () => Function[]; }

export type GatewayImplementation<T extends Gateway = Gateway> = GatewayConstructor<T>;
>>>>>>> a9277ee3
// tslint:disable-next-line:ban-types
export interface GatewayDefinition<T extends Gateway = Gateway> { prototype: T; name: string; version: string; types: () => Function[]; }
export type GatewayConfigurationSupplier = () => { new(): Gateway.Configuration };

/** A set of related asynchronous APIs that operate over configurable protocols across multiple platforms. */
export abstract class Gateway {
  /** The name of the marshaling type identification property.  */
  public static MARSHALING_NAME_PROPERTY = "__$__";

  /** Returns the gateway proxy instance for the frontend. */
  public static getProxyForGateway<T extends Gateway>(definition: GatewayDefinition<T>): T {
    const instance = Gateway.getInstance(definition);
    if (!instance)
      throw new IModelError(BentleyStatus.ERROR, `Gateway proxy for "${definition.name}" is not initialized.`);

    return instance;
  }

  /** Returns the gateway implementation instance for the backend. */
  public static getImplementationForGateway<T extends Gateway>(definition: GatewayDefinition<T>): T {
    if (!registry.has(definition))
      throw new IModelError(BentleyStatus.ERROR, `Gateway implementation for "${definition.name}" is not registered.`);

    const implementation = registry.get(definition) as GatewayImplementation<T>;
    const instance = Gateway.getInstance(implementation);
    if (!instance)
      throw new IModelError(BentleyStatus.ERROR, `Gateway implementation for "${definition.name}" is not initialized.`);

    return instance;
  }

  /** Registers the gateway implementation class for the backend. */
  public static registerImplementation<TDefinition extends Gateway, TImplementation extends TDefinition>(definition: GatewayDefinition<TDefinition>, implementation: GatewayImplementation<TImplementation>) {
    if (registry.has(definition))
      throw new IModelError(BentleyStatus.ERROR, `Gateway "${definition.name}" is already registered.`);

    registry.set(definition, implementation);
  }

  /**
   * Initializes a gateway class.
   * @note This function must be called on the frontend and on the backend for each gateway class used by an application.
   */
  public static initialize<T extends Gateway>(definition: GatewayDefinition<T>) {
    let directProtocol = false;

    Gateway.initializeCommon(definition);

    const registeredImplementation = registry.get(definition) as GatewayImplementation<T>;
    if (registeredImplementation) {
      if (Gateway.getInstance(registeredImplementation))
        throw new IModelError(BentleyStatus.ERROR, `Gateway implementation for "${definition.name}" is already initialized.`);

      const implementation = Gateway.makeInstance(registeredImplementation);
      implementation.setupImplementationInstance();

      directProtocol = implementation.configuration.protocol instanceof Gateway.DirectProtocol;
    }

    if (!registeredImplementation || directProtocol) {
      if (Gateway.getInstance(definition))
        throw new IModelError(BentleyStatus.ERROR, `Gateway proxy for "${definition.name}" is already initialized.`);

      const proxy = Gateway.makeInstance(definition as any);
      proxy.setupProxyInstance();
    }
  }

  /** Sets the application-supplied configuration for a gateway class. */
  public static setConfiguration<T extends Gateway>(gateway: GatewayDefinition<T>, supplier: GatewayConfigurationSupplier) {
    gateway.prototype.applicationConfigurationSupplier = supplier;
  }

  /** Iterates the operation function names of a gateway class. */
  public static forEachOperation<T extends Gateway>(gateway: GatewayDefinition<T>, callback: (operation: string) => void) {
    const operations = gateway.prototype;
    Object.getOwnPropertyNames(operations).forEach((operation) => {
      if (operation !== "constructor")
        callback(operation);
    });
  }

  /** JSON.stringify replacer callback that marshals JavaScript class instances. */
  public static marshal(_key: string, value: any) {
    if (typeof (value) === "object" && value !== null && value.constructor !== Array && value.constructor !== Object) {
      const name = `${marshalingScope}_${value.constructor.name}`;
      if (!types.has(name))
        throw new IModelError(BentleyStatus.ERROR, `Class "${name}" is not registered for gateway type marshaling.`);

      value[Gateway.MARSHALING_NAME_PROPERTY] = name;
    }

    return value;
  }

  /** JSON.parse reviver callback that unmarshals JavaScript class instances. */
  public static unmarshal(_key: string, value: any) {
    if (typeof (value) === "object" && value !== null && value[Gateway.MARSHALING_NAME_PROPERTY]) {
      const name = value[Gateway.MARSHALING_NAME_PROPERTY];
      delete value[Gateway.MARSHALING_NAME_PROPERTY];
      const type = types.get(name);
      if (!type)
        throw new IModelError(BentleyStatus.ERROR, `Class "${name}" is not registered for gateway type marshaling.`);

      const descriptors: { [index: string]: PropertyDescriptor } = {};
      const props = Object.keys(value);
      for (const prop of props)
        descriptors[prop] = Object.getOwnPropertyDescriptor(value, prop) as PropertyDescriptor;

      return Object.create(type.prototype, descriptors);
    }

    return value;
  }

  /** The configuration for the gateway. */
  public configuration = this.supplyConfiguration();

  /** The default configuration for a gateway class. */
  public defaultConfigurationSupplier: GatewayConfigurationSupplier;

  /** The application-supplied configuration for a gateway class. */
  public applicationConfigurationSupplier: GatewayConfigurationSupplier | undefined;

  /** Invokes the backend implementation of a gateway operation by name. */
  public async invoke<T>(operation: string, ...parameters: any[]): Promise<T> {
    const implementation = (this as any)[operation];
    if (!implementation || typeof (implementation) !== "function")
      throw new IModelError(BentleyStatus.ERROR, `Gateway class "${this.constructor.name}" does not implement operation "${operation}".`, Logger.logError);

    return await implementation.call(this, ...parameters);
  }

  /** Returns the configuration for the gateway. */
  protected supplyConfiguration(): Gateway.Configuration {
    const supplier = this.applicationConfigurationSupplier || this.defaultConfigurationSupplier;
    return Gateway.Configuration.getInstance(supplier());
  }

  /** Obtains the implementation result for a gateway operation. */
  protected forward<T>(operation: string, ...parameters: any[]): Promise<T> {
    return this.configuration.protocol.obtainGatewayImplementationResult<T>(this.constructor as any, operation, ...parameters);
  }

  /** Configures a gateway proxy. */
  protected setupProxyInstance() {
    Gateway.forEachOperation(this.constructor as any, (operation) => this.makeOperationForwarder(operation));
  }

  /** Configures a gateway implementation. */
  protected setupImplementationInstance() {
    // No default setup
  }

  /** Creates a proxy forwarder for a gateway API operation. */
  protected makeOperationForwarder(operation: string) {
    const object = this as any;
    object[operation] = object[operation].bind(object, operation);
  }

  /** Returns the instance of a gateway class if it exists. */
  private static getInstance<T extends Gateway>(definition: GatewayDefinition<T> | GatewayImplementation<T>) {
    if (!definition.hasOwnProperty(INSTANCE))
      return undefined;

    return (definition as any)[INSTANCE] as T;
  }

  /** Creates and returns the instance of a gateway class. */
  private static makeInstance<T extends Gateway>(constructor: new() => T) {
    return (constructor as any)[INSTANCE] = new constructor();
  }

  /** Common configuration. */
  private static initializeCommon<T extends Gateway>(definition: GatewayDefinition<T>) {
    definition.types().forEach((type) => {
      const name = `${definition.name}_${type.name}`;
      if (types.has(name))
        throw new IModelError(BentleyStatus.ERROR, `Class "${name}" is already registered for gateway type marshaling.`);

      types.set(name, type);
    });
  }
}

Gateway.prototype.defaultConfigurationSupplier = () => Gateway.Configuration.Default;
Gateway.prototype.applicationConfigurationSupplier = undefined;

export namespace Gateway {
  /** Operating parameters for a gateway. */
  export abstract class Configuration {
    /** The protocol of the configuration. */
    public abstract protocol: Gateway.Protocol;

    /** The gateways managed by the configuration. */
    public abstract gateways: () => GatewayDefinition[];

    /** Reserved for an application authorization key. */
    public applicationAuthorizationKey: string;

    /** Reserved for an application authorization value. */
    public applicationAuthorizationValue: string;

    /** The target interval (in milliseconds) between connection attempts for pending gateway operation requests. */
    public pendingOperationRetryInterval = 10000;

    /** Returns the instance of a configuration class. */
    public static getInstance<T extends Configuration>(constructor: { new(): T }): T {
      let instance = (constructor as any)[INSTANCE] as T;
      if (!instance)
        instance = (constructor as any)[INSTANCE] = new constructor();

      return instance;
    }

    /** Initializes the gateways managed by the configuration. */
    public initializeGateways() {
      this.gateways().forEach((gateway) => Gateway.initialize(gateway));
    }
  }

  /** An application protocol for a gateway. */
  export abstract class Protocol {
    /** The configuration for the protocol. */
    protected configuration: Configuration;

    /** Creates a protocol. */
    public constructor(configuration: Configuration) {
      this.configuration = configuration;
    }

    /** Obtains the implementation result for a gateway operation. */
    public abstract obtainGatewayImplementationResult<T>(gateway: GatewayDefinition, operation: string, ...parameters: any[]): Promise<T>;
  }

  /** The HTTP application protocol. */
  export abstract class HttpProtocol extends Protocol {
    private _pending: HttpProtocol.PendingOperationRequest[] = [];
    protected _pendingInterval: any = undefined;

    /** Listeners for status information regarding pending gateway operation requests. */
    public pendingOperationRequestListeners: HttpProtocol.PendingOperationRequestListener[] = [];

    /** Associates the gateways for the protocol with unique names. */
    protected gatewayRegistry: Map<string, GatewayDefinition> = new Map();

    /** Returns the registered backend implementation for a gateway operation. */
    public lookupGatewayImplementation(operation: HttpProtocol.GatewayOperationIdentifier): Gateway {
      const gateway = this.gatewayRegistry.get(operation.gateway) as GatewayDefinition;
      return Gateway.getImplementationForGateway(gateway);
    }

    /** Returns the operation specified by an OpenAPI gateway path. */
    public abstract getOperationFromOpenAPIPath(path: string): HttpProtocol.GatewayOperationIdentifier;

    /** Returns deserialized gateway operation request parameters. */
    public deserializeOperationRequestParameters(request: string, _path: string): any[] {
      return JSON.parse(request, Gateway.unmarshal);
    }

    /** Returns a serialized gateway operation result. */
    public serializeOperationResult(operation: HttpProtocol.GatewayOperationIdentifier, result: any): string {
      marshalingScope = operation.gateway;
      return JSON.stringify(result, Gateway.marshal);
    }

    /** The OpenAPI info object for the protocol. */
    protected abstract openAPIInfo: () => HttpProtocol.OpenAPIInfo;

    /** Generates an OpenAPI path for a gateway operation. */
    protected abstract generateOpenAPIPathForOperation(operation: HttpProtocol.GatewayOperationIdentifier, request: HttpProtocol.OperationRequest | undefined): string;

    /** Returns the HTTP verb for a gateway operation. */
    protected supplyHttpVerbForOperation(_identifier: HttpProtocol.GatewayOperationIdentifier): "get" | "put" | "post" | "delete" | "options" | "head" | "patch" | "trace" {
      return "post";
    }

    /** Returns the OpenAPI path parameters for a gateway operation. */
    protected supplyOpenAPIPathParametersForOperation(_identifier: HttpProtocol.GatewayOperationIdentifier): HttpProtocol.OpenAPIParameter[] {
      return [];
    }

    /** Obtains the implementation result for a gateway operation. */
    public obtainGatewayImplementationResult<T>(gateway: GatewayDefinition, operation: string, ...parameters: any[]): Promise<T> {
      return new Promise<T>((resolve, reject) => {
        const request = new HttpProtocol.PendingOperationRequest(gateway, operation, parameters, resolve, reject, this.requestCleanupHandler);
        request.retryInterval = this.configuration.pendingOperationRetryInterval;

        this.reportPendingRequestStatus(request);

        if (request.active) {
          request.lastAttempted = new Date().getTime();
          this.performGatewayOperationRequest(request);
        }
      });
    }

    /** Performs a request for a gateway operation. */
    protected performGatewayOperationRequest(request: HttpProtocol.PendingOperationRequest) {
      try {
        const identifier = {
          gateway: this.obtainGatewayName(request.gateway),
          version: request.gateway.version,
          operation: request.operation,
        };

        const path = this.generateOpenAPIPathForOperation(identifier, new HttpProtocol.OperationRequest(...request.parameters));
        const connection = this.generateConnectionForOperationRequest();
        const method = this.supplyHttpVerbForOperation(identifier);
        connection.open(method, path, true);
        Logger.logInfo("Gateway.frontend.request", () => ({ method, path }));

        connection.addEventListener("load", () => {
          if (!request.active)
            return;

          const status = connection.status;
          Logger.logInfo("Gateway.frontend.response", () => ({ method, path, status }));

          if (this.canResolvePendingRequest(request, status)) {
            const result = this.deserializeOperationResult(connection.responseText);
            request.resolve(result);
          } else if (this.isPendingRequestPending(request, status)) {
            this.registerPendingRequest(request);
            request.currentStatus = connection.responseText;
            this.reportPendingRequestStatus(request);
          } else if (this.shouldRejectPendingRequest(request, status)) {
            const error = new IModelError(BentleyStatus.ERROR, `Server error: ${status} ${connection.responseText}`);
            request.reject(error);
          } else {
            throw new IModelError(BentleyStatus.ERROR, "Unhandled response.");
          }
        });

        connection.addEventListener("error", () => {
          if (!request.active)
            return;

          Logger.logInfo("Gateway.frontend.connectionError", () => ({ method, path }));
          request.reject(new IModelError(BentleyStatus.ERROR, "Connection error."));
        });

        connection.addEventListener("abort", () => {
          if (!request.active)
            return;

          Logger.logInfo("Gateway.frontend.connectionAborted", () => ({ method, path }));
          request.reject(new IModelError(BentleyStatus.ERROR, "Connection aborted."));
        });

        this.setOperationRequestHeaders(connection);

        const payload = this.serializeParametersForOperationRequest(identifier, ...request.parameters);
        connection.send(payload);
      } catch (e) {
        if (!request.active)
          return;

        request.reject(new IModelError(BentleyStatus.ERROR, e));
      }
    }

    /** Returns an XMLHttpRequest instance for a gateway operation request. */
    protected generateConnectionForOperationRequest(): XMLHttpRequest {
      return new XMLHttpRequest();
    }

    /** Whether a pending gateway operation request can be resolved with the current response. */
    protected canResolvePendingRequest(_request: HttpProtocol.PendingOperationRequest, responseStatus: number) {
      return responseStatus === 200;
    }

    /** Whether a pending gateway operation request remains pending with the current response. */
    protected isPendingRequestPending(_request: HttpProtocol.PendingOperationRequest, _responseStatus: number) {
      return false;
    }

    /** Whether a pending gateway operation request should be rejected with the current response. */
    protected shouldRejectPendingRequest(request: HttpProtocol.PendingOperationRequest, responseStatus: number) {
      return !this.canResolvePendingRequest(request, responseStatus) && !this.isPendingRequestPending(request, responseStatus);
    }

    /** Sets application headers for a gateway operation request. */
    protected setOperationRequestHeaders(_connection: XMLHttpRequest) {
      // No default headers
    }

    /** Returns a string serialization of the parameters for a gateway operation request. */
    protected serializeParametersForOperationRequest(operation: HttpProtocol.GatewayOperationIdentifier, ...parameters: any[]): string {
      marshalingScope = operation.gateway;
      return JSON.stringify(Array.from(parameters), Gateway.marshal);
    }

    /** Returns a deserialized gateway operation result. */
    protected deserializeOperationResult(response: string): any {
      return JSON.parse(response, Gateway.unmarshal);
    }

    /** Registers a pending gateway operation request. */
    protected registerPendingRequest(request: HttpProtocol.PendingOperationRequest) {
      if (this._pending.indexOf(request) !== -1)
        return;

      this._pending.push(request);

      if (!this._pendingInterval)
        this.setPendingInterval();
    }

    /** Registers pendingIntervalHandler. */
    protected setPendingInterval() {
      this._pendingInterval = setInterval(this.pendingIntervalHandler, 0);
    }

    /** Clears pendingIntervalHandler. */
    protected clearPendingInterval() {
      clearInterval(this._pendingInterval);
      this._pendingInterval = undefined;
    }

    /** Reports the status of a pending gateway operation request. */
    protected reportPendingRequestStatus(request: HttpProtocol.PendingOperationRequest) {
      for (const listener of this.pendingOperationRequestListeners) {
        if (!request.active)
          break;

        listener(request);
      }
    }

    /** Cleanup handler for PendingOperationRequest. */
    protected requestCleanupHandler = function(this: HttpProtocol, request: HttpProtocol.PendingOperationRequest) {
      for (; ;) {
        const i = this._pending.indexOf(request);
        if (i === -1)
          break;

        this._pending.splice(i, 1);
      }

      if (!this._pending.length)
        this.clearPendingInterval();
    }.bind(this);

    /** Pending gateway operation request interval handler. */
    protected pendingIntervalHandler = function(this: HttpProtocol) {
      const now = new Date().getTime();

      for (let i = 0; i !== this._pending.length; ++i) {
        const pending = this._pending[i];
        if ((pending.lastAttempted + pending.retryInterval) > now)
          continue;

        pending.lastAttempted = now;
        this.performGatewayOperationRequest(pending);
      }
    }.bind(this);

    /** The OpenAPI paths object for the protocol. */
    protected openAPIPaths = (): HttpProtocol.OpenAPIPaths => {
      const paths: HttpProtocol.OpenAPIPaths = {};

      this.configuration.gateways().forEach((gateway) => {
        Gateway.forEachOperation(gateway, (operation) => {
          const identifier = { gateway: this.obtainGatewayName(gateway), version: gateway.version, operation };
          const path = this.generateOpenAPIPathForOperation(identifier, undefined);
          paths[path] = this.generateOpenAPIDescriptionForOperation(identifier);
        });
      });

      return paths;
    }

    /** Constructs an http protocol. */
    constructor(configuration: Configuration) {
      super(configuration);
      this.registerGateways();
    }

    /** Generates an OpenAPI 3.0 (Swagger) description of the RESTful API that is exposed through this protocol. */
    public generateOpenAPIDescription(): HttpProtocol.OpenAPIDocument {
      return {
        openapi: "3.0.0",
        info: this.openAPIInfo(),
        paths: this.openAPIPaths(),
      };
    }

    /** Returns a name for a gateway that is unique within the scope of the protocol. */
    protected obtainGatewayName<T extends Gateway>(gateway: GatewayDefinition<T>): string {
      return gateway.name;
    }

    /** Registers the gateways for this protocol. */
    protected registerGateways() {
      this.configuration.gateways().forEach((gateway) => {
        const name = this.obtainGatewayName(gateway);
        if (this.gatewayRegistry.has(name))
          throw new IModelError(BentleyStatus.ERROR, `Gateway "${name}" is already registered within this protocol.`);

        this.gatewayRegistry.set(name, gateway);
      });
    }

    /** Generates an OpenAPI description of a gateway operation. */
    protected generateOpenAPIDescriptionForOperation(operation: HttpProtocol.GatewayOperationIdentifier): HttpProtocol.OpenAPIPathItem {
      const requestContent: HttpProtocol.OpenAPIContentMap = { "application/json": { schema: { type: "array" } } };
      const responseContent: HttpProtocol.OpenAPIContentMap = { "application/json": { schema: { type: "object" } } };

      const description: HttpProtocol.OpenAPIPathItem = {};

      description[this.supplyHttpVerbForOperation(operation)] = {
        requestBody: { content: requestContent, required: true },
        responses: {
          200: { description: "Success", content: responseContent },
          default: { description: "Error", content: responseContent },
        },
      };

      const parameters = this.supplyOpenAPIPathParametersForOperation(operation);
      if (parameters.length)
        description.parameters = parameters;

      return description;
    }
  }

  export namespace HttpProtocol {
    /** Identifies a gateway and operation. */
    export interface GatewayOperationIdentifier {
      gateway: string;
      version: string;
      operation: string;
    }

    /** A pending gateway operation request. */
    export class PendingOperationRequest {
      private _resolve: (value?: any | PromiseLike<any> | undefined) => void;
      private _reject: (reason?: any) => void;
      private _cleanup: (request: PendingOperationRequest) => void;
      private _active = true;

      /** The gateway for this request. */
      public gateway: GatewayDefinition;

      /** The operation for this request. */
      public operation: string;

      /** The parameters for this request. */
      public parameters: any[];

      /** Extended status information for this request (if available). */
      public currentStatus = "";

      /** The last connection attempt time for this request. */
      public lastAttempted = 0;

      /** The target interval (in milliseconds) between connection attempts for this request. */
      public retryInterval = 0;

      /** Reserved for application data associated with this request. */
      public applicationData?: any;

      /** Whether this request is active. */
      public get active() {
        return this._active;
      }

      /** Creates a pending request object. */
      constructor(gateway: GatewayDefinition, operation: string, parameters: any[], resolve: (value?: any | PromiseLike<any> | undefined) => void, reject: (reason?: any) => void, cleanup: (request: PendingOperationRequest) => void) {
        this.gateway = gateway;
        this.operation = operation;
        this.parameters = parameters;
        this._resolve = resolve;
        this._reject = reject;
        this._cleanup = cleanup;
      }

      /** Cancels further connection attempts for this request and rejects the underlying operation promise. */
      public cancel() {
        this.reject(new IModelError(BentleyStatus.ERROR, "Cancelled by application."));
      }

      /** Resolves this request. */
      public resolve(value: any) {
        if (!this._active)
          throw new IModelError(BentleyStatus.ERROR, "Request is not active.");

        this._active = false;
        this._cleanup(this);
        this._resolve(value);
      }

      /** Rejects this request. */
      public reject(reason: any) {
        if (!this._active)
          throw new IModelError(BentleyStatus.ERROR, "Request is not active.");

        this._active = false;
        this._cleanup(this);
        this._reject(reason);
      }
    }

    /** Receives status information regarding pending gateway operation requests. */
    export type PendingOperationRequestListener = (request: HttpProtocol.PendingOperationRequest) => void;

    /** An OpenAPI 3.0 root document object. */
    export interface OpenAPIDocument {
      openapi: "3.0.0";
      info: OpenAPIInfo;
      paths: OpenAPIPaths;
    }

    /** An OpenAPI 3.0 info object. */
    export interface OpenAPIInfo {
      title: string;
      version: string;
    }

    /** An OpenAPI 3.0 paths object. */
    export interface OpenAPIPaths {
      [index: string]: OpenAPIPathItem;
    }

    /** An OpenAPI 3.0 path item object. */
    export interface OpenAPIPathItem {
      summary?: string;
      get?: OpenAPIOperation;
      put?: OpenAPIOperation;
      post?: OpenAPIOperation;
      delete?: OpenAPIOperation;
      options?: OpenAPIOperation;
      head?: OpenAPIOperation;
      patch?: OpenAPIOperation;
      trace?: OpenAPIOperation;
      parameters?: OpenAPIParameter[];
    }

    /** An OpenAPI 3.0 operation object. */
    export interface OpenAPIOperation {
      summary?: string;
      operationId?: string;
      parameters?: OpenAPIParameter[];
      requestBody?: OpenAPIRequestBody;
      responses: OpenAPIResponses;
    }

    /** An OpenAPI 3.0 content map. */
    export interface OpenAPIContentMap {
      [index: string]: OpenAPIMediaType;
    }

    /** An OpenAPI 3.0 parameter object. */
    export interface OpenAPIParameter {
      name: string;
      in: "query" | "header" | "path" | "cookie";
      description?: string;
      required?: boolean;
      allowEmptyValue?: boolean;
      style?: "matrix" | "label" | "form" | "simple" | "spaceDelimited" | "pipeDelimited" | "deepObject";
      explode?: boolean;
      allowReserved?: boolean;
      schema?: OpenAPISchema;
      content?: OpenAPIContentMap;
    }

    /** An OpenAPI 3.0 media type object. */
    export interface OpenAPIMediaType {
      schema?: OpenAPISchema;
    }

    /** An OpenAPI 3.0 schema object. */
    export interface OpenAPISchema {
      type?: "boolean" | "object" | "array" | "number" | "string";
      nullable?: boolean;
      description?: string;
    }

    /** An OpenAPI 3.0 encoding object. */
    export interface OpenAPIEncoding {
      contentType?: string;
      style?: string;
      explode?: boolean;
      allowReserved?: boolean;
    }

    /** An OpenAPI 3.0 parameter object. */
    export interface OpenAPIRequestBody {
      description?: string;
      content: OpenAPIContentMap;
      required?: boolean;
    }

    /** An OpenAPI 3.0 responses object. */
    export interface OpenAPIResponses {
      default?: OpenAPIResponse;
      "200"?: OpenAPIResponse;
      "301"?: OpenAPIResponse;
      "302"?: OpenAPIResponse;
      "400"?: OpenAPIResponse;
      "404"?: OpenAPIResponse;
      "500"?: OpenAPIResponse;
    }

    /** An OpenAPI 3.0 response object. */
    export interface OpenAPIResponse {
      description: string;
      content?: { [index: string]: OpenAPIMediaType };
    }

    /** A gateway operation request. */
    export class OperationRequest {
      /** The parameters of the operation request. */
      public parameters: any[];

      /** Creates an operation request. */
      constructor(...parameters: any[]) {
        this.parameters = parameters;
      }

      /** Finds the first parameter of a given type if present. */
      public findParameterOfType<T>(constructor: { new(): T }): T | undefined {
        for (const param of this.parameters) {
          if (param instanceof constructor)
            return param;
        }

        return undefined;
      }
    }
  }

  /** IPC within an Electron application. */
  export class ElectronProtocol extends Protocol {
    private static id: number = 0;
    private static channel: string = "bentley.imodeljs.marshalling";

    /** Associates the gateways for the protocol with unique names. */
    protected gatewayRegistry: Map<string, GatewayDefinition> = new Map();

    /** Returns the registered backend implementation for a gateway operation. */
    public lookupGatewayImplementation(gatewayName: string): Gateway {
      const gateway = this.gatewayRegistry.get(gatewayName) as GatewayDefinition;
      return Gateway.getImplementationForGateway(gateway);
    }

    /** Returns deserialized gateway operation request parameters. */
    public deserializeOperationRequestParameters(request: string): any[] {
      return JSON.parse(request, Gateway.unmarshal);
    }

    /** Returns a serialized gateway operation result. */
    public serializeOperationResult(gatewayName: string, result: any): string {
      marshalingScope = gatewayName;
      return JSON.stringify(result, Gateway.marshal);
    }

    /** Obtains the implementation result for a gateway operation. */
    public obtainGatewayImplementationResult<T>(gateway: GatewayDefinition, operation: string, ...parameters: any[]): Promise<T> {
      return new Promise<T>((resolve, reject) => {
        try {
          const id = ++ElectronProtocol.id;
          electron.ipcRenderer.once(ElectronProtocol.channel + id, (evt: any, arg: string) => {
            evt;
            resolve(this.deserializeOperationResult(arg));
          });
          electron.ipcRenderer.send(ElectronProtocol.channel, id, gateway.name, operation, this.serializeParametersForOperationRequest(gateway.name, ...parameters));
        } catch (e) {
          reject(e);
        }
      });
    }

    public handleMessagesInMainProcess() {
      electron.ipcMain.on(ElectronProtocol.channel, async (evt: any, requestId: number, gatewayName: string, operation: string, body: string) => {
        const operationParameters = this.deserializeOperationRequestParameters(body);
        const operationResult = await this.lookupGatewayImplementation(gatewayName).invoke(operation, ...operationParameters);
        const operationResponse = this.serializeOperationResult(gatewayName, operationResult);

        evt.sender.send(ElectronProtocol.channel + requestId, operationResponse);
      });
    }

    /** Returns a string serialization of the parameters for a gateway operation request. */
    protected serializeParametersForOperationRequest(gatewayName: string, ...parameters: any[]): string {
      marshalingScope = gatewayName;
      return JSON.stringify(Array.from(parameters), Gateway.marshal);
    }

    /** Returns a deserialized gateway operation result. */
    protected deserializeOperationResult(response: string): any {
      return JSON.parse(response, Gateway.unmarshal);
    }

    /** Constructs an electron protocol. */
    constructor(configuration: Configuration) {
      super(configuration);
      this.registerGateways();
    }

    /** Returns a name for a gateway that is unique within the scope of the protocol. */
    protected obtainGatewayName<T extends Gateway>(gateway: GatewayDefinition<T>): string {
      return gateway.name;
    }

    /** Registers the gateways for this protocol. */
    protected registerGateways() {
      this.configuration.gateways().forEach((gateway) => {
        const name = this.obtainGatewayName(gateway);
        if (this.gatewayRegistry.has(name))
          throw new IModelError(BentleyStatus.ERROR, `Gateway "${name}" is already registered within this protocol.`);

        this.gatewayRegistry.set(name, gateway);
      });
    }
  }

  /** Direct function call protocol within a single JavaScript context (suitable for testing). */
  export class DirectProtocol extends Protocol {
    public obtainGatewayImplementationResult<T>(gateway: GatewayDefinition, operation: string, ...parameters: any[]): Promise<T> {
      return new Promise<T>(async (resolve, reject) => {
        try {
          const impl = Gateway.getImplementationForGateway(gateway);
          const result = await impl.invoke<T>(operation, ...parameters);
          resolve(result);
        } catch (e) {
          reject(e);
        }
      });
    }
  }

  export namespace Configuration {
    /** A default gateway configuration (suitable for testing). */
    export class Default extends Configuration {
      public gateways = () => [];
      public protocol: Protocol = new DirectProtocol(this);
    }

    /** Operating parameters for electron gateway. */
    export abstract class Electron extends Configuration {
      public static get isElectron() { return electron !== null; }

      /** The protocol of the configuration. */
      public abstract protocol: ElectronProtocol;

      /** Performs gateway configuration for the application. */
      public static initialize(params: { protocol?: typeof ElectronProtocol }, gateways: GatewayDefinition[]) {
        const protocol = (params.protocol || ElectronProtocol);

        const config = class extends Electron {
          public gateways = () => gateways;
          public protocol: ElectronProtocol = new protocol(this);
        };

        for (const gateway of gateways)
          Gateway.setConfiguration(gateway, () => config);

        const instance = Gateway.Configuration.getInstance(config);
        instance.initializeGateways();

        if (electron.ipcMain)
          instance.protocol.handleMessagesInMainProcess();

        return instance;
      }
    }
  }
}<|MERGE_RESOLUTION|>--- conflicted
+++ resolved
@@ -11,9 +11,6 @@
 const types: Map<string, Function> = new Map();
 let marshalingScope = "";
 
-<<<<<<< HEAD
-export type GatewayImplementation<T extends Gateway = Gateway> = new() => T;
-=======
 let electron: any = null;
 declare const global: any;
 if (typeof (global) !== "undefined" && global && global.process && global.process.type) {
@@ -21,11 +18,7 @@
   electron = eval("require")("electron");
 }
 
-// tslint:disable-next-line:ban-types
-export interface GatewayConstructor<T extends Gateway> { new(): T; version: string; types: () => Function[]; }
-
-export type GatewayImplementation<T extends Gateway = Gateway> = GatewayConstructor<T>;
->>>>>>> a9277ee3
+export type GatewayImplementation<T extends Gateway = Gateway> = new() => T;
 // tslint:disable-next-line:ban-types
 export interface GatewayDefinition<T extends Gateway = Gateway> { prototype: T; name: string; version: string; types: () => Function[]; }
 export type GatewayConfigurationSupplier = () => { new(): Gateway.Configuration };
