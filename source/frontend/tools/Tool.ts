--- conflicted
+++ resolved
@@ -1,502 +1,498 @@
-/*---------------------------------------------------------------------------------------------
-| $Copyright: (c) 2018 Bentley Systems, Incorporated. All rights reserved. $
- *--------------------------------------------------------------------------------------------*/
-import { Point3d, Point2d, XAndY } from "@bentley/geometry-core/lib/PointVector";
-import { Viewport } from "../Viewport";
-import { DecorateContext } from "../ViewContext";
-import { HitDetail } from "../HitDetail";
-import { LocateResponse } from "../ElementLocateManager";
-import { iModelApp } from "../IModelApp";
-
-export const enum BeButton {
-  Data = 0,
-  Reset = 1,
-  Middle = 2,
-}
-
-export enum BeCursor {
-  Default = "default",
-  CrossHair = "crosshair",
-  OpenHand = "grab",
-  ClosedHand = "grabbing",
-  Rotate = "move",
-  Arrow = "default",
-  NotAllowed = "not-allowed",
-  Text = "text",
-  Busy = "wait",
-  Dynamics = "move",
-}
-
-export const enum GestureId {
-  None = 0,
-  MultiFingerMove = 1, // two or more fingers dragging
-  SingleFingerMove = 2, // a single finger dragging
-  TwoFingerTap = 3, // tap with two fingers
-  PressAndTap = 4, // long press followed by a tap
-  SingleTap = 5, // One finger down and up; implies no LongPress active
-  DoubleTap = 6, // One finger down and up; implies no LongPress active
-  LongPress = 7, // One finger held down for more than some threshold
-}
-
-export const enum InputSource {
-  Unknown = 0, // source not defined
-  Mouse = 1,   // mouse or other pointing device
-  Touch = 2,    // touch-sensitive device e.g. a touch screen
-}
-
-/** The "source" that generated this event. */
-export const enum CoordSource {
-  User = 0,    // event was created by an action from the user
-  Precision = 1,    // event was created by a program or by a precision keyin
-  TentativePoint = 2,  // event was created by a tentative point
-  ElemSnap = 3,    // event was created by snapping to an element
-}
-
-export const enum BeModifierKey {
-  None = 0,
-  Control = 1 << 0,
-  Shift = 1 << 2,
-  Alt = 1 << 3,
-}
-
-export const enum BeVirtualKey {
-  Shift,
-  Control,
-  Alt,
-  Backspace,
-  Tab,
-  Return,
-  Escape,
-  Space,
-  PageUp,
-  PageDown,
-  End,
-  Home,
-  Left,
-  Up,
-  Right,
-  Down,
-  Insert,
-  Delete,
-  Key0,
-  Key1,
-  Key2,
-  Key3,
-  Key4,
-  Key5,
-  Key6,
-  Key7,
-  Key8,
-  Key9,
-  A,
-  B,
-  C,
-  D,
-  E,
-  F,
-  G,
-  H,
-  I,
-  J,
-  K,
-  L,
-  M,
-  N,
-  O,
-  P,
-  Q,
-  R,
-  S,
-  T,
-  U,
-  V,
-  W,
-  X,
-  Y,
-  Z,
-  NumKey0,
-  NumKey1,
-  NumKey2,
-  NumKey3,
-  NumKey4,
-  NumKey5,
-  NumKey6,
-  NumKey7,
-  NumKey8,
-  NumKey9,
-  Multiply,
-  Add,
-  Separator,
-  Subtract,
-  Decimal,
-  Divide,
-  Comma,
-  Period,
-  F1,
-  F2,
-  F3,
-  F4,
-  F5,
-  F6,
-  F7,
-  F8,
-  F9,
-  F10,
-  F11,
-  F12,
-}
-
-export class BeButtonState {
-  private readonly _downUorPt: Point3d = new Point3d();
-  private readonly _downRawPt: Point3d = new Point3d();
-  public downTime: number = 0;
-  public isDown: boolean = false;
-  public isDoubleClick: boolean = false;
-  public isDragging: boolean = false;
-  public inputSource: InputSource = InputSource.Unknown;
-
-  public get downRawPt() { return this._downRawPt; }
-  public set downRawPt(pt: Point3d) { this._downRawPt.setFrom(pt); }
-  public get downUorPt() { return this._downUorPt; }
-  public set downUorPt(pt: Point3d) { this._downUorPt.setFrom(pt); }
-
-  public init(downUorPt: Point3d, downRawPt: Point3d, downTime: number, isDown: boolean, isDoubleClick: boolean, isDragging: boolean, source: InputSource) {
-    this.downUorPt = downUorPt;
-    this.downRawPt = downRawPt;
-    this.downTime = downTime;
-    this.isDown = isDown;
-    this.isDoubleClick = isDoubleClick;
-    this.isDragging = isDragging;
-    this.inputSource = source;
-  }
-}
-
-export class BeButtonEvent {
-  private readonly _point: Point3d = new Point3d();
-  private readonly _rawPoint: Point3d = new Point3d();
-  private readonly _viewPoint: Point3d = new Point3d();
-  public viewport?: Viewport;
-  public coordsFrom: CoordSource;   // how were the coordinate values in point generated?
-  public keyModifiers: BeModifierKey;
-  public isDoubleClick: boolean;
-  public isDown: boolean;
-  public button: BeButton;
-  public inputSource: InputSource;
-  public actualInputSource: InputSource;
-
-  public get point() { return this._point; }
-  public set point(pt: Point3d) { this._point.setFrom(pt); }
-  public get rawPoint() { return this._rawPoint; }
-  public set rawPoint(pt: Point3d) { this._rawPoint.setFrom(pt); }
-  public get viewPoint() { return this._viewPoint; }
-  public set viewPoint(pt: Point3d) { this._viewPoint.setFrom(pt); }
-
-  public initEvent(point: Point3d, rawPoint: Point3d, viewPt: Point3d, vp: Viewport, from: CoordSource, keyModifiers: BeModifierKey, button = BeButton.Data, isDown = true, doubleClick = false, source = InputSource.Unknown) {
-    this.point = point;
-    this.rawPoint = rawPoint;
-    this.viewPoint = viewPt;
-    this.viewport = vp;
-    this.coordsFrom = from;
-    this.keyModifiers = keyModifiers;
-    this.isDoubleClick = doubleClick;
-    this.isDown = isDown;
-    this.button = button;
-    this.inputSource = source;
-    this.actualInputSource = source;
-  }
-
-  public getDisplayPoint(): Point2d { return new Point2d(this._viewPoint.x, this._viewPoint.y); }
-  public get isControlKey() { return 0 !== (this.keyModifiers & BeModifierKey.Control); }
-  public get isShiftKey() { return 0 !== (this.keyModifiers & BeModifierKey.Shift); }
-  public get isAltKey() { return 0 !== (this.keyModifiers & BeModifierKey.Alt); }
-  public reset() { this.viewport = undefined; }
-
-  public setFrom(src: BeButtonEvent) {
-    this.point = src.point;
-    this.rawPoint = src.rawPoint;
-    this.viewPoint = src.viewPoint;
-    this.viewport = src.viewport;
-    this.coordsFrom = src.coordsFrom;
-    this.keyModifiers = src.keyModifiers;
-    this.isDoubleClick = src.isDoubleClick;
-    this.isDown = src.isDown;
-    this.button = src.button;
-    this.inputSource = src.inputSource;
-    this.actualInputSource = src.actualInputSource;
-  }
-  public clone(result?: BeButtonEvent): BeButtonEvent {
-    result = result ? result : new BeButtonEvent();
-    result.setFrom(this);
-    return result;
-  }
-}
-
-/** Describes a "gesture" input originating from a touch-input device. */
-export class GestureInfo {
-  public gestureId: GestureId;
-  public numberTouches: number;
-  public previousNumberTouches: number;    // Only meaningful for GestureId::SingleFingerMove and GestureId::MultiFingerMove
-  public touches: Point2d[] = [new Point2d(), new Point2d(), new Point2d()];
-  public ptsLocation: Point2d = new Point2d();    // Location of centroid
-  public distance: number;                 // Only meaningful on motion with multiple touches
-  public isEndGesture: boolean;
-  public isFromMouse: boolean;
-
-  public getViewPoint(vp: Viewport) {
-    const screenRect = vp.viewRect;
-    return new Point3d(this.ptsLocation.x - screenRect.low.x, this.ptsLocation.y - screenRect.low.y, 0.0);
-  }
-
-  public init(gestureId: GestureId, centerX: number, centerY: number, distance: number, touchPoints: XAndY[], isEnding: boolean, isFromMouse: boolean, prevNumTouches: number) {
-    this.gestureId = gestureId;
-    this.numberTouches = Math.min(touchPoints.length, 3);
-    this.previousNumberTouches = prevNumTouches;
-    this.isEndGesture = isEnding;
-    this.isFromMouse = isFromMouse;
-
-    this.ptsLocation.x = Math.floor(centerX);
-    this.ptsLocation.y = Math.floor(centerY);
-    this.distance = distance;
-
-    for (let i = 0; i < this.numberTouches; ++i) {
-      this.touches[i].x = Math.floor(touchPoints[i].x);
-      this.touches[i].y = Math.floor(touchPoints[i].y);
-    }
-  }
-
-  public copyFrom(src: GestureInfo) {
-    this.gestureId = src.gestureId;
-    this.numberTouches = src.numberTouches;
-    this.previousNumberTouches = src.previousNumberTouches;
-    this.isEndGesture = src.isEndGesture;
-
-    this.ptsLocation.x = src.ptsLocation.x;
-    this.ptsLocation.y = src.ptsLocation.y;
-    this.distance = src.distance;
-
-    for (let i = 0; i < this.numberTouches; ++i) {
-      this.touches[i].x = src.touches[i].x;
-      this.touches[i].y = src.touches[i].y;
-    }
-
-    this.isFromMouse = src.isFromMouse;
-  }
-  public clone(result?: GestureInfo) {
-    result = result ? result : new GestureInfo();
-    result.copyFrom(this);
-    return result;
-  }
-}
-
-/** Specialization of ButtonEvent describing a gesture event originating from touch input. */
-export class BeGestureEvent extends BeButtonEvent {
-  public gestureInfo?: GestureInfo;
-  public setFrom(src: BeGestureEvent) {
-    super.setFrom(src);
-    this.gestureInfo = src.gestureInfo;
-  }
-  public clone(result?: BeGestureEvent): BeGestureEvent {
-    result = result ? result : new BeGestureEvent();
-    result.setFrom(this);
-    return result;
-  }
-}
-
-/** Information about movement of the mouse wheel. */
-export class BeWheelEvent extends BeButtonEvent {
-  public constructor(public wheelDelta: number = 0) { super(); }
-  public setFrom(src: BeWheelEvent): void {
-    super.setFrom(src);
-    this.wheelDelta = src.wheelDelta;
-  }
-  public clone(result?: BeWheelEvent): BeWheelEvent {
-    result = result ? result : new BeWheelEvent();
-    result.setFrom(this);
-    return result;
-  }
-}
-
-/** A collection of related tools. Tools are associated with a ToolGroup via ToolRegistry.registerTool */
-export class ToolGroup {
-  /** @param namespace the namespace to find localization messages. */
-  constructor(public namespace: string) { }
-}
-
-/**
- * Base Tool class for handling user input events from Viewports.
- */
-export class Tool {
-  public static hidden = false;
-  public static toolId = "";
-  public static group?: ToolGroup;
-<<<<<<< HEAD
-  public static getLocalizedName(): string {
-    const namespace = this.group ? this.group.namespace : "tool";
-    return iModelApp.i18N.translate(namespace.concat(":", "ToolIds.", this.toolId));
-  }
-  public static register(group: ToolGroup) { iModelApp.tools.registerTool(this.prototype.constructor as ToolCtor, group); }
-}
-=======
-  public static getLocalizedName(): string { return this.toolId; } // NEEDS_WORK
-  public static register(group: ToolGroup) { iModelApp.tools.register(this, group); }
->>>>>>> 43633923
-
-  /**
-   * run this instance of a Tool. Subclasses should override to perform their action.
-   * @returns true if the tool executed successfully.
-   */
-  public run(): boolean { return true; }
-}
-
-/**
- * A Tool that may be installed, via ToolAdmin, to handle user input. The ToolAdmin manages the currently installed ViewingTool, PrimitiveTool,
- * InputCollector, and IdleTool. Each must derive from this class and there may only be one of each type installed at a time.
- */
-export abstract class InteractiveTool extends Tool {
-  /** Override to execute additional logic after tool becomes active */
-  public onPostInstall(): void { }
-  /** Override to execute additional logic when tool is installed. Return false to prevent this tool from becoming active */
-  public onInstall(): boolean { return true; }
-  public abstract exitTool(): void;
-  /** Invoked when the tool becomes no longer active, to perform additional cleanup logic */
-  public onCleanup() { }
-  /** Implement to handle data-button-down events */
-  public abstract onDataButtonDown(ev: BeButtonEvent): void;
-  /** Invoked when the data-button-up events. */
-  public onDataButtonUp(_ev: BeButtonEvent): boolean { return false; }
-  /** Invoked when the reset-button-down events. */
-  public onResetButtonDown(_ev: BeButtonEvent): boolean { return false; }
-  /** Invoked when the reset button is released. */
-  public onResetButtonUp(_ev: BeButtonEvent): boolean { return false; }
-  /** Invoked when the middle mouse button is pressed. */
-  public onMiddleButtonDown(_ev: BeButtonEvent): boolean { return false; }
-  /** Invoked when the middle mouse button is released. */
-  public onMiddleButtonUp(_ev: BeButtonEvent): boolean { return false; }
-  /** Invoked when the cursor is moving */
-  public onModelMotion(_ev: BeButtonEvent): void { }
-  /** Invoked when the cursor is not moving */
-  public onModelNoMotion(_ev: BeButtonEvent): void { }
-  /** Invoked when the cursor was previously moving, and has stopped moving. */
-  public onModelMotionStopped(_ev: BeButtonEvent): void { }
-  /** Invoked when the cursor begins moving while a button is depressed */
-  public onModelStartDrag(_ev: BeButtonEvent): boolean { return false; }
-  /** Invoked when the cursor stops moving while a button is depressed */
-  public onModelEndDrag(ev: BeButtonEvent) { return this.onDataButtonDown(ev); }
-  /** Invoked to allow tools to filter which elements can be located.
-   * return true to reject hit (fill out response with reason, if it is defined)
-   */
-  public onPostLocate(_hit: HitDetail, _out?: LocateResponse) { return false; }
-  /** Invoked when the mouse wheel moves. */
-  public onMouseWheel(_ev: BeWheelEvent): boolean { return false; }
-  /** Implemented by direct subclasses to handle when the tool becomes no longer active. Generally not overridden by other subclasses */
-  /** Invoked when the dimensions of the tool's viewport change */
-  public onViewportResized() { }
-  /** Invoked to allow a tool to update any view decorations it may have created */
-  public updateDynamics(_ev: BeButtonEvent) { }
-  public onTouchMotionPaused(): boolean { return false; }
-  public onEndGesture(_ev: BeGestureEvent): boolean { return false; }
-  public onSingleFingerMove(_ev: BeGestureEvent): boolean { return false; }
-  public onMultiFingerMove(_ev: BeGestureEvent): boolean { return false; }
-  public onTwoFingerTap(_ev: BeGestureEvent): boolean { return false; }
-  public onPressAndTap(_ev: BeGestureEvent): boolean { return false; }
-  public onSingleTap(_ev: BeGestureEvent): boolean { return false; }
-  public onDoubleTap(_ev: BeGestureEvent): boolean { return false; }
-  public onLongPress(_ev: BeGestureEvent): boolean { return false; }
-  public isValidLocation(_ev: BeButtonEvent, _isButtonEvent: boolean): boolean { return true; }
-  public isCompatibleViewport(vp: Viewport, _isSelectedViewChange: boolean): boolean { return !!vp; }
-
-  /** Called when Control, Shift, or Alt qualifier keys are pressed or released.
-   * @param _wentDown up or down key event
-   * @param _key One of VirtualKey.Control, VirtualKey.Shift, or VirtualKey.Alt
-   * @return true to refresh view decorations or update dynamics.
-   */
-  public onModifierKeyTransition(_wentDown: boolean, _key: BeModifierKey): boolean { return false; }
-
-  /** Called when  keys are pressed or released.
-   * @param wentDown up or down key event
-   * @param key One of VirtualKey enum values
-   * @param shiftIsDown the shift key is down
-   * @param ctrlIsDown  the control key is down
-   * @return true to prevent further processing of this event
-   * @note In case of Shift, Control and Alt key, onModifierKeyTransition is used.
-   */
-  public onKeyTransition(_wentDown: boolean, _key: BeVirtualKey, _shiftIsDown: boolean, _ctrlIsDown: boolean): boolean { return false; }
-
-  /**
-   * Called to allow an active tool to display non-element decorations in overlay mode.
-   * This method is NOT called while the tool is suspended by a viewing tool or input collector.
-   */
-  public decorate(_context: DecorateContext) { }
-
-  /**
-   * Called to allow a suspended tool to display non-element decorations in overlay mode.
-   * This method is ONLY called when the tool is suspended by a viewing tool or input collector.
-   * @note Applies only to PrimitiveTool and InputCollector, a ViewTool can't be suspended.
-   */
-  public decorateSuspended(_context: DecorateContext) { }
-
-  /**
-   * Invoked just before the locate tooltip is displayed to retrieve the info text. Allows the tool to override the default description.
-   * @param hit The HitDetail whose info is needed.
-   * @param _delimiter Use this string to break lines of the description.
-   * @return the string to describe the hit.
-   * @note If you override this method, you may decide whether to call your superclass' implementation or not (it is not required).
-   * The default implementation shows hit description
-   */
-  public getInfoString(hit: HitDetail, _delimiter: string): string { return hit.hitDescription; }
-}
-
-/** holds a mapping of toolId string to Tool class */
-export class ToolRegistry {
-  public map: Map<string, typeof Tool> = new Map<string, typeof Tool>();
-  public unRegister(toolId: string) { this.map.delete(toolId); }
-
-  /** register a tool  */
-  public register(toolClass: typeof Tool, group: ToolGroup) {
-    if (toolClass.toolId.length !== 0) {
-      toolClass.group = group;
-      this.map.set(toolClass.toolId, toolClass);
-    }
-  }
-
-  /**
-   * register all the Tool classes found in a module.
-   * @param modelObj the module to search for subclasses of Tool.
-   */
-  public registerModule(moduleObj: any, group: ToolGroup) {
-    for (const thisMember in moduleObj) {
-      if (!thisMember)
-        continue;
-
-      const thisTool = moduleObj[thisMember];
-      if (thisTool.prototype instanceof Tool) {
-        this.register(thisTool, group);
-      }
-    }
-  }
-
-  /** Look up a tool by toolId */
-  public find(toolId: string): typeof Tool | undefined { return this.map.get(toolId); }
-
-  /**
-   * Look up a tool by toolId and, if found, create an instance with the supplied arguments.
-   * @param toolId the toolId of the tool
-   * @param args arguments to pass to the constructor.
-   * @returns an instance of the registered Tool class, or undefined if toolId is not registered.
-   */
-  public create(toolId: string, ...args: any[]): Tool | undefined {
-    const toolClass = this.find(toolId);
-    return toolClass ? new toolClass(...args) : undefined;
-  }
-
-  /**
-   * Look up a tool by toolId and, if found, create an instance with the supplied arguments and run it.
-   * @param toolId toolId of the immediate tool
-   * @param args arguments to pass to the constructor.
-   * @return true if the tool was found and successfully run.
-   */
-  public run(toolId: string, ...args: any[]): boolean {
-    const tool = this.create(toolId, ...args);
-    return !!tool && tool.run();
-  }
-}
+/*---------------------------------------------------------------------------------------------
+| $Copyright: (c) 2018 Bentley Systems, Incorporated. All rights reserved. $
+ *--------------------------------------------------------------------------------------------*/
+import { Point3d, Point2d, XAndY } from "@bentley/geometry-core/lib/PointVector";
+import { Viewport } from "../Viewport";
+import { DecorateContext } from "../ViewContext";
+import { HitDetail } from "../HitDetail";
+import { LocateResponse } from "../ElementLocateManager";
+import { iModelApp } from "../IModelApp";
+
+export const enum BeButton {
+  Data = 0,
+  Reset = 1,
+  Middle = 2,
+}
+
+export enum BeCursor {
+  Default = "default",
+  CrossHair = "crosshair",
+  OpenHand = "grab",
+  ClosedHand = "grabbing",
+  Rotate = "move",
+  Arrow = "default",
+  NotAllowed = "not-allowed",
+  Text = "text",
+  Busy = "wait",
+  Dynamics = "move",
+}
+
+export const enum GestureId {
+  None = 0,
+  MultiFingerMove = 1, // two or more fingers dragging
+  SingleFingerMove = 2, // a single finger dragging
+  TwoFingerTap = 3, // tap with two fingers
+  PressAndTap = 4, // long press followed by a tap
+  SingleTap = 5, // One finger down and up; implies no LongPress active
+  DoubleTap = 6, // One finger down and up; implies no LongPress active
+  LongPress = 7, // One finger held down for more than some threshold
+}
+
+export const enum InputSource {
+  Unknown = 0, // source not defined
+  Mouse = 1,   // mouse or other pointing device
+  Touch = 2,    // touch-sensitive device e.g. a touch screen
+}
+
+/** The "source" that generated this event. */
+export const enum CoordSource {
+  User = 0,    // event was created by an action from the user
+  Precision = 1,    // event was created by a program or by a precision keyin
+  TentativePoint = 2,  // event was created by a tentative point
+  ElemSnap = 3,    // event was created by snapping to an element
+}
+
+export const enum BeModifierKey {
+  None = 0,
+  Control = 1 << 0,
+  Shift = 1 << 2,
+  Alt = 1 << 3,
+}
+
+export const enum BeVirtualKey {
+  Shift,
+  Control,
+  Alt,
+  Backspace,
+  Tab,
+  Return,
+  Escape,
+  Space,
+  PageUp,
+  PageDown,
+  End,
+  Home,
+  Left,
+  Up,
+  Right,
+  Down,
+  Insert,
+  Delete,
+  Key0,
+  Key1,
+  Key2,
+  Key3,
+  Key4,
+  Key5,
+  Key6,
+  Key7,
+  Key8,
+  Key9,
+  A,
+  B,
+  C,
+  D,
+  E,
+  F,
+  G,
+  H,
+  I,
+  J,
+  K,
+  L,
+  M,
+  N,
+  O,
+  P,
+  Q,
+  R,
+  S,
+  T,
+  U,
+  V,
+  W,
+  X,
+  Y,
+  Z,
+  NumKey0,
+  NumKey1,
+  NumKey2,
+  NumKey3,
+  NumKey4,
+  NumKey5,
+  NumKey6,
+  NumKey7,
+  NumKey8,
+  NumKey9,
+  Multiply,
+  Add,
+  Separator,
+  Subtract,
+  Decimal,
+  Divide,
+  Comma,
+  Period,
+  F1,
+  F2,
+  F3,
+  F4,
+  F5,
+  F6,
+  F7,
+  F8,
+  F9,
+  F10,
+  F11,
+  F12,
+}
+
+export class BeButtonState {
+  private readonly _downUorPt: Point3d = new Point3d();
+  private readonly _downRawPt: Point3d = new Point3d();
+  public downTime: number = 0;
+  public isDown: boolean = false;
+  public isDoubleClick: boolean = false;
+  public isDragging: boolean = false;
+  public inputSource: InputSource = InputSource.Unknown;
+
+  public get downRawPt() { return this._downRawPt; }
+  public set downRawPt(pt: Point3d) { this._downRawPt.setFrom(pt); }
+  public get downUorPt() { return this._downUorPt; }
+  public set downUorPt(pt: Point3d) { this._downUorPt.setFrom(pt); }
+
+  public init(downUorPt: Point3d, downRawPt: Point3d, downTime: number, isDown: boolean, isDoubleClick: boolean, isDragging: boolean, source: InputSource) {
+    this.downUorPt = downUorPt;
+    this.downRawPt = downRawPt;
+    this.downTime = downTime;
+    this.isDown = isDown;
+    this.isDoubleClick = isDoubleClick;
+    this.isDragging = isDragging;
+    this.inputSource = source;
+  }
+}
+
+export class BeButtonEvent {
+  private readonly _point: Point3d = new Point3d();
+  private readonly _rawPoint: Point3d = new Point3d();
+  private readonly _viewPoint: Point3d = new Point3d();
+  public viewport?: Viewport;
+  public coordsFrom: CoordSource;   // how were the coordinate values in point generated?
+  public keyModifiers: BeModifierKey;
+  public isDoubleClick: boolean;
+  public isDown: boolean;
+  public button: BeButton;
+  public inputSource: InputSource;
+  public actualInputSource: InputSource;
+
+  public get point() { return this._point; }
+  public set point(pt: Point3d) { this._point.setFrom(pt); }
+  public get rawPoint() { return this._rawPoint; }
+  public set rawPoint(pt: Point3d) { this._rawPoint.setFrom(pt); }
+  public get viewPoint() { return this._viewPoint; }
+  public set viewPoint(pt: Point3d) { this._viewPoint.setFrom(pt); }
+
+  public initEvent(point: Point3d, rawPoint: Point3d, viewPt: Point3d, vp: Viewport, from: CoordSource, keyModifiers: BeModifierKey, button = BeButton.Data, isDown = true, doubleClick = false, source = InputSource.Unknown) {
+    this.point = point;
+    this.rawPoint = rawPoint;
+    this.viewPoint = viewPt;
+    this.viewport = vp;
+    this.coordsFrom = from;
+    this.keyModifiers = keyModifiers;
+    this.isDoubleClick = doubleClick;
+    this.isDown = isDown;
+    this.button = button;
+    this.inputSource = source;
+    this.actualInputSource = source;
+  }
+
+  public getDisplayPoint(): Point2d { return new Point2d(this._viewPoint.x, this._viewPoint.y); }
+  public get isControlKey() { return 0 !== (this.keyModifiers & BeModifierKey.Control); }
+  public get isShiftKey() { return 0 !== (this.keyModifiers & BeModifierKey.Shift); }
+  public get isAltKey() { return 0 !== (this.keyModifiers & BeModifierKey.Alt); }
+  public reset() { this.viewport = undefined; }
+
+  public setFrom(src: BeButtonEvent) {
+    this.point = src.point;
+    this.rawPoint = src.rawPoint;
+    this.viewPoint = src.viewPoint;
+    this.viewport = src.viewport;
+    this.coordsFrom = src.coordsFrom;
+    this.keyModifiers = src.keyModifiers;
+    this.isDoubleClick = src.isDoubleClick;
+    this.isDown = src.isDown;
+    this.button = src.button;
+    this.inputSource = src.inputSource;
+    this.actualInputSource = src.actualInputSource;
+  }
+  public clone(result?: BeButtonEvent): BeButtonEvent {
+    result = result ? result : new BeButtonEvent();
+    result.setFrom(this);
+    return result;
+  }
+}
+
+/** Describes a "gesture" input originating from a touch-input device. */
+export class GestureInfo {
+  public gestureId: GestureId;
+  public numberTouches: number;
+  public previousNumberTouches: number;    // Only meaningful for GestureId::SingleFingerMove and GestureId::MultiFingerMove
+  public touches: Point2d[] = [new Point2d(), new Point2d(), new Point2d()];
+  public ptsLocation: Point2d = new Point2d();    // Location of centroid
+  public distance: number;                 // Only meaningful on motion with multiple touches
+  public isEndGesture: boolean;
+  public isFromMouse: boolean;
+
+  public getViewPoint(vp: Viewport) {
+    const screenRect = vp.viewRect;
+    return new Point3d(this.ptsLocation.x - screenRect.low.x, this.ptsLocation.y - screenRect.low.y, 0.0);
+  }
+
+  public init(gestureId: GestureId, centerX: number, centerY: number, distance: number, touchPoints: XAndY[], isEnding: boolean, isFromMouse: boolean, prevNumTouches: number) {
+    this.gestureId = gestureId;
+    this.numberTouches = Math.min(touchPoints.length, 3);
+    this.previousNumberTouches = prevNumTouches;
+    this.isEndGesture = isEnding;
+    this.isFromMouse = isFromMouse;
+
+    this.ptsLocation.x = Math.floor(centerX);
+    this.ptsLocation.y = Math.floor(centerY);
+    this.distance = distance;
+
+    for (let i = 0; i < this.numberTouches; ++i) {
+      this.touches[i].x = Math.floor(touchPoints[i].x);
+      this.touches[i].y = Math.floor(touchPoints[i].y);
+    }
+  }
+
+  public copyFrom(src: GestureInfo) {
+    this.gestureId = src.gestureId;
+    this.numberTouches = src.numberTouches;
+    this.previousNumberTouches = src.previousNumberTouches;
+    this.isEndGesture = src.isEndGesture;
+
+    this.ptsLocation.x = src.ptsLocation.x;
+    this.ptsLocation.y = src.ptsLocation.y;
+    this.distance = src.distance;
+
+    for (let i = 0; i < this.numberTouches; ++i) {
+      this.touches[i].x = src.touches[i].x;
+      this.touches[i].y = src.touches[i].y;
+    }
+
+    this.isFromMouse = src.isFromMouse;
+  }
+  public clone(result?: GestureInfo) {
+    result = result ? result : new GestureInfo();
+    result.copyFrom(this);
+    return result;
+  }
+}
+
+/** Specialization of ButtonEvent describing a gesture event originating from touch input. */
+export class BeGestureEvent extends BeButtonEvent {
+  public gestureInfo?: GestureInfo;
+  public setFrom(src: BeGestureEvent) {
+    super.setFrom(src);
+    this.gestureInfo = src.gestureInfo;
+  }
+  public clone(result?: BeGestureEvent): BeGestureEvent {
+    result = result ? result : new BeGestureEvent();
+    result.setFrom(this);
+    return result;
+  }
+}
+
+/** Information about movement of the mouse wheel. */
+export class BeWheelEvent extends BeButtonEvent {
+  public constructor(public wheelDelta: number = 0) { super(); }
+  public setFrom(src: BeWheelEvent): void {
+    super.setFrom(src);
+    this.wheelDelta = src.wheelDelta;
+  }
+  public clone(result?: BeWheelEvent): BeWheelEvent {
+    result = result ? result : new BeWheelEvent();
+    result.setFrom(this);
+    return result;
+  }
+}
+
+/** A collection of related tools. Tools are associated with a ToolGroup via ToolRegistry.registerTool */
+export class ToolGroup {
+  /** @param namespace the namespace to find localization messages. */
+  constructor(public namespace: string) { }
+}
+
+/**
+ * Base Tool class for handling user input events from Viewports.
+ */
+export class Tool {
+  public static hidden = false;
+  public static toolId = "";
+  public static group?: ToolGroup;
+
+  public static getLocalizedName(): string {
+    const namespace = this.group ? this.group.namespace : "tool";
+    return iModelApp.i18N.translate(namespace.concat(":", "ToolDefinitions.", this.toolId));
+  }
+
+  public static register(group: ToolGroup) { iModelApp.tools.register(this, group); }
+
+  /**
+   * run this instance of a Tool. Subclasses should override to perform their action.
+   * @returns true if the tool executed successfully.
+   */
+  public run(): boolean { return true; }
+}
+
+/**
+ * A Tool that may be installed, via ToolAdmin, to handle user input. The ToolAdmin manages the currently installed ViewingTool, PrimitiveTool,
+ * InputCollector, and IdleTool. Each must derive from this class and there may only be one of each type installed at a time.
+ */
+export abstract class InteractiveTool extends Tool {
+  /** Override to execute additional logic after tool becomes active */
+  public onPostInstall(): void { }
+  /** Override to execute additional logic when tool is installed. Return false to prevent this tool from becoming active */
+  public onInstall(): boolean { return true; }
+  public abstract exitTool(): void;
+  /** Invoked when the tool becomes no longer active, to perform additional cleanup logic */
+  public onCleanup() { }
+  /** Implement to handle data-button-down events */
+  public abstract onDataButtonDown(ev: BeButtonEvent): void;
+  /** Invoked when the data-button-up events. */
+  public onDataButtonUp(_ev: BeButtonEvent): boolean { return false; }
+  /** Invoked when the reset-button-down events. */
+  public onResetButtonDown(_ev: BeButtonEvent): boolean { return false; }
+  /** Invoked when the reset button is released. */
+  public onResetButtonUp(_ev: BeButtonEvent): boolean { return false; }
+  /** Invoked when the middle mouse button is pressed. */
+  public onMiddleButtonDown(_ev: BeButtonEvent): boolean { return false; }
+  /** Invoked when the middle mouse button is released. */
+  public onMiddleButtonUp(_ev: BeButtonEvent): boolean { return false; }
+  /** Invoked when the cursor is moving */
+  public onModelMotion(_ev: BeButtonEvent): void { }
+  /** Invoked when the cursor is not moving */
+  public onModelNoMotion(_ev: BeButtonEvent): void { }
+  /** Invoked when the cursor was previously moving, and has stopped moving. */
+  public onModelMotionStopped(_ev: BeButtonEvent): void { }
+  /** Invoked when the cursor begins moving while a button is depressed */
+  public onModelStartDrag(_ev: BeButtonEvent): boolean { return false; }
+  /** Invoked when the cursor stops moving while a button is depressed */
+  public onModelEndDrag(ev: BeButtonEvent) { return this.onDataButtonDown(ev); }
+  /** Invoked to allow tools to filter which elements can be located.
+   * return true to reject hit (fill out response with reason, if it is defined)
+   */
+  public onPostLocate(_hit: HitDetail, _out?: LocateResponse) { return false; }
+  /** Invoked when the mouse wheel moves. */
+  public onMouseWheel(_ev: BeWheelEvent): boolean { return false; }
+  /** Implemented by direct subclasses to handle when the tool becomes no longer active. Generally not overridden by other subclasses */
+  /** Invoked when the dimensions of the tool's viewport change */
+  public onViewportResized() { }
+  /** Invoked to allow a tool to update any view decorations it may have created */
+  public updateDynamics(_ev: BeButtonEvent) { }
+  public onTouchMotionPaused(): boolean { return false; }
+  public onEndGesture(_ev: BeGestureEvent): boolean { return false; }
+  public onSingleFingerMove(_ev: BeGestureEvent): boolean { return false; }
+  public onMultiFingerMove(_ev: BeGestureEvent): boolean { return false; }
+  public onTwoFingerTap(_ev: BeGestureEvent): boolean { return false; }
+  public onPressAndTap(_ev: BeGestureEvent): boolean { return false; }
+  public onSingleTap(_ev: BeGestureEvent): boolean { return false; }
+  public onDoubleTap(_ev: BeGestureEvent): boolean { return false; }
+  public onLongPress(_ev: BeGestureEvent): boolean { return false; }
+  public isValidLocation(_ev: BeButtonEvent, _isButtonEvent: boolean): boolean { return true; }
+  public isCompatibleViewport(vp: Viewport, _isSelectedViewChange: boolean): boolean { return !!vp; }
+
+  /** Called when Control, Shift, or Alt qualifier keys are pressed or released.
+   * @param _wentDown up or down key event
+   * @param _key One of VirtualKey.Control, VirtualKey.Shift, or VirtualKey.Alt
+   * @return true to refresh view decorations or update dynamics.
+   */
+  public onModifierKeyTransition(_wentDown: boolean, _key: BeModifierKey): boolean { return false; }
+
+  /** Called when  keys are pressed or released.
+   * @param wentDown up or down key event
+   * @param key One of VirtualKey enum values
+   * @param shiftIsDown the shift key is down
+   * @param ctrlIsDown  the control key is down
+   * @return true to prevent further processing of this event
+   * @note In case of Shift, Control and Alt key, onModifierKeyTransition is used.
+   */
+  public onKeyTransition(_wentDown: boolean, _key: BeVirtualKey, _shiftIsDown: boolean, _ctrlIsDown: boolean): boolean { return false; }
+
+  /**
+   * Called to allow an active tool to display non-element decorations in overlay mode.
+   * This method is NOT called while the tool is suspended by a viewing tool or input collector.
+   */
+  public decorate(_context: DecorateContext) { }
+
+  /**
+   * Called to allow a suspended tool to display non-element decorations in overlay mode.
+   * This method is ONLY called when the tool is suspended by a viewing tool or input collector.
+   * @note Applies only to PrimitiveTool and InputCollector, a ViewTool can't be suspended.
+   */
+  public decorateSuspended(_context: DecorateContext) { }
+
+  /**
+   * Invoked just before the locate tooltip is displayed to retrieve the info text. Allows the tool to override the default description.
+   * @param hit The HitDetail whose info is needed.
+   * @param _delimiter Use this string to break lines of the description.
+   * @return the string to describe the hit.
+   * @note If you override this method, you may decide whether to call your superclass' implementation or not (it is not required).
+   * The default implementation shows hit description
+   */
+  public getInfoString(hit: HitDetail, _delimiter: string): string { return hit.hitDescription; }
+}
+
+/** holds a mapping of toolId string to Tool class */
+export class ToolRegistry {
+  public map: Map<string, typeof Tool> = new Map<string, typeof Tool>();
+  public unRegister(toolId: string) { this.map.delete(toolId); }
+
+  /** register a tool  */
+  public register(toolClass: typeof Tool, group: ToolGroup) {
+    if (toolClass.toolId.length !== 0) {
+      toolClass.group = group;
+      this.map.set(toolClass.toolId, toolClass);
+    }
+  }
+
+  /**
+   * register all the Tool classes found in a module.
+   * @param modelObj the module to search for subclasses of Tool.
+   */
+  public registerModule(moduleObj: any, group: ToolGroup) {
+    for (const thisMember in moduleObj) {
+      if (!thisMember)
+        continue;
+
+      const thisTool = moduleObj[thisMember];
+      if (thisTool.prototype instanceof Tool) {
+        this.register(thisTool, group);
+      }
+    }
+  }
+
+  /** Look up a tool by toolId */
+  public find(toolId: string): typeof Tool | undefined { return this.map.get(toolId); }
+
+  /**
+   * Look up a tool by toolId and, if found, create an instance with the supplied arguments.
+   * @param toolId the toolId of the tool
+   * @param args arguments to pass to the constructor.
+   * @returns an instance of the registered Tool class, or undefined if toolId is not registered.
+   */
+  public create(toolId: string, ...args: any[]): Tool | undefined {
+    const toolClass = this.find(toolId);
+    return toolClass ? new toolClass(...args) : undefined;
+  }
+
+  /**
+   * Look up a tool by toolId and, if found, create an instance with the supplied arguments and run it.
+   * @param toolId toolId of the immediate tool
+   * @param args arguments to pass to the constructor.
+   * @return true if the tool was found and successfully run.
+   */
+  public run(toolId: string, ...args: any[]): boolean {
+    const tool = this.create(toolId, ...args);
+    return !!tool && tool.run();
+  }
+}