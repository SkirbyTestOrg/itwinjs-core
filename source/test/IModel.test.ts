/*---------------------------------------------------------------------------------------------
|  $Copyright: (c) 2017 Bentley Systems, Incorporated. All rights reserved. $
 *--------------------------------------------------------------------------------------------*/

import { assert } from "chai";
import { DbResult } from "@bentley/bentleyjs-core/lib/BeSQLite";
import { Guid, Id64 } from "@bentley/bentleyjs-core/lib/Id";
import { Point3d, Vector3d, RotMatrix } from "@bentley/geometry-core/lib/PointVector";
import { Code } from "../Code";
import { ColorDef } from "../Render";
import { Element, GeometricElement3d, GeometricElementProps, InformationPartitionElement, DefinitionPartition, LinkPartition, PhysicalPartition, GroupInformationPartition, DocumentPartition, Subject } from "../backend/Element";
import { ElementProps } from "../ElementProps";
import { Entity, EntityCtor, EntityMetaData } from "../backend/Entity";
import { EntityProps } from "../EntityProps";
import { Model } from "../backend/Model";
import { Category, SubCategory } from "../backend/Category";
import { ClassRegistry } from "../backend/ClassRegistry";
import { ModelSelector } from "../backend/ViewDefinition";
import { IModelError, IModelStatus } from "../IModelError";
import { IModelTestUtils } from "./IModelTestUtils";
import { BisCore } from "../backend/BisCore";
import { GeometricElement2d } from "../backend/Element";
import { SpatialViewDefinition, DisplayStyle3d } from "../backend/ViewDefinition";
import { ElementPropertyFormatter } from "../backend/ElementPropertyFormatter";
import { IModelDb } from "../backend/IModelDb";
import { ECSqlStatement } from "../backend/ECSqlStatement";

describe("iModel", () => {
  let imodel: IModelDb;
  let imodel2: IModelDb;
  let imodel3: IModelDb;
  let imodel4: IModelDb;

  before(async () => {
    imodel = await IModelTestUtils.openIModel("test.bim");
    imodel2 = await IModelTestUtils.openIModel("CompatibilityTestSeed.bim");
    imodel3 = await IModelTestUtils.openIModel("GetSetAutoHandledStructProperties.bim");
    imodel4 = await IModelTestUtils.openIModel("GetSetAutoHandledArrayProperties.bim");
  });

  after(() => {
    IModelTestUtils.closeIModel(imodel);
    IModelTestUtils.closeIModel(imodel2);
    IModelTestUtils.closeIModel(imodel3);
    IModelTestUtils.closeIModel(imodel4);
  });

  /** test the copy constructor and to/from Json methods for the supplied entity */
  const testCopyAndJson = (entity: Entity) => {
    assert.isTrue(entity.isPersistent());
    const copyOf = entity.copyForEdit();
    assert.isFalse(copyOf.isPersistent());
    copyOf.setPersistent(); // just to allow deepEqual to work
    assert.deepEqual(entity, copyOf, "copyForEdit worked"); // make sure the copy is identical to original

    // now round trip the entity through a json string and back to a new entity.
    const jsonObj = JSON.parse(JSON.stringify(entity)) as EntityProps;
    jsonObj.iModel = entity.iModel; // this gets lost in the JSON string
    const el2 = new (entity.constructor as EntityCtor)(jsonObj); // create a new entity from the json
    el2.setPersistent(); // just to allow deepEqual to work
    assert.deepEqual(entity, el2, "json stringify worked");
  };

  it("should use schema to look up classes by name", () => {
    const elementClass = BisCore.getClass(Element.name, imodel);
    const categoryClass = BisCore.getClass(Category.name, imodel);
    assert.isDefined(elementClass);
    assert.isDefined(categoryClass);
    assert.equal(elementClass!.name, "Element");
    assert.equal(categoryClass!.name, "Category");
  });

  it("should load a known element by Id from an existing iModel", async () => {
    assert.exists(imodel.elements);
    const code1 = new Code({ spec: "0x10", scope: "0x11", value: "RF1.dgn" });
    const el = await imodel.elements.getElement(code1);
    assert.exists(el);
    const el2 = await imodel.elements.getElement(new Id64("0x34"));
    assert.exists(el2);
    const badCode = new Code({ spec: "0x10", scope: "0x11", value: "RF1_does_not_exist.dgn" });

    try {
      await imodel.elements.getElement(badCode); // throws Error
      assert.fail(); // this line should be skipped
    } catch (error) {
      assert.isTrue(error instanceof Error);
      assert.isTrue(error instanceof IModelError);
    }

    const subCat = await imodel.elements.getElement(new Id64("0x2e"));
    assert.isTrue(subCat instanceof SubCategory);
    if (subCat instanceof SubCategory) {
      assert.isTrue(subCat.appearance.color.tbgr === 16777215);
      assert.isTrue(subCat.appearance.weight === 2);
      assert.isTrue(subCat.id.getLow() === 46);
      assert.isTrue(subCat.id.getHigh() === 0);
      assert.isTrue(subCat.code.spec.getLow() === 30);
      assert.isTrue(subCat.code.spec.getHigh() === 0);
      assert.isTrue(subCat.code.scope === "0X2D");
      assert.isTrue(subCat.code.value === "A-Z013-G-Legn");
      testCopyAndJson(subCat);
    }

    /// Get the parent Category of the subcategory.
    const cat = await imodel.elements.getElement((subCat as SubCategory).getCategoryId());
    assert.isTrue(cat instanceof Category);
    if (cat instanceof Category) {
      assert.isTrue(cat.id.getLow() === 45);
      assert.isTrue(cat.id.getHigh() === 0);
      assert.isTrue(cat.description === "Legends, symbols keys");
      assert.isTrue(cat.code.spec.getLow() === 22);
      assert.isTrue(cat.code.spec.getHigh() === 0);
      assert.isTrue(cat.code.value === "A-Z013-G-Legn");
      testCopyAndJson(cat);
    }

    const phys = await imodel.elements.getElement(new Id64("0x38"));
    assert.isTrue(phys instanceof GeometricElement3d);

    const a2 = await imodel2.elements.getElement(new Id64("0x1d"));
    assert.exists(a2);
    assert.isTrue(a2.federationGuid!.value === "18eb4650-b074-414f-b961-d9cfaa6c8746");
    const el3 = await imodel2.elements.getElement(new Guid(a2.federationGuid!.value));
    assert.exists(el3);
    assert.notEqual(a2, el3);
    assert.isTrue(a2.id.equals(el3.id));
    testCopyAndJson(el3);

    const newEl = el3.copyForEdit<Element>();
    newEl.federationGuid = undefined;
    const newId = imodel2.elements.insertElement(newEl);
    assert.isTrue(newId.isValid(), "insert worked");
  });

  it("should create elements", async () => {
    const seedElement = await imodel2.elements.getElement(new Id64("0x1d"));
    assert.exists(seedElement);
    assert.isTrue(seedElement.federationGuid!.value === "18eb4650-b074-414f-b961-d9cfaa6c8746");

    for (let i = 0; i < 25; i++) {
      const elementProps: GeometricElementProps = {
        classFullName: "Generic:PhysicalObject",
        iModel: imodel2,
        model: seedElement.model,
        category: seedElement.category,
        id: new Id64(),
        code: Code.createEmpty(),
        federationGuid: new Guid(true),
        userLabel: "UserLabel-" + i,
      };

      const element: Element = await imodel2.elements.createElement(elementProps);
      element.setUserProperties("performanceTest", { s: "String-" + i, n: i });

      const elementId: Id64 = imodel2.elements.insertElement(element);
      assert.isTrue(elementId.isValid());
    }
  });

  it("should have a valid root subject element", async () => {
    const rootSubject = await imodel.elements.getRootSubject();
    assert.exists(rootSubject);
    assert.isTrue(rootSubject instanceof Subject);
    assert.isAtLeast(rootSubject.code.getValue().length, 1);

    try {
      await imodel.models.getSubModel(rootSubject.id); // throws error
      assert.fail(); // this line should be skipped
    } catch (error) {
      assert.isTrue(error instanceof Error);
      assert.isTrue(error instanceof IModelError);
      assert.equal(error.errorNumber, IModelStatus.NotFound);
      assert.equal(error.toDebugString(), "IModelStatus.NotFound");
    }

    const childIds: Id64[] = await imodel.elements.queryChildren(rootSubject.id);
    assert.isAtLeast(childIds.length, 1);
    for (const childId of childIds) {
      const childElement = await imodel.elements.getElement(childId);
      assert.exists(childElement);
      assert.isTrue(childElement instanceof Element);

      testCopyAndJson(childElement);
      assert.isTrue(childElement.parent!.id.getLow() === rootSubject.id.getLow());
      if (childElement instanceof InformationPartitionElement) {
        const childSubModel: Model = await imodel.models.getSubModel(childElement.id);
        assert.exists(childSubModel, "InformationPartitionElements should have a subModel");

        if ((childId.getLow() === 16) && (childId.getHigh() === 0)) {
          assert.isTrue(childElement instanceof DefinitionPartition, "ChildId 0x00000010 should be a DefinitionPartition");
          assert.isTrue(childElement.code.value === "BisCore.DictionaryModel", "Definition Partition should have code value of BisCore.DictionaryModel");
        } else if ((childId.getLow() === 14) && (childId.getHigh() === 0)) {
          assert.isTrue(childElement instanceof LinkPartition);
          assert.isTrue(childElement.code.value === "BisCore.RealityDataSources");
        } else if ((childId.getLow() === 17) && (childId.getHigh() === 0)) {
          assert.isTrue(childElement instanceof LinkPartition, "ChildId 0x000000011 should be a LinkPartition");
          assert.isTrue(childElement.code.value === "Repository Links");
        }
      } else if (childElement instanceof Subject) {
        if ((childId.getLow() === 19) && (childId.getHigh() === 0)) {
          assert.isTrue(childElement instanceof Subject);
          assert.isTrue(childElement.code.value === "DgnV8:mf3, A", "Subject should have code value of DgnV8:mf3, A");
          assert.isTrue(childElement.jsonProperties.Subject.Job.DgnV8.V8File === "mf3.dgn", "Subject should have jsonProperty Subject.Job.DgnV.V8File");
          assert.isTrue(childElement.jsonProperties.Subject.Job.DgnV8.V8RootModel === "A", "Subject should have jsonProperty Subject.Job.DgnV.V8RootModel");
        }
      }
    }
  });

  it("should load a known model by Id from an existing iModel", async () => {
    assert.exists(imodel.models);
    const model2 = await imodel.models.getModel(new Id64("0x1c"));
    assert.exists(model2);
    testCopyAndJson(model2);
    let model = await imodel.models.getModel(imodel.models.repositoryModelId);
    assert.exists(model);
    testCopyAndJson(model!);
    const code1 = new Code({ spec: "0x1d", scope: "0x1d", value: "A" });
    model = await imodel.models.getSubModel(code1);
    // By this point, we expect the submodel's class to be in the class registry *cache*
    const geomModel = ClassRegistry.getClass("BisCore:PhysicalModel", imodel);
    assert.exists(model);
    assert.isTrue(model instanceof geomModel!);
    testCopyAndJson(model!);
  });

  it("Model Selectors should hold models", async () => {
    const props: ElementProps = {
      iModel: imodel,
      classFullName: BisCore.name + ":" + ModelSelector.name,
      model: new Id64([1, 1]),
      code: Code.createEmpty(),
      id: new Id64(),
    };

    const entity = imodel.constructEntity(props);
    assert.isTrue(entity instanceof ModelSelector);
    const selector1 = entity as ModelSelector;
    assert.exists(selector1);
    if (selector1) {
      selector1.addModel(new Id64([2, 1]));
      selector1.addModel(new Id64([2, 1]));
      selector1.addModel(new Id64([2, 3]));
    }
  });

  it("should produce an array of rows", async () => {
    const rows: any[] = await imodel.executeQuery("SELECT * FROM " + Category.sqlName);
    assert.exists(rows);
    assert.isArray(rows);
    assert.isAtLeast(rows.length, 1);
    assert.exists(rows[0].id);
    assert.notEqual(rows[0].id, "");
  });

  it("ElementPropertyFormatter should format", async () => {
    const code1 = new Code({ spec: "0x10", scope: "0x11", value: "RF1.dgn" });
    const el = await imodel.elements.getElement(code1);
    const formatter: ElementPropertyFormatter = new ElementPropertyFormatter(imodel);
    const props = await formatter.formatProperties(el);
    assert.exists(props);
    // WIP: format seems to have changed?
    // assert.isArray(props);
    // assert.notEqual(props.length, 0);
    // const item = props[0];
    // assert.isString(item.category);
    // assert.isArray(item.properties);
  });

  it("should be at least one view element", async () => {
    const viewRows: any[] = await imodel.executeQuery("SELECT EcInstanceId as elementId FROM " + SpatialViewDefinition.sqlName);
    assert.exists(viewRows, "Should find some views");
    for (const viewRow of viewRows!) {
      const viewId = new Id64(viewRow.elementId);
      const view = await imodel.elements.getElement(viewId);
      assert.isTrue(view instanceof SpatialViewDefinition, "Should be instance of SpatialViewDefinition");
      if (!view)
        continue;
      if (!(view instanceof SpatialViewDefinition))
        continue;
      assert.isTrue(view.code.value === "A Views - View 1", "Code value is A Views - View 1");
      assert.isTrue(view.getDisplayStyleId().getLow() === 0x36, "Display Style Id is 0x36");
      assert.isTrue(view.getCategorySelectorId().getLow() === 0x37, "Category Id is 0x37");
      assert.isFalse(view.cameraOn, "The camera is not turned on");
      assert.isTrue(view.extents.isAlmostEqual(new Vector3d(429.6229727570776, 232.24786876266097, 0.1017680889917761)), "View extents as expected");
      assert.isTrue(view.origin.isAlmostEqual(new Point3d(-87.73958171815832, -108.96514044887601, -0.0853709702222105)), "View origin as expected");
      assert.isTrue(view.rotation.isAlmostEqual(RotMatrix.identity), "View rotation is identity");
      assert.isTrue(view.jsonProperties.viewDetails.gridOrient === 0, "Grid orientation as expected");
      assert.isTrue(view.jsonProperties.viewDetails.gridSpaceX === 0.001, "GridSpaceX as expected");

      // get the display style element
      const displayStyle = await imodel.elements.getElement(view.getDisplayStyleId());
      assert.isTrue(displayStyle instanceof DisplayStyle3d, "The Display Style should be a DisplayStyle3d");
      if (!(displayStyle instanceof DisplayStyle3d))
        continue;
      const bgColorDef: ColorDef = displayStyle.getBackgroundColor();
      assert.isTrue(bgColorDef.tbgr === 0, "The background as expected");
      const sceneBrightness: number = displayStyle.getSceneBrightness();
      assert.isTrue(sceneBrightness === 0);
    }
  });

  it("should be some categories", async () => {
    const categoryRows: any[] = await imodel.executeQuery("SELECT EcInstanceId as elementId FROM " + Category.sqlName);
    assert.exists(categoryRows, "Should have some Category ids");
    for (const categoryRow of categoryRows!) {
      const categoryId: Id64 = new Id64(categoryRow.elementId);
      const category = await imodel.elements.getElement(categoryId);
      assert.isTrue(category instanceof Category, "Should be instance of Category");
      if (!category)
        continue;
      if (!(category instanceof Category))
        continue;

      // verify the default subcategory.
      const defaultSubCategoryId: Id64 = category.myDefaultSubCategoryId();
      const defaultSubCategory = await imodel.elements.getElement(defaultSubCategoryId);
      assert.isTrue(defaultSubCategory instanceof SubCategory, "defaultSubCategory should be instance of SubCategory");
      if (defaultSubCategory instanceof SubCategory) {
        assert.isTrue(defaultSubCategory.parent!.id.equals(categoryId), "defaultSubCategory id should be prescribed value");
        assert.isTrue(defaultSubCategory.getSubCategoryName() === category.code.getValue(), "DefaultSubcategory name should match that of Category");
        assert.isTrue(defaultSubCategory.isDefaultSubCategory(), "isDefaultSubCategory should return true");
      }

      // get the subcategories
      const queryString: string = "SELECT ECInstanceId as elementId FROM " + SubCategory.sqlName + " WHERE Parent.Id=?";
      const subCategoryRows: any[] = await imodel.executeQuery(queryString, [categoryId]);
      assert.exists(subCategoryRows, "Should have at least one SubCategory");
      for (const subCategoryRow of subCategoryRows) {
        const subCategoryId = new Id64(subCategoryRow.elementId);
        const subCategory = await imodel.elements.getElement(subCategoryId);
        assert.isTrue(subCategory instanceof SubCategory);
        if (subCategory instanceof SubCategory) {
          assert.isTrue(subCategory.parent!.id.equals(categoryId));
        }
      }
    }
  });

  it("should be some 2d elements", async () => {
    const drawingGraphicRows: any[] = await imodel2.executeQuery("SELECT ECInstanceId as elementId FROM BisCore.DrawingGraphic");
    assert.exists(drawingGraphicRows, "Should have some Drawing Graphics");
    for (const drawingGraphicRow of drawingGraphicRows!) {
      const drawingGraphicId: Id64 = new Id64(drawingGraphicRow.elementId);
      const drawingGraphic = await imodel2.elements.getElement(drawingGraphicId);
      assert.exists(drawingGraphic);
      assert.isTrue(drawingGraphic.constructor.name === "DrawingGraphic", "Should be instance of DrawingGraphic");
      assert.isTrue(drawingGraphic instanceof GeometricElement2d, "Is instance of GeometricElement2d");
      if (drawingGraphic.id.getLow() === 0x25) {
        assert.isTrue(drawingGraphic.placement.origin.x === 0.0);
        assert.isTrue(drawingGraphic.placement.origin.y === 0.0);
        assert.isTrue(drawingGraphic.placement.angle.radians === 0.0);
        assert.isTrue(drawingGraphic.placement.bbox.low.x === 0.0);
        assert.isTrue(drawingGraphic.placement.bbox.low.y === 0.0);
        assert.isTrue(drawingGraphic.placement.bbox.high.x === 1.0);
        assert.isTrue(drawingGraphic.placement.bbox.high.y === 1.0);
        assert.isDefined(drawingGraphic.geom);
      }
      if (drawingGraphic.id.getLow() === 0x26) {
        assert.isTrue(drawingGraphic.placement.origin.x === 1.0);
        assert.isTrue(drawingGraphic.placement.origin.y === 1.0);
        assert.isTrue(drawingGraphic.placement.angle.radians === 0.0);
        assert.isTrue(drawingGraphic.placement.bbox.low.x === 0.0);
        assert.isTrue(drawingGraphic.placement.bbox.low.y === 0.0);
        assert.isTrue(drawingGraphic.placement.bbox.high.x === 2.0);
        assert.isTrue(drawingGraphic.placement.bbox.high.y === 2.0);
        assert.isDefined(drawingGraphic.geom);
      }
    }
  });

  it("should be children of RootSubject", async () => {
    const queryString: string = "SELECT ECInstanceId as modelId FROM " + Model.sqlName + " WHERE ParentModel.Id=" + imodel2.models.repositoryModelId;
    const modelRows: any[] = await imodel2.executeQuery(queryString);
    assert.exists(modelRows, "Should have at least one model within rootSubject");
    for (const modelRow of modelRows) {
      const modelId = new Id64(modelRow.modelId);
      const model = await imodel2.models.getModel(modelId);
      assert.exists(model, "Model should exist");
      assert.isTrue(model instanceof Model);

      // should be an element with the same Id.
      const modeledElement = await imodel2.elements.getElement(modelId);
      assert.exists(modeledElement, "Modeled Element should exist");

      if (model.constructor.name === "LinkModel") {
        // expect LinkModel to be accompanied by LinkPartition
        assert.isTrue(modeledElement instanceof LinkPartition);
        continue;
      } else if (model.constructor.name === "DictionaryModel") {
        assert.isTrue(modeledElement instanceof DefinitionPartition);
        continue;
      } else if (model.constructor.name === "PhysicalModel") {
        assert.isTrue(modeledElement instanceof PhysicalPartition);
        continue;
      } else if (model.constructor.name === "GroupModel") {
        assert.isTrue(modeledElement instanceof GroupInformationPartition);
        continue;
      } else if (model.constructor.name === "DocumentListModel") {
        assert.isTrue(modeledElement instanceof DocumentPartition);
        continue;
      } else if (model.constructor.name === "DefinitionModel") {
        assert.isTrue(modeledElement instanceof DefinitionPartition);
        continue;
      } else {
        assert.isTrue(false, "Expected a known model type");
      }
    }
  });

  it("should produce an array of rows with executeQuery", async () => {
    const rows: any[] = await imodel.executeQuery("SELECT * FROM bis.Element");
    assert.exists(rows);
    assert.isArray(rows);
    assert.notEqual(rows.length, 0);
    assert.notEqual(rows[0].ecinstanceid, "");
  });

  /* TBD
  it("should load struct properties", async () => {
    const el1 = await imodel3.elements.getElement(new Id64("0x14"));
    assert.isDefined(el1);
    // *** TODO: Check that struct property was loaded
  });

  it("should load array properties", async () => {
    const el1 = await imodel3.elements.getElement(new Id64("0x14"));
    assert.isDefined(el1);
    // *** TODO: Check that array property was loaded
  });
  */

  it("should insert and update auto-handled properties", async () => {
    const testElem = await imodel4.elements.getElement(new Id64("0x14"));
    assert.isDefined(testElem);
    assert.equal(testElem.classFullName, "DgnPlatformTest:TestElementWithNoHandler");
    assert.isUndefined(testElem.integerProperty1);

    const newTestElem = testElem.copyForEdit<Element>();
    assert.equal(newTestElem.classFullName, testElem.classFullName);
    newTestElem.integerProperty1 = 999;
    assert.isTrue(testElem.arrayOfPoint3d[0].isAlmostEqual(newTestElem.arrayOfPoint3d[0]));

    const loc1 = { street: "Elm Street", city: { name: "Downingtown", state: "PA" } };
    const loc2 = { street: "Oak Street", city: { name: "Downingtown", state: "PA" } };
    // TODO: struct arrays   const loc3 = {street: "Chestnut Street", city: {name: "Philadelphia", state: "PA"}};
    // TODO: struct arrays    const arrayOfStructs = [loc2, loc3];
    newTestElem.location = loc1;
    // TODO: struct arrays    newTestElem.arrayOfStructs = arrayOfStructs;
    newTestElem.dtUtc = new Date("2015-03-25");
    newTestElem.p3d = new Point3d(1, 2, 3);

    const newTestElemId = imodel4.elements.insertElement(newTestElem);

    assert.isTrue(newTestElemId.isValid(), "insert worked");

    const newTestElemFetched = await imodel4.elements.getElement(newTestElemId);
    assert.isDefined(newTestElemFetched);
    assert.isTrue(newTestElemFetched.id.equals(newTestElemId));
    assert.equal(newTestElemFetched.classFullName, newTestElem.classFullName);
    assert.isDefined(newTestElemFetched.integerProperty1);
    assert.equal(newTestElemFetched.integerProperty1, newTestElem.integerProperty1);
    assert.isTrue(newTestElemFetched.arrayOfPoint3d[0].isAlmostEqual(newTestElem.arrayOfPoint3d[0]));
    assert.deepEqual(newTestElemFetched.location, loc1);
    // TODO: struct arrays   assert.deepEqual(newTestElem.arrayOfStructs, arrayOfStructs);
    // TODO: getElement must convert date ISO string to Date object    assert.deepEqual(newTestElemFetched.dtUtc, newTestElem.dtUtc);
    assert.isTrue(newTestElemFetched.p3d.isAlmostEqual(newTestElem.p3d));

    // ----------- updates ----------------
    const wasp3d = newTestElemFetched.p3d;
    const editElem = newTestElemFetched.copyForEdit() as Element;
    editElem.location = loc2;
    try {
      await imodel4.elements.updateElement(editElem);
    } catch (_err) {
      assert.fail("Element.update failed");
    }
    const afterUpdateElemFetched = await imodel4.elements.getElement(editElem.id);
    // TODO: autoHandlePropertiesToJson in native code must convert property names to lowercase - assert.deepEqual(afterUpdateElemFetched.location, loc2, " location property should be the new one");
    assert.deepEqual(afterUpdateElemFetched.id, editElem.id, " the id should not have changed.");
    assert.deepEqual(afterUpdateElemFetched.p3d, wasp3d, " p3d property should not have changed");

    // ------------ delete -----------------
    const elid = afterUpdateElemFetched.id;
    await imodel4.elements.deleteElement(afterUpdateElemFetched);
    try {
      await imodel4.elements.getElement(elid);
      assert.fail("should fail to load the element.");
    } catch (error) {
      // TODO: test that error is what I expect assert.equal(error.status == IModelStatus.)
    }
  });

  function checkElementMetaData(obj: EntityMetaData) {
    assert.isNotNull(obj);
    assert.equal(obj.ecclass, "BisCore:Element");
    assert.isArray(obj.baseClasses);
    assert.equal(obj.baseClasses.length, 0);

    assert.isArray(obj.customAttributes);
    let foundClassHasHandler = false;
    let foundClassHasCurrentTimeStampProperty = false;
    if (obj.customAttributes !== undefined) {
      for (const ca of obj.customAttributes) {
        if (ca.ecclass === "BisCore:ClassHasHandler")
          foundClassHasHandler = true;
        else if (ca.ecclass === "CoreCustomAttributes:ClassHasCurrentTimeStampProperty")
          foundClassHasCurrentTimeStampProperty = true;
      }
    }
    assert.isTrue(foundClassHasHandler);
    assert.isTrue(foundClassHasCurrentTimeStampProperty);
    assert.isDefined(obj.properties.federationGuid);
    assert.equal(obj.properties.federationGuid.primitiveType, 257);
    assert.equal(obj.properties.federationGuid.extendedType, "BeGuid");
  }

  it("should get metadata for class", () => {
    const metaData: EntityMetaData = imodel.getMetaData("BisCore:Element");
    assert.exists(metaData);
    checkElementMetaData(metaData);
  });

  function checkClassHasHandlerMetaData(obj: EntityMetaData) {
    assert.isDefined(obj.properties.restrictions);
    assert.equal(obj.properties.restrictions.primitiveType, 2305);
    assert.equal(obj.properties.restrictions.minOccurs, 0);
  }

  it("should get metadata for CA class just as well (and we'll see a array-typed property)", () => {
    const metaData: EntityMetaData = imodel.getMetaData("BisCore:ClassHasHandler");
    assert.exists(metaData);
    checkClassHasHandlerMetaData(metaData);
  });

  it("should get metadata for CA class just as well (and we'll see a array-typed property)", () => {
    const metaData: EntityMetaData = imodel.getMetaData("BisCore:ClassHasHandler");
    assert.exists(metaData);
    checkClassHasHandlerMetaData(metaData);
  });

  it("should exercise ECSqlStatement (backend only)", () => {
    // Reject an invalid statement
    try {
      imodel2.prepareStatement("select no_such_property, codeValue from bis.element");
      assert.fail("prepare should have failed with an exception");
    } catch (err) {
      assert.isTrue(err.constructor.name === "IModelError");
      assert.notEqual(err.status, DbResult.BE_SQLITE_OK);
    }
    let lastId: string = "";
    let firstCodeValue: string = "";
    imodel2.withPreparedStatement("select ecinstanceid, codeValue from bis.element", (stmt: ECSqlStatement) => {
      assert.isNotNull(stmt);
      // Reject an attempt to bind when there are no placeholders in the statement
      try {
        stmt.bindValues({ foo: 1 });
        assert.fail("bindValues should have failed with an exception");
      } catch (err2) {
        assert.isTrue(err2.constructor.name === "IModelError");
        assert.notEqual(err2.status, DbResult.BE_SQLITE_OK);
      }

      // Verify that we get a bunch of rows with the expected shape
      let count = 0;
      while (DbResult.BE_SQLITE_ROW === stmt.step()) {
        const row = stmt.getRow();
        assert.isNotNull(row);
        assert.isObject(row);
        assert.isTrue(row.id !== undefined);
        assert.isString(row.id);
        lastId = row.id;
        if (row.codeValue !== undefined)
          firstCodeValue = row.codeValue;
        count = count + 1;
      }
      assert.isTrue(count > 1);
      assert.notEqual(lastId, "");
      assert.notEqual(firstCodeValue, "");

      // Try iterator style
      let firstCodeValueIter: string = "";
      let iteratorCount = 0;
      let lastIterId: string = "";
      stmt.reset();
      for (const row of stmt) {
        assert.isNotNull(row);
        assert.isObject(row);
        assert.isTrue(row.id !== undefined);
        assert.isString(row.id);
        lastIterId = row.id;
        iteratorCount = iteratorCount + 1;
        if (row.codeValue !== undefined)
          firstCodeValueIter = row.codeValue;
      }
      assert.equal(iteratorCount, count, "iterator loop should find the same number of rows as the step loop");
      assert.equal(lastIterId, lastId, "iterator loop should see the same last row as the step loop");
      assert.equal(firstCodeValueIter, firstCodeValue, "iterator loop should find the first non-null code value as the step loop");
    });

    imodel2.withPreparedStatement("select ecinstanceid, codeValue from bis.element WHERE (ecinstanceid=?)", (stmt3: ECSqlStatement) => {
      // Now try a statement with a placeholder
      const idToFind: Id64 = new Id64(lastId);
      stmt3.bindValues([idToFind]);
      let count = 0;
      while (DbResult.BE_SQLITE_ROW === stmt3.step()) {
        count = count + 1;
        const row = stmt3.getRow();
        // Verify that we got the row that we asked for
        assert.isTrue(idToFind.equals(new Id64(row.id)));
      }
      // Verify that we got the row that we asked for
      assert.equal(count, 1);
    });

    imodel2.withPreparedStatement("select ecinstanceid, codeValue from bis.element WHERE (codeValue = :codevalue)", (stmt4: ECSqlStatement) => {
      // Try a named placeholder
      const codeValueToFind = firstCodeValue;
      stmt4.bindValues({ codeValue: codeValueToFind });
      let count = 0;
      while (DbResult.BE_SQLITE_ROW === stmt4.step()) {
        count = count + 1;
        const row = stmt4.getRow();
        // Verify that we got the row that we asked for
        assert.equal(row.codeValue, codeValueToFind);
      }
      // Verify that we got the row that we asked for
      assert.equal(count, 1);
    });

  });

  /* TBD
      DgnCode physicalPartitionCode = PhysicalPartition::CreateCode(*m_db->Elements().GetRootSubject(), s_seedFileInfo.physicalPartitionName);
    m_defaultModelId = m_db->Models().QuerySubModelId(physicalPartitionCode);
    ASSERT_TRUE(m_defaultModelId.IsValid());

    m_defaultCategoryId = SpatialCategory::QueryCategoryId(GetDgnDb().GetDictionaryModel(), s_seedFileInfo.categoryName);
    ASSERT_TRUE(m_defaultCategoryId.IsValid());
  */

<<<<<<< HEAD
  it.only("ImodelJsTest.MeasureInsertPerformance)", async () => {
=======
  it.skip("ImodelJsTest.MeasureInsertPerformance", async () => {
>>>>>>> 99aa50d1

    const ifperfimodel = await IModelTestUtils.openIModel("DgnPlatformSeedManager_OneSpatialModel10.bim", { copyFilename: "ImodelJsTest_MeasureInsertPerformance.bim", enableTransactions: true });

    console.time("ImodelJsTest.MeasureInsertPerformance");

    // TODO: Look up model by code (i.e., codevalue of a child of root subject, where child has a PhysicalPartition)
    // const physicalPartitionCode: Code = PhysicalPartition::CreateCode(*m_db->Elements().GetRootSubject(), "DefaultModel");
    // const modelId: Id64 = ifperfimodel.models.querySubModelId(physicalPartitionCode);
    const modelId = new Id64("0X11");

    const defaultCategoryId: Id64 = IModelTestUtils.getSpatialCategoryIdByName(ifperfimodel, "DefaultCategory");

    const elementCount = 10000;
    for (let i = 0; i < elementCount; ++i) {

      const element: Element = ifperfimodel.elements.createElement({ classFullName: "DgnPlatformTest:ImodelJsTestElement", iModel: ifperfimodel, model: modelId, id: new Id64(), code: Code.createEmpty(), category: defaultCategoryId });

      element.integerProperty1 = i;
      element.integerProperty2 = i;
      element.integerProperty3 = i;
      element.integerProperty4 = i;
      element.doubleProperty1 = i;
      element.doubleProperty2 = i;
      element.doubleProperty3 = i;
      element.doubleProperty4 = i;
      element.b = (0 === (i % 100));
      const pt: Point3d = new Point3d(i, 0, 0);
      element.pointProperty1 = pt;
      element.pointProperty2 = pt;
      element.pointProperty3 = pt;
      element.pointProperty4 = pt;
      const dtUtc: Date = new Date("2013-09-15 12:05:39Z");
      element.dtUtc = dtUtc;

      assert.isTrue((ifperfimodel.elements.insertElement(element)).isValid(), "insert worked");
      if (0 === (i % 100))
        ifperfimodel.saveChanges();
    }

    ifperfimodel.saveChanges();

    ifperfimodel.withPreparedStatement("select count(*) as [count] from DgnPlatformTest.ImodelJsTestElement", (stmt: ECSqlStatement) => {
      assert.equal(DbResult.BE_SQLITE_ROW, stmt.step());
      const row = stmt.getRow();
      const expectedCountAsHex = "0X" + elementCount.toString(16).toUpperCase();
      assert.equal(row.count, expectedCountAsHex);
    });

  console.timeEnd("ImodelJsTest.MeasureInsertPerformance");

  });
});
<|MERGE_RESOLUTION|>--- conflicted
+++ resolved
@@ -1,698 +1,694 @@
-/*---------------------------------------------------------------------------------------------
-|  $Copyright: (c) 2017 Bentley Systems, Incorporated. All rights reserved. $
- *--------------------------------------------------------------------------------------------*/
-
-import { assert } from "chai";
-import { DbResult } from "@bentley/bentleyjs-core/lib/BeSQLite";
-import { Guid, Id64 } from "@bentley/bentleyjs-core/lib/Id";
-import { Point3d, Vector3d, RotMatrix } from "@bentley/geometry-core/lib/PointVector";
-import { Code } from "../Code";
-import { ColorDef } from "../Render";
-import { Element, GeometricElement3d, GeometricElementProps, InformationPartitionElement, DefinitionPartition, LinkPartition, PhysicalPartition, GroupInformationPartition, DocumentPartition, Subject } from "../backend/Element";
-import { ElementProps } from "../ElementProps";
-import { Entity, EntityCtor, EntityMetaData } from "../backend/Entity";
-import { EntityProps } from "../EntityProps";
-import { Model } from "../backend/Model";
-import { Category, SubCategory } from "../backend/Category";
-import { ClassRegistry } from "../backend/ClassRegistry";
-import { ModelSelector } from "../backend/ViewDefinition";
-import { IModelError, IModelStatus } from "../IModelError";
-import { IModelTestUtils } from "./IModelTestUtils";
-import { BisCore } from "../backend/BisCore";
-import { GeometricElement2d } from "../backend/Element";
-import { SpatialViewDefinition, DisplayStyle3d } from "../backend/ViewDefinition";
-import { ElementPropertyFormatter } from "../backend/ElementPropertyFormatter";
-import { IModelDb } from "../backend/IModelDb";
-import { ECSqlStatement } from "../backend/ECSqlStatement";
-
-describe("iModel", () => {
-  let imodel: IModelDb;
-  let imodel2: IModelDb;
-  let imodel3: IModelDb;
-  let imodel4: IModelDb;
-
-  before(async () => {
-    imodel = await IModelTestUtils.openIModel("test.bim");
-    imodel2 = await IModelTestUtils.openIModel("CompatibilityTestSeed.bim");
-    imodel3 = await IModelTestUtils.openIModel("GetSetAutoHandledStructProperties.bim");
-    imodel4 = await IModelTestUtils.openIModel("GetSetAutoHandledArrayProperties.bim");
-  });
-
-  after(() => {
-    IModelTestUtils.closeIModel(imodel);
-    IModelTestUtils.closeIModel(imodel2);
-    IModelTestUtils.closeIModel(imodel3);
-    IModelTestUtils.closeIModel(imodel4);
-  });
-
-  /** test the copy constructor and to/from Json methods for the supplied entity */
-  const testCopyAndJson = (entity: Entity) => {
-    assert.isTrue(entity.isPersistent());
-    const copyOf = entity.copyForEdit();
-    assert.isFalse(copyOf.isPersistent());
-    copyOf.setPersistent(); // just to allow deepEqual to work
-    assert.deepEqual(entity, copyOf, "copyForEdit worked"); // make sure the copy is identical to original
-
-    // now round trip the entity through a json string and back to a new entity.
-    const jsonObj = JSON.parse(JSON.stringify(entity)) as EntityProps;
-    jsonObj.iModel = entity.iModel; // this gets lost in the JSON string
-    const el2 = new (entity.constructor as EntityCtor)(jsonObj); // create a new entity from the json
-    el2.setPersistent(); // just to allow deepEqual to work
-    assert.deepEqual(entity, el2, "json stringify worked");
-  };
-
-  it("should use schema to look up classes by name", () => {
-    const elementClass = BisCore.getClass(Element.name, imodel);
-    const categoryClass = BisCore.getClass(Category.name, imodel);
-    assert.isDefined(elementClass);
-    assert.isDefined(categoryClass);
-    assert.equal(elementClass!.name, "Element");
-    assert.equal(categoryClass!.name, "Category");
-  });
-
-  it("should load a known element by Id from an existing iModel", async () => {
-    assert.exists(imodel.elements);
-    const code1 = new Code({ spec: "0x10", scope: "0x11", value: "RF1.dgn" });
-    const el = await imodel.elements.getElement(code1);
-    assert.exists(el);
-    const el2 = await imodel.elements.getElement(new Id64("0x34"));
-    assert.exists(el2);
-    const badCode = new Code({ spec: "0x10", scope: "0x11", value: "RF1_does_not_exist.dgn" });
-
-    try {
-      await imodel.elements.getElement(badCode); // throws Error
-      assert.fail(); // this line should be skipped
-    } catch (error) {
-      assert.isTrue(error instanceof Error);
-      assert.isTrue(error instanceof IModelError);
-    }
-
-    const subCat = await imodel.elements.getElement(new Id64("0x2e"));
-    assert.isTrue(subCat instanceof SubCategory);
-    if (subCat instanceof SubCategory) {
-      assert.isTrue(subCat.appearance.color.tbgr === 16777215);
-      assert.isTrue(subCat.appearance.weight === 2);
-      assert.isTrue(subCat.id.getLow() === 46);
-      assert.isTrue(subCat.id.getHigh() === 0);
-      assert.isTrue(subCat.code.spec.getLow() === 30);
-      assert.isTrue(subCat.code.spec.getHigh() === 0);
-      assert.isTrue(subCat.code.scope === "0X2D");
-      assert.isTrue(subCat.code.value === "A-Z013-G-Legn");
-      testCopyAndJson(subCat);
-    }
-
-    /// Get the parent Category of the subcategory.
-    const cat = await imodel.elements.getElement((subCat as SubCategory).getCategoryId());
-    assert.isTrue(cat instanceof Category);
-    if (cat instanceof Category) {
-      assert.isTrue(cat.id.getLow() === 45);
-      assert.isTrue(cat.id.getHigh() === 0);
-      assert.isTrue(cat.description === "Legends, symbols keys");
-      assert.isTrue(cat.code.spec.getLow() === 22);
-      assert.isTrue(cat.code.spec.getHigh() === 0);
-      assert.isTrue(cat.code.value === "A-Z013-G-Legn");
-      testCopyAndJson(cat);
-    }
-
-    const phys = await imodel.elements.getElement(new Id64("0x38"));
-    assert.isTrue(phys instanceof GeometricElement3d);
-
-    const a2 = await imodel2.elements.getElement(new Id64("0x1d"));
-    assert.exists(a2);
-    assert.isTrue(a2.federationGuid!.value === "18eb4650-b074-414f-b961-d9cfaa6c8746");
-    const el3 = await imodel2.elements.getElement(new Guid(a2.federationGuid!.value));
-    assert.exists(el3);
-    assert.notEqual(a2, el3);
-    assert.isTrue(a2.id.equals(el3.id));
-    testCopyAndJson(el3);
-
-    const newEl = el3.copyForEdit<Element>();
-    newEl.federationGuid = undefined;
-    const newId = imodel2.elements.insertElement(newEl);
-    assert.isTrue(newId.isValid(), "insert worked");
-  });
-
-  it("should create elements", async () => {
-    const seedElement = await imodel2.elements.getElement(new Id64("0x1d"));
-    assert.exists(seedElement);
-    assert.isTrue(seedElement.federationGuid!.value === "18eb4650-b074-414f-b961-d9cfaa6c8746");
-
-    for (let i = 0; i < 25; i++) {
-      const elementProps: GeometricElementProps = {
-        classFullName: "Generic:PhysicalObject",
-        iModel: imodel2,
-        model: seedElement.model,
-        category: seedElement.category,
-        id: new Id64(),
-        code: Code.createEmpty(),
-        federationGuid: new Guid(true),
-        userLabel: "UserLabel-" + i,
-      };
-
-      const element: Element = await imodel2.elements.createElement(elementProps);
-      element.setUserProperties("performanceTest", { s: "String-" + i, n: i });
-
-      const elementId: Id64 = imodel2.elements.insertElement(element);
-      assert.isTrue(elementId.isValid());
-    }
-  });
-
-  it("should have a valid root subject element", async () => {
-    const rootSubject = await imodel.elements.getRootSubject();
-    assert.exists(rootSubject);
-    assert.isTrue(rootSubject instanceof Subject);
-    assert.isAtLeast(rootSubject.code.getValue().length, 1);
-
-    try {
-      await imodel.models.getSubModel(rootSubject.id); // throws error
-      assert.fail(); // this line should be skipped
-    } catch (error) {
-      assert.isTrue(error instanceof Error);
-      assert.isTrue(error instanceof IModelError);
-      assert.equal(error.errorNumber, IModelStatus.NotFound);
-      assert.equal(error.toDebugString(), "IModelStatus.NotFound");
-    }
-
-    const childIds: Id64[] = await imodel.elements.queryChildren(rootSubject.id);
-    assert.isAtLeast(childIds.length, 1);
-    for (const childId of childIds) {
-      const childElement = await imodel.elements.getElement(childId);
-      assert.exists(childElement);
-      assert.isTrue(childElement instanceof Element);
-
-      testCopyAndJson(childElement);
-      assert.isTrue(childElement.parent!.id.getLow() === rootSubject.id.getLow());
-      if (childElement instanceof InformationPartitionElement) {
-        const childSubModel: Model = await imodel.models.getSubModel(childElement.id);
-        assert.exists(childSubModel, "InformationPartitionElements should have a subModel");
-
-        if ((childId.getLow() === 16) && (childId.getHigh() === 0)) {
-          assert.isTrue(childElement instanceof DefinitionPartition, "ChildId 0x00000010 should be a DefinitionPartition");
-          assert.isTrue(childElement.code.value === "BisCore.DictionaryModel", "Definition Partition should have code value of BisCore.DictionaryModel");
-        } else if ((childId.getLow() === 14) && (childId.getHigh() === 0)) {
-          assert.isTrue(childElement instanceof LinkPartition);
-          assert.isTrue(childElement.code.value === "BisCore.RealityDataSources");
-        } else if ((childId.getLow() === 17) && (childId.getHigh() === 0)) {
-          assert.isTrue(childElement instanceof LinkPartition, "ChildId 0x000000011 should be a LinkPartition");
-          assert.isTrue(childElement.code.value === "Repository Links");
-        }
-      } else if (childElement instanceof Subject) {
-        if ((childId.getLow() === 19) && (childId.getHigh() === 0)) {
-          assert.isTrue(childElement instanceof Subject);
-          assert.isTrue(childElement.code.value === "DgnV8:mf3, A", "Subject should have code value of DgnV8:mf3, A");
-          assert.isTrue(childElement.jsonProperties.Subject.Job.DgnV8.V8File === "mf3.dgn", "Subject should have jsonProperty Subject.Job.DgnV.V8File");
-          assert.isTrue(childElement.jsonProperties.Subject.Job.DgnV8.V8RootModel === "A", "Subject should have jsonProperty Subject.Job.DgnV.V8RootModel");
-        }
-      }
-    }
-  });
-
-  it("should load a known model by Id from an existing iModel", async () => {
-    assert.exists(imodel.models);
-    const model2 = await imodel.models.getModel(new Id64("0x1c"));
-    assert.exists(model2);
-    testCopyAndJson(model2);
-    let model = await imodel.models.getModel(imodel.models.repositoryModelId);
-    assert.exists(model);
-    testCopyAndJson(model!);
-    const code1 = new Code({ spec: "0x1d", scope: "0x1d", value: "A" });
-    model = await imodel.models.getSubModel(code1);
-    // By this point, we expect the submodel's class to be in the class registry *cache*
-    const geomModel = ClassRegistry.getClass("BisCore:PhysicalModel", imodel);
-    assert.exists(model);
-    assert.isTrue(model instanceof geomModel!);
-    testCopyAndJson(model!);
-  });
-
-  it("Model Selectors should hold models", async () => {
-    const props: ElementProps = {
-      iModel: imodel,
-      classFullName: BisCore.name + ":" + ModelSelector.name,
-      model: new Id64([1, 1]),
-      code: Code.createEmpty(),
-      id: new Id64(),
-    };
-
-    const entity = imodel.constructEntity(props);
-    assert.isTrue(entity instanceof ModelSelector);
-    const selector1 = entity as ModelSelector;
-    assert.exists(selector1);
-    if (selector1) {
-      selector1.addModel(new Id64([2, 1]));
-      selector1.addModel(new Id64([2, 1]));
-      selector1.addModel(new Id64([2, 3]));
-    }
-  });
-
-  it("should produce an array of rows", async () => {
-    const rows: any[] = await imodel.executeQuery("SELECT * FROM " + Category.sqlName);
-    assert.exists(rows);
-    assert.isArray(rows);
-    assert.isAtLeast(rows.length, 1);
-    assert.exists(rows[0].id);
-    assert.notEqual(rows[0].id, "");
-  });
-
-  it("ElementPropertyFormatter should format", async () => {
-    const code1 = new Code({ spec: "0x10", scope: "0x11", value: "RF1.dgn" });
-    const el = await imodel.elements.getElement(code1);
-    const formatter: ElementPropertyFormatter = new ElementPropertyFormatter(imodel);
-    const props = await formatter.formatProperties(el);
-    assert.exists(props);
-    // WIP: format seems to have changed?
-    // assert.isArray(props);
-    // assert.notEqual(props.length, 0);
-    // const item = props[0];
-    // assert.isString(item.category);
-    // assert.isArray(item.properties);
-  });
-
-  it("should be at least one view element", async () => {
-    const viewRows: any[] = await imodel.executeQuery("SELECT EcInstanceId as elementId FROM " + SpatialViewDefinition.sqlName);
-    assert.exists(viewRows, "Should find some views");
-    for (const viewRow of viewRows!) {
-      const viewId = new Id64(viewRow.elementId);
-      const view = await imodel.elements.getElement(viewId);
-      assert.isTrue(view instanceof SpatialViewDefinition, "Should be instance of SpatialViewDefinition");
-      if (!view)
-        continue;
-      if (!(view instanceof SpatialViewDefinition))
-        continue;
-      assert.isTrue(view.code.value === "A Views - View 1", "Code value is A Views - View 1");
-      assert.isTrue(view.getDisplayStyleId().getLow() === 0x36, "Display Style Id is 0x36");
-      assert.isTrue(view.getCategorySelectorId().getLow() === 0x37, "Category Id is 0x37");
-      assert.isFalse(view.cameraOn, "The camera is not turned on");
-      assert.isTrue(view.extents.isAlmostEqual(new Vector3d(429.6229727570776, 232.24786876266097, 0.1017680889917761)), "View extents as expected");
-      assert.isTrue(view.origin.isAlmostEqual(new Point3d(-87.73958171815832, -108.96514044887601, -0.0853709702222105)), "View origin as expected");
-      assert.isTrue(view.rotation.isAlmostEqual(RotMatrix.identity), "View rotation is identity");
-      assert.isTrue(view.jsonProperties.viewDetails.gridOrient === 0, "Grid orientation as expected");
-      assert.isTrue(view.jsonProperties.viewDetails.gridSpaceX === 0.001, "GridSpaceX as expected");
-
-      // get the display style element
-      const displayStyle = await imodel.elements.getElement(view.getDisplayStyleId());
-      assert.isTrue(displayStyle instanceof DisplayStyle3d, "The Display Style should be a DisplayStyle3d");
-      if (!(displayStyle instanceof DisplayStyle3d))
-        continue;
-      const bgColorDef: ColorDef = displayStyle.getBackgroundColor();
-      assert.isTrue(bgColorDef.tbgr === 0, "The background as expected");
-      const sceneBrightness: number = displayStyle.getSceneBrightness();
-      assert.isTrue(sceneBrightness === 0);
-    }
-  });
-
-  it("should be some categories", async () => {
-    const categoryRows: any[] = await imodel.executeQuery("SELECT EcInstanceId as elementId FROM " + Category.sqlName);
-    assert.exists(categoryRows, "Should have some Category ids");
-    for (const categoryRow of categoryRows!) {
-      const categoryId: Id64 = new Id64(categoryRow.elementId);
-      const category = await imodel.elements.getElement(categoryId);
-      assert.isTrue(category instanceof Category, "Should be instance of Category");
-      if (!category)
-        continue;
-      if (!(category instanceof Category))
-        continue;
-
-      // verify the default subcategory.
-      const defaultSubCategoryId: Id64 = category.myDefaultSubCategoryId();
-      const defaultSubCategory = await imodel.elements.getElement(defaultSubCategoryId);
-      assert.isTrue(defaultSubCategory instanceof SubCategory, "defaultSubCategory should be instance of SubCategory");
-      if (defaultSubCategory instanceof SubCategory) {
-        assert.isTrue(defaultSubCategory.parent!.id.equals(categoryId), "defaultSubCategory id should be prescribed value");
-        assert.isTrue(defaultSubCategory.getSubCategoryName() === category.code.getValue(), "DefaultSubcategory name should match that of Category");
-        assert.isTrue(defaultSubCategory.isDefaultSubCategory(), "isDefaultSubCategory should return true");
-      }
-
-      // get the subcategories
-      const queryString: string = "SELECT ECInstanceId as elementId FROM " + SubCategory.sqlName + " WHERE Parent.Id=?";
-      const subCategoryRows: any[] = await imodel.executeQuery(queryString, [categoryId]);
-      assert.exists(subCategoryRows, "Should have at least one SubCategory");
-      for (const subCategoryRow of subCategoryRows) {
-        const subCategoryId = new Id64(subCategoryRow.elementId);
-        const subCategory = await imodel.elements.getElement(subCategoryId);
-        assert.isTrue(subCategory instanceof SubCategory);
-        if (subCategory instanceof SubCategory) {
-          assert.isTrue(subCategory.parent!.id.equals(categoryId));
-        }
-      }
-    }
-  });
-
-  it("should be some 2d elements", async () => {
-    const drawingGraphicRows: any[] = await imodel2.executeQuery("SELECT ECInstanceId as elementId FROM BisCore.DrawingGraphic");
-    assert.exists(drawingGraphicRows, "Should have some Drawing Graphics");
-    for (const drawingGraphicRow of drawingGraphicRows!) {
-      const drawingGraphicId: Id64 = new Id64(drawingGraphicRow.elementId);
-      const drawingGraphic = await imodel2.elements.getElement(drawingGraphicId);
-      assert.exists(drawingGraphic);
-      assert.isTrue(drawingGraphic.constructor.name === "DrawingGraphic", "Should be instance of DrawingGraphic");
-      assert.isTrue(drawingGraphic instanceof GeometricElement2d, "Is instance of GeometricElement2d");
-      if (drawingGraphic.id.getLow() === 0x25) {
-        assert.isTrue(drawingGraphic.placement.origin.x === 0.0);
-        assert.isTrue(drawingGraphic.placement.origin.y === 0.0);
-        assert.isTrue(drawingGraphic.placement.angle.radians === 0.0);
-        assert.isTrue(drawingGraphic.placement.bbox.low.x === 0.0);
-        assert.isTrue(drawingGraphic.placement.bbox.low.y === 0.0);
-        assert.isTrue(drawingGraphic.placement.bbox.high.x === 1.0);
-        assert.isTrue(drawingGraphic.placement.bbox.high.y === 1.0);
-        assert.isDefined(drawingGraphic.geom);
-      }
-      if (drawingGraphic.id.getLow() === 0x26) {
-        assert.isTrue(drawingGraphic.placement.origin.x === 1.0);
-        assert.isTrue(drawingGraphic.placement.origin.y === 1.0);
-        assert.isTrue(drawingGraphic.placement.angle.radians === 0.0);
-        assert.isTrue(drawingGraphic.placement.bbox.low.x === 0.0);
-        assert.isTrue(drawingGraphic.placement.bbox.low.y === 0.0);
-        assert.isTrue(drawingGraphic.placement.bbox.high.x === 2.0);
-        assert.isTrue(drawingGraphic.placement.bbox.high.y === 2.0);
-        assert.isDefined(drawingGraphic.geom);
-      }
-    }
-  });
-
-  it("should be children of RootSubject", async () => {
-    const queryString: string = "SELECT ECInstanceId as modelId FROM " + Model.sqlName + " WHERE ParentModel.Id=" + imodel2.models.repositoryModelId;
-    const modelRows: any[] = await imodel2.executeQuery(queryString);
-    assert.exists(modelRows, "Should have at least one model within rootSubject");
-    for (const modelRow of modelRows) {
-      const modelId = new Id64(modelRow.modelId);
-      const model = await imodel2.models.getModel(modelId);
-      assert.exists(model, "Model should exist");
-      assert.isTrue(model instanceof Model);
-
-      // should be an element with the same Id.
-      const modeledElement = await imodel2.elements.getElement(modelId);
-      assert.exists(modeledElement, "Modeled Element should exist");
-
-      if (model.constructor.name === "LinkModel") {
-        // expect LinkModel to be accompanied by LinkPartition
-        assert.isTrue(modeledElement instanceof LinkPartition);
-        continue;
-      } else if (model.constructor.name === "DictionaryModel") {
-        assert.isTrue(modeledElement instanceof DefinitionPartition);
-        continue;
-      } else if (model.constructor.name === "PhysicalModel") {
-        assert.isTrue(modeledElement instanceof PhysicalPartition);
-        continue;
-      } else if (model.constructor.name === "GroupModel") {
-        assert.isTrue(modeledElement instanceof GroupInformationPartition);
-        continue;
-      } else if (model.constructor.name === "DocumentListModel") {
-        assert.isTrue(modeledElement instanceof DocumentPartition);
-        continue;
-      } else if (model.constructor.name === "DefinitionModel") {
-        assert.isTrue(modeledElement instanceof DefinitionPartition);
-        continue;
-      } else {
-        assert.isTrue(false, "Expected a known model type");
-      }
-    }
-  });
-
-  it("should produce an array of rows with executeQuery", async () => {
-    const rows: any[] = await imodel.executeQuery("SELECT * FROM bis.Element");
-    assert.exists(rows);
-    assert.isArray(rows);
-    assert.notEqual(rows.length, 0);
-    assert.notEqual(rows[0].ecinstanceid, "");
-  });
-
-  /* TBD
-  it("should load struct properties", async () => {
-    const el1 = await imodel3.elements.getElement(new Id64("0x14"));
-    assert.isDefined(el1);
-    // *** TODO: Check that struct property was loaded
-  });
-
-  it("should load array properties", async () => {
-    const el1 = await imodel3.elements.getElement(new Id64("0x14"));
-    assert.isDefined(el1);
-    // *** TODO: Check that array property was loaded
-  });
-  */
-
-  it("should insert and update auto-handled properties", async () => {
-    const testElem = await imodel4.elements.getElement(new Id64("0x14"));
-    assert.isDefined(testElem);
-    assert.equal(testElem.classFullName, "DgnPlatformTest:TestElementWithNoHandler");
-    assert.isUndefined(testElem.integerProperty1);
-
-    const newTestElem = testElem.copyForEdit<Element>();
-    assert.equal(newTestElem.classFullName, testElem.classFullName);
-    newTestElem.integerProperty1 = 999;
-    assert.isTrue(testElem.arrayOfPoint3d[0].isAlmostEqual(newTestElem.arrayOfPoint3d[0]));
-
-    const loc1 = { street: "Elm Street", city: { name: "Downingtown", state: "PA" } };
-    const loc2 = { street: "Oak Street", city: { name: "Downingtown", state: "PA" } };
-    // TODO: struct arrays   const loc3 = {street: "Chestnut Street", city: {name: "Philadelphia", state: "PA"}};
-    // TODO: struct arrays    const arrayOfStructs = [loc2, loc3];
-    newTestElem.location = loc1;
-    // TODO: struct arrays    newTestElem.arrayOfStructs = arrayOfStructs;
-    newTestElem.dtUtc = new Date("2015-03-25");
-    newTestElem.p3d = new Point3d(1, 2, 3);
-
-    const newTestElemId = imodel4.elements.insertElement(newTestElem);
-
-    assert.isTrue(newTestElemId.isValid(), "insert worked");
-
-    const newTestElemFetched = await imodel4.elements.getElement(newTestElemId);
-    assert.isDefined(newTestElemFetched);
-    assert.isTrue(newTestElemFetched.id.equals(newTestElemId));
-    assert.equal(newTestElemFetched.classFullName, newTestElem.classFullName);
-    assert.isDefined(newTestElemFetched.integerProperty1);
-    assert.equal(newTestElemFetched.integerProperty1, newTestElem.integerProperty1);
-    assert.isTrue(newTestElemFetched.arrayOfPoint3d[0].isAlmostEqual(newTestElem.arrayOfPoint3d[0]));
-    assert.deepEqual(newTestElemFetched.location, loc1);
-    // TODO: struct arrays   assert.deepEqual(newTestElem.arrayOfStructs, arrayOfStructs);
-    // TODO: getElement must convert date ISO string to Date object    assert.deepEqual(newTestElemFetched.dtUtc, newTestElem.dtUtc);
-    assert.isTrue(newTestElemFetched.p3d.isAlmostEqual(newTestElem.p3d));
-
-    // ----------- updates ----------------
-    const wasp3d = newTestElemFetched.p3d;
-    const editElem = newTestElemFetched.copyForEdit() as Element;
-    editElem.location = loc2;
-    try {
-      await imodel4.elements.updateElement(editElem);
-    } catch (_err) {
-      assert.fail("Element.update failed");
-    }
-    const afterUpdateElemFetched = await imodel4.elements.getElement(editElem.id);
-    // TODO: autoHandlePropertiesToJson in native code must convert property names to lowercase - assert.deepEqual(afterUpdateElemFetched.location, loc2, " location property should be the new one");
-    assert.deepEqual(afterUpdateElemFetched.id, editElem.id, " the id should not have changed.");
-    assert.deepEqual(afterUpdateElemFetched.p3d, wasp3d, " p3d property should not have changed");
-
-    // ------------ delete -----------------
-    const elid = afterUpdateElemFetched.id;
-    await imodel4.elements.deleteElement(afterUpdateElemFetched);
-    try {
-      await imodel4.elements.getElement(elid);
-      assert.fail("should fail to load the element.");
-    } catch (error) {
-      // TODO: test that error is what I expect assert.equal(error.status == IModelStatus.)
-    }
-  });
-
-  function checkElementMetaData(obj: EntityMetaData) {
-    assert.isNotNull(obj);
-    assert.equal(obj.ecclass, "BisCore:Element");
-    assert.isArray(obj.baseClasses);
-    assert.equal(obj.baseClasses.length, 0);
-
-    assert.isArray(obj.customAttributes);
-    let foundClassHasHandler = false;
-    let foundClassHasCurrentTimeStampProperty = false;
-    if (obj.customAttributes !== undefined) {
-      for (const ca of obj.customAttributes) {
-        if (ca.ecclass === "BisCore:ClassHasHandler")
-          foundClassHasHandler = true;
-        else if (ca.ecclass === "CoreCustomAttributes:ClassHasCurrentTimeStampProperty")
-          foundClassHasCurrentTimeStampProperty = true;
-      }
-    }
-    assert.isTrue(foundClassHasHandler);
-    assert.isTrue(foundClassHasCurrentTimeStampProperty);
-    assert.isDefined(obj.properties.federationGuid);
-    assert.equal(obj.properties.federationGuid.primitiveType, 257);
-    assert.equal(obj.properties.federationGuid.extendedType, "BeGuid");
-  }
-
-  it("should get metadata for class", () => {
-    const metaData: EntityMetaData = imodel.getMetaData("BisCore:Element");
-    assert.exists(metaData);
-    checkElementMetaData(metaData);
-  });
-
-  function checkClassHasHandlerMetaData(obj: EntityMetaData) {
-    assert.isDefined(obj.properties.restrictions);
-    assert.equal(obj.properties.restrictions.primitiveType, 2305);
-    assert.equal(obj.properties.restrictions.minOccurs, 0);
-  }
-
-  it("should get metadata for CA class just as well (and we'll see a array-typed property)", () => {
-    const metaData: EntityMetaData = imodel.getMetaData("BisCore:ClassHasHandler");
-    assert.exists(metaData);
-    checkClassHasHandlerMetaData(metaData);
-  });
-
-  it("should get metadata for CA class just as well (and we'll see a array-typed property)", () => {
-    const metaData: EntityMetaData = imodel.getMetaData("BisCore:ClassHasHandler");
-    assert.exists(metaData);
-    checkClassHasHandlerMetaData(metaData);
-  });
-
-  it("should exercise ECSqlStatement (backend only)", () => {
-    // Reject an invalid statement
-    try {
-      imodel2.prepareStatement("select no_such_property, codeValue from bis.element");
-      assert.fail("prepare should have failed with an exception");
-    } catch (err) {
-      assert.isTrue(err.constructor.name === "IModelError");
-      assert.notEqual(err.status, DbResult.BE_SQLITE_OK);
-    }
-    let lastId: string = "";
-    let firstCodeValue: string = "";
-    imodel2.withPreparedStatement("select ecinstanceid, codeValue from bis.element", (stmt: ECSqlStatement) => {
-      assert.isNotNull(stmt);
-      // Reject an attempt to bind when there are no placeholders in the statement
-      try {
-        stmt.bindValues({ foo: 1 });
-        assert.fail("bindValues should have failed with an exception");
-      } catch (err2) {
-        assert.isTrue(err2.constructor.name === "IModelError");
-        assert.notEqual(err2.status, DbResult.BE_SQLITE_OK);
-      }
-
-      // Verify that we get a bunch of rows with the expected shape
-      let count = 0;
-      while (DbResult.BE_SQLITE_ROW === stmt.step()) {
-        const row = stmt.getRow();
-        assert.isNotNull(row);
-        assert.isObject(row);
-        assert.isTrue(row.id !== undefined);
-        assert.isString(row.id);
-        lastId = row.id;
-        if (row.codeValue !== undefined)
-          firstCodeValue = row.codeValue;
-        count = count + 1;
-      }
-      assert.isTrue(count > 1);
-      assert.notEqual(lastId, "");
-      assert.notEqual(firstCodeValue, "");
-
-      // Try iterator style
-      let firstCodeValueIter: string = "";
-      let iteratorCount = 0;
-      let lastIterId: string = "";
-      stmt.reset();
-      for (const row of stmt) {
-        assert.isNotNull(row);
-        assert.isObject(row);
-        assert.isTrue(row.id !== undefined);
-        assert.isString(row.id);
-        lastIterId = row.id;
-        iteratorCount = iteratorCount + 1;
-        if (row.codeValue !== undefined)
-          firstCodeValueIter = row.codeValue;
-      }
-      assert.equal(iteratorCount, count, "iterator loop should find the same number of rows as the step loop");
-      assert.equal(lastIterId, lastId, "iterator loop should see the same last row as the step loop");
-      assert.equal(firstCodeValueIter, firstCodeValue, "iterator loop should find the first non-null code value as the step loop");
-    });
-
-    imodel2.withPreparedStatement("select ecinstanceid, codeValue from bis.element WHERE (ecinstanceid=?)", (stmt3: ECSqlStatement) => {
-      // Now try a statement with a placeholder
-      const idToFind: Id64 = new Id64(lastId);
-      stmt3.bindValues([idToFind]);
-      let count = 0;
-      while (DbResult.BE_SQLITE_ROW === stmt3.step()) {
-        count = count + 1;
-        const row = stmt3.getRow();
-        // Verify that we got the row that we asked for
-        assert.isTrue(idToFind.equals(new Id64(row.id)));
-      }
-      // Verify that we got the row that we asked for
-      assert.equal(count, 1);
-    });
-
-    imodel2.withPreparedStatement("select ecinstanceid, codeValue from bis.element WHERE (codeValue = :codevalue)", (stmt4: ECSqlStatement) => {
-      // Try a named placeholder
-      const codeValueToFind = firstCodeValue;
-      stmt4.bindValues({ codeValue: codeValueToFind });
-      let count = 0;
-      while (DbResult.BE_SQLITE_ROW === stmt4.step()) {
-        count = count + 1;
-        const row = stmt4.getRow();
-        // Verify that we got the row that we asked for
-        assert.equal(row.codeValue, codeValueToFind);
-      }
-      // Verify that we got the row that we asked for
-      assert.equal(count, 1);
-    });
-
-  });
-
-  /* TBD
-      DgnCode physicalPartitionCode = PhysicalPartition::CreateCode(*m_db->Elements().GetRootSubject(), s_seedFileInfo.physicalPartitionName);
-    m_defaultModelId = m_db->Models().QuerySubModelId(physicalPartitionCode);
-    ASSERT_TRUE(m_defaultModelId.IsValid());
-
-    m_defaultCategoryId = SpatialCategory::QueryCategoryId(GetDgnDb().GetDictionaryModel(), s_seedFileInfo.categoryName);
-    ASSERT_TRUE(m_defaultCategoryId.IsValid());
-  */
-
-<<<<<<< HEAD
-  it.only("ImodelJsTest.MeasureInsertPerformance)", async () => {
-=======
-  it.skip("ImodelJsTest.MeasureInsertPerformance", async () => {
->>>>>>> 99aa50d1
-
-    const ifperfimodel = await IModelTestUtils.openIModel("DgnPlatformSeedManager_OneSpatialModel10.bim", { copyFilename: "ImodelJsTest_MeasureInsertPerformance.bim", enableTransactions: true });
-
-    console.time("ImodelJsTest.MeasureInsertPerformance");
-
-    // TODO: Look up model by code (i.e., codevalue of a child of root subject, where child has a PhysicalPartition)
-    // const physicalPartitionCode: Code = PhysicalPartition::CreateCode(*m_db->Elements().GetRootSubject(), "DefaultModel");
-    // const modelId: Id64 = ifperfimodel.models.querySubModelId(physicalPartitionCode);
-    const modelId = new Id64("0X11");
-
-    const defaultCategoryId: Id64 = IModelTestUtils.getSpatialCategoryIdByName(ifperfimodel, "DefaultCategory");
-
-    const elementCount = 10000;
-    for (let i = 0; i < elementCount; ++i) {
-
-      const element: Element = ifperfimodel.elements.createElement({ classFullName: "DgnPlatformTest:ImodelJsTestElement", iModel: ifperfimodel, model: modelId, id: new Id64(), code: Code.createEmpty(), category: defaultCategoryId });
-
-      element.integerProperty1 = i;
-      element.integerProperty2 = i;
-      element.integerProperty3 = i;
-      element.integerProperty4 = i;
-      element.doubleProperty1 = i;
-      element.doubleProperty2 = i;
-      element.doubleProperty3 = i;
-      element.doubleProperty4 = i;
-      element.b = (0 === (i % 100));
-      const pt: Point3d = new Point3d(i, 0, 0);
-      element.pointProperty1 = pt;
-      element.pointProperty2 = pt;
-      element.pointProperty3 = pt;
-      element.pointProperty4 = pt;
-      const dtUtc: Date = new Date("2013-09-15 12:05:39Z");
-      element.dtUtc = dtUtc;
-
-      assert.isTrue((ifperfimodel.elements.insertElement(element)).isValid(), "insert worked");
-      if (0 === (i % 100))
-        ifperfimodel.saveChanges();
-    }
-
-    ifperfimodel.saveChanges();
-
-    ifperfimodel.withPreparedStatement("select count(*) as [count] from DgnPlatformTest.ImodelJsTestElement", (stmt: ECSqlStatement) => {
-      assert.equal(DbResult.BE_SQLITE_ROW, stmt.step());
-      const row = stmt.getRow();
-      const expectedCountAsHex = "0X" + elementCount.toString(16).toUpperCase();
-      assert.equal(row.count, expectedCountAsHex);
-    });
-
-  console.timeEnd("ImodelJsTest.MeasureInsertPerformance");
-
-  });
-});
+/*---------------------------------------------------------------------------------------------
+|  $Copyright: (c) 2017 Bentley Systems, Incorporated. All rights reserved. $
+ *--------------------------------------------------------------------------------------------*/
+
+import { assert } from "chai";
+import { DbResult } from "@bentley/bentleyjs-core/lib/BeSQLite";
+import { Guid, Id64 } from "@bentley/bentleyjs-core/lib/Id";
+import { Point3d, Vector3d, RotMatrix } from "@bentley/geometry-core/lib/PointVector";
+import { Code } from "../Code";
+import { ColorDef } from "../Render";
+import { Element, GeometricElement3d, GeometricElementProps, InformationPartitionElement, DefinitionPartition, LinkPartition, PhysicalPartition, GroupInformationPartition, DocumentPartition, Subject } from "../backend/Element";
+import { ElementProps } from "../ElementProps";
+import { Entity, EntityCtor, EntityMetaData } from "../backend/Entity";
+import { EntityProps } from "../EntityProps";
+import { Model } from "../backend/Model";
+import { Category, SubCategory } from "../backend/Category";
+import { ClassRegistry } from "../backend/ClassRegistry";
+import { ModelSelector } from "../backend/ViewDefinition";
+import { IModelError, IModelStatus } from "../IModelError";
+import { IModelTestUtils } from "./IModelTestUtils";
+import { BisCore } from "../backend/BisCore";
+import { GeometricElement2d } from "../backend/Element";
+import { SpatialViewDefinition, DisplayStyle3d } from "../backend/ViewDefinition";
+import { ElementPropertyFormatter } from "../backend/ElementPropertyFormatter";
+import { IModelDb } from "../backend/IModelDb";
+import { ECSqlStatement } from "../backend/ECSqlStatement";
+
+describe("iModel", () => {
+  let imodel: IModelDb;
+  let imodel2: IModelDb;
+  let imodel3: IModelDb;
+  let imodel4: IModelDb;
+
+  before(async () => {
+    imodel = await IModelTestUtils.openIModel("test.bim");
+    imodel2 = await IModelTestUtils.openIModel("CompatibilityTestSeed.bim");
+    imodel3 = await IModelTestUtils.openIModel("GetSetAutoHandledStructProperties.bim");
+    imodel4 = await IModelTestUtils.openIModel("GetSetAutoHandledArrayProperties.bim");
+  });
+
+  after(() => {
+    IModelTestUtils.closeIModel(imodel);
+    IModelTestUtils.closeIModel(imodel2);
+    IModelTestUtils.closeIModel(imodel3);
+    IModelTestUtils.closeIModel(imodel4);
+  });
+
+  /** test the copy constructor and to/from Json methods for the supplied entity */
+  const testCopyAndJson = (entity: Entity) => {
+    assert.isTrue(entity.isPersistent());
+    const copyOf = entity.copyForEdit();
+    assert.isFalse(copyOf.isPersistent());
+    copyOf.setPersistent(); // just to allow deepEqual to work
+    assert.deepEqual(entity, copyOf, "copyForEdit worked"); // make sure the copy is identical to original
+
+    // now round trip the entity through a json string and back to a new entity.
+    const jsonObj = JSON.parse(JSON.stringify(entity)) as EntityProps;
+    jsonObj.iModel = entity.iModel; // this gets lost in the JSON string
+    const el2 = new (entity.constructor as EntityCtor)(jsonObj); // create a new entity from the json
+    el2.setPersistent(); // just to allow deepEqual to work
+    assert.deepEqual(entity, el2, "json stringify worked");
+  };
+
+  it("should use schema to look up classes by name", () => {
+    const elementClass = BisCore.getClass(Element.name, imodel);
+    const categoryClass = BisCore.getClass(Category.name, imodel);
+    assert.isDefined(elementClass);
+    assert.isDefined(categoryClass);
+    assert.equal(elementClass!.name, "Element");
+    assert.equal(categoryClass!.name, "Category");
+  });
+
+  it("should load a known element by Id from an existing iModel", async () => {
+    assert.exists(imodel.elements);
+    const code1 = new Code({ spec: "0x10", scope: "0x11", value: "RF1.dgn" });
+    const el = await imodel.elements.getElement(code1);
+    assert.exists(el);
+    const el2 = await imodel.elements.getElement(new Id64("0x34"));
+    assert.exists(el2);
+    const badCode = new Code({ spec: "0x10", scope: "0x11", value: "RF1_does_not_exist.dgn" });
+
+    try {
+      await imodel.elements.getElement(badCode); // throws Error
+      assert.fail(); // this line should be skipped
+    } catch (error) {
+      assert.isTrue(error instanceof Error);
+      assert.isTrue(error instanceof IModelError);
+    }
+
+    const subCat = await imodel.elements.getElement(new Id64("0x2e"));
+    assert.isTrue(subCat instanceof SubCategory);
+    if (subCat instanceof SubCategory) {
+      assert.isTrue(subCat.appearance.color.tbgr === 16777215);
+      assert.isTrue(subCat.appearance.weight === 2);
+      assert.isTrue(subCat.id.getLow() === 46);
+      assert.isTrue(subCat.id.getHigh() === 0);
+      assert.isTrue(subCat.code.spec.getLow() === 30);
+      assert.isTrue(subCat.code.spec.getHigh() === 0);
+      assert.isTrue(subCat.code.scope === "0X2D");
+      assert.isTrue(subCat.code.value === "A-Z013-G-Legn");
+      testCopyAndJson(subCat);
+    }
+
+    /// Get the parent Category of the subcategory.
+    const cat = await imodel.elements.getElement((subCat as SubCategory).getCategoryId());
+    assert.isTrue(cat instanceof Category);
+    if (cat instanceof Category) {
+      assert.isTrue(cat.id.getLow() === 45);
+      assert.isTrue(cat.id.getHigh() === 0);
+      assert.isTrue(cat.description === "Legends, symbols keys");
+      assert.isTrue(cat.code.spec.getLow() === 22);
+      assert.isTrue(cat.code.spec.getHigh() === 0);
+      assert.isTrue(cat.code.value === "A-Z013-G-Legn");
+      testCopyAndJson(cat);
+    }
+
+    const phys = await imodel.elements.getElement(new Id64("0x38"));
+    assert.isTrue(phys instanceof GeometricElement3d);
+
+    const a2 = await imodel2.elements.getElement(new Id64("0x1d"));
+    assert.exists(a2);
+    assert.isTrue(a2.federationGuid!.value === "18eb4650-b074-414f-b961-d9cfaa6c8746");
+    const el3 = await imodel2.elements.getElement(new Guid(a2.federationGuid!.value));
+    assert.exists(el3);
+    assert.notEqual(a2, el3);
+    assert.isTrue(a2.id.equals(el3.id));
+    testCopyAndJson(el3);
+
+    const newEl = el3.copyForEdit<Element>();
+    newEl.federationGuid = undefined;
+    const newId = imodel2.elements.insertElement(newEl);
+    assert.isTrue(newId.isValid(), "insert worked");
+  });
+
+  it("should create elements", async () => {
+    const seedElement = await imodel2.elements.getElement(new Id64("0x1d"));
+    assert.exists(seedElement);
+    assert.isTrue(seedElement.federationGuid!.value === "18eb4650-b074-414f-b961-d9cfaa6c8746");
+
+    for (let i = 0; i < 25; i++) {
+      const elementProps: GeometricElementProps = {
+        classFullName: "Generic:PhysicalObject",
+        iModel: imodel2,
+        model: seedElement.model,
+        category: seedElement.category,
+        id: new Id64(),
+        code: Code.createEmpty(),
+        federationGuid: new Guid(true),
+        userLabel: "UserLabel-" + i,
+      };
+
+      const element: Element = await imodel2.elements.createElement(elementProps);
+      element.setUserProperties("performanceTest", { s: "String-" + i, n: i });
+
+      const elementId: Id64 = imodel2.elements.insertElement(element);
+      assert.isTrue(elementId.isValid());
+    }
+  });
+
+  it("should have a valid root subject element", async () => {
+    const rootSubject = await imodel.elements.getRootSubject();
+    assert.exists(rootSubject);
+    assert.isTrue(rootSubject instanceof Subject);
+    assert.isAtLeast(rootSubject.code.getValue().length, 1);
+
+    try {
+      await imodel.models.getSubModel(rootSubject.id); // throws error
+      assert.fail(); // this line should be skipped
+    } catch (error) {
+      assert.isTrue(error instanceof Error);
+      assert.isTrue(error instanceof IModelError);
+      assert.equal(error.errorNumber, IModelStatus.NotFound);
+      assert.equal(error.toDebugString(), "IModelStatus.NotFound");
+    }
+
+    const childIds: Id64[] = await imodel.elements.queryChildren(rootSubject.id);
+    assert.isAtLeast(childIds.length, 1);
+    for (const childId of childIds) {
+      const childElement = await imodel.elements.getElement(childId);
+      assert.exists(childElement);
+      assert.isTrue(childElement instanceof Element);
+
+      testCopyAndJson(childElement);
+      assert.isTrue(childElement.parent!.id.getLow() === rootSubject.id.getLow());
+      if (childElement instanceof InformationPartitionElement) {
+        const childSubModel: Model = await imodel.models.getSubModel(childElement.id);
+        assert.exists(childSubModel, "InformationPartitionElements should have a subModel");
+
+        if ((childId.getLow() === 16) && (childId.getHigh() === 0)) {
+          assert.isTrue(childElement instanceof DefinitionPartition, "ChildId 0x00000010 should be a DefinitionPartition");
+          assert.isTrue(childElement.code.value === "BisCore.DictionaryModel", "Definition Partition should have code value of BisCore.DictionaryModel");
+        } else if ((childId.getLow() === 14) && (childId.getHigh() === 0)) {
+          assert.isTrue(childElement instanceof LinkPartition);
+          assert.isTrue(childElement.code.value === "BisCore.RealityDataSources");
+        } else if ((childId.getLow() === 17) && (childId.getHigh() === 0)) {
+          assert.isTrue(childElement instanceof LinkPartition, "ChildId 0x000000011 should be a LinkPartition");
+          assert.isTrue(childElement.code.value === "Repository Links");
+        }
+      } else if (childElement instanceof Subject) {
+        if ((childId.getLow() === 19) && (childId.getHigh() === 0)) {
+          assert.isTrue(childElement instanceof Subject);
+          assert.isTrue(childElement.code.value === "DgnV8:mf3, A", "Subject should have code value of DgnV8:mf3, A");
+          assert.isTrue(childElement.jsonProperties.Subject.Job.DgnV8.V8File === "mf3.dgn", "Subject should have jsonProperty Subject.Job.DgnV.V8File");
+          assert.isTrue(childElement.jsonProperties.Subject.Job.DgnV8.V8RootModel === "A", "Subject should have jsonProperty Subject.Job.DgnV.V8RootModel");
+        }
+      }
+    }
+  });
+
+  it("should load a known model by Id from an existing iModel", async () => {
+    assert.exists(imodel.models);
+    const model2 = await imodel.models.getModel(new Id64("0x1c"));
+    assert.exists(model2);
+    testCopyAndJson(model2);
+    let model = await imodel.models.getModel(imodel.models.repositoryModelId);
+    assert.exists(model);
+    testCopyAndJson(model!);
+    const code1 = new Code({ spec: "0x1d", scope: "0x1d", value: "A" });
+    model = await imodel.models.getSubModel(code1);
+    // By this point, we expect the submodel's class to be in the class registry *cache*
+    const geomModel = ClassRegistry.getClass("BisCore:PhysicalModel", imodel);
+    assert.exists(model);
+    assert.isTrue(model instanceof geomModel!);
+    testCopyAndJson(model!);
+  });
+
+  it("Model Selectors should hold models", async () => {
+    const props: ElementProps = {
+      iModel: imodel,
+      classFullName: BisCore.name + ":" + ModelSelector.name,
+      model: new Id64([1, 1]),
+      code: Code.createEmpty(),
+      id: new Id64(),
+    };
+
+    const entity = imodel.constructEntity(props);
+    assert.isTrue(entity instanceof ModelSelector);
+    const selector1 = entity as ModelSelector;
+    assert.exists(selector1);
+    if (selector1) {
+      selector1.addModel(new Id64([2, 1]));
+      selector1.addModel(new Id64([2, 1]));
+      selector1.addModel(new Id64([2, 3]));
+    }
+  });
+
+  it("should produce an array of rows", async () => {
+    const rows: any[] = await imodel.executeQuery("SELECT * FROM " + Category.sqlName);
+    assert.exists(rows);
+    assert.isArray(rows);
+    assert.isAtLeast(rows.length, 1);
+    assert.exists(rows[0].id);
+    assert.notEqual(rows[0].id, "");
+  });
+
+  it("ElementPropertyFormatter should format", async () => {
+    const code1 = new Code({ spec: "0x10", scope: "0x11", value: "RF1.dgn" });
+    const el = await imodel.elements.getElement(code1);
+    const formatter: ElementPropertyFormatter = new ElementPropertyFormatter(imodel);
+    const props = await formatter.formatProperties(el);
+    assert.exists(props);
+    // WIP: format seems to have changed?
+    // assert.isArray(props);
+    // assert.notEqual(props.length, 0);
+    // const item = props[0];
+    // assert.isString(item.category);
+    // assert.isArray(item.properties);
+  });
+
+  it("should be at least one view element", async () => {
+    const viewRows: any[] = await imodel.executeQuery("SELECT EcInstanceId as elementId FROM " + SpatialViewDefinition.sqlName);
+    assert.exists(viewRows, "Should find some views");
+    for (const viewRow of viewRows!) {
+      const viewId = new Id64(viewRow.elementId);
+      const view = await imodel.elements.getElement(viewId);
+      assert.isTrue(view instanceof SpatialViewDefinition, "Should be instance of SpatialViewDefinition");
+      if (!view)
+        continue;
+      if (!(view instanceof SpatialViewDefinition))
+        continue;
+      assert.isTrue(view.code.value === "A Views - View 1", "Code value is A Views - View 1");
+      assert.isTrue(view.getDisplayStyleId().getLow() === 0x36, "Display Style Id is 0x36");
+      assert.isTrue(view.getCategorySelectorId().getLow() === 0x37, "Category Id is 0x37");
+      assert.isFalse(view.cameraOn, "The camera is not turned on");
+      assert.isTrue(view.extents.isAlmostEqual(new Vector3d(429.6229727570776, 232.24786876266097, 0.1017680889917761)), "View extents as expected");
+      assert.isTrue(view.origin.isAlmostEqual(new Point3d(-87.73958171815832, -108.96514044887601, -0.0853709702222105)), "View origin as expected");
+      assert.isTrue(view.rotation.isAlmostEqual(RotMatrix.identity), "View rotation is identity");
+      assert.isTrue(view.jsonProperties.viewDetails.gridOrient === 0, "Grid orientation as expected");
+      assert.isTrue(view.jsonProperties.viewDetails.gridSpaceX === 0.001, "GridSpaceX as expected");
+
+      // get the display style element
+      const displayStyle = await imodel.elements.getElement(view.getDisplayStyleId());
+      assert.isTrue(displayStyle instanceof DisplayStyle3d, "The Display Style should be a DisplayStyle3d");
+      if (!(displayStyle instanceof DisplayStyle3d))
+        continue;
+      const bgColorDef: ColorDef = displayStyle.getBackgroundColor();
+      assert.isTrue(bgColorDef.tbgr === 0, "The background as expected");
+      const sceneBrightness: number = displayStyle.getSceneBrightness();
+      assert.isTrue(sceneBrightness === 0);
+    }
+  });
+
+  it("should be some categories", async () => {
+    const categoryRows: any[] = await imodel.executeQuery("SELECT EcInstanceId as elementId FROM " + Category.sqlName);
+    assert.exists(categoryRows, "Should have some Category ids");
+    for (const categoryRow of categoryRows!) {
+      const categoryId: Id64 = new Id64(categoryRow.elementId);
+      const category = await imodel.elements.getElement(categoryId);
+      assert.isTrue(category instanceof Category, "Should be instance of Category");
+      if (!category)
+        continue;
+      if (!(category instanceof Category))
+        continue;
+
+      // verify the default subcategory.
+      const defaultSubCategoryId: Id64 = category.myDefaultSubCategoryId();
+      const defaultSubCategory = await imodel.elements.getElement(defaultSubCategoryId);
+      assert.isTrue(defaultSubCategory instanceof SubCategory, "defaultSubCategory should be instance of SubCategory");
+      if (defaultSubCategory instanceof SubCategory) {
+        assert.isTrue(defaultSubCategory.parent!.id.equals(categoryId), "defaultSubCategory id should be prescribed value");
+        assert.isTrue(defaultSubCategory.getSubCategoryName() === category.code.getValue(), "DefaultSubcategory name should match that of Category");
+        assert.isTrue(defaultSubCategory.isDefaultSubCategory(), "isDefaultSubCategory should return true");
+      }
+
+      // get the subcategories
+      const queryString: string = "SELECT ECInstanceId as elementId FROM " + SubCategory.sqlName + " WHERE Parent.Id=?";
+      const subCategoryRows: any[] = await imodel.executeQuery(queryString, [categoryId]);
+      assert.exists(subCategoryRows, "Should have at least one SubCategory");
+      for (const subCategoryRow of subCategoryRows) {
+        const subCategoryId = new Id64(subCategoryRow.elementId);
+        const subCategory = await imodel.elements.getElement(subCategoryId);
+        assert.isTrue(subCategory instanceof SubCategory);
+        if (subCategory instanceof SubCategory) {
+          assert.isTrue(subCategory.parent!.id.equals(categoryId));
+        }
+      }
+    }
+  });
+
+  it("should be some 2d elements", async () => {
+    const drawingGraphicRows: any[] = await imodel2.executeQuery("SELECT ECInstanceId as elementId FROM BisCore.DrawingGraphic");
+    assert.exists(drawingGraphicRows, "Should have some Drawing Graphics");
+    for (const drawingGraphicRow of drawingGraphicRows!) {
+      const drawingGraphicId: Id64 = new Id64(drawingGraphicRow.elementId);
+      const drawingGraphic = await imodel2.elements.getElement(drawingGraphicId);
+      assert.exists(drawingGraphic);
+      assert.isTrue(drawingGraphic.constructor.name === "DrawingGraphic", "Should be instance of DrawingGraphic");
+      assert.isTrue(drawingGraphic instanceof GeometricElement2d, "Is instance of GeometricElement2d");
+      if (drawingGraphic.id.getLow() === 0x25) {
+        assert.isTrue(drawingGraphic.placement.origin.x === 0.0);
+        assert.isTrue(drawingGraphic.placement.origin.y === 0.0);
+        assert.isTrue(drawingGraphic.placement.angle.radians === 0.0);
+        assert.isTrue(drawingGraphic.placement.bbox.low.x === 0.0);
+        assert.isTrue(drawingGraphic.placement.bbox.low.y === 0.0);
+        assert.isTrue(drawingGraphic.placement.bbox.high.x === 1.0);
+        assert.isTrue(drawingGraphic.placement.bbox.high.y === 1.0);
+        assert.isDefined(drawingGraphic.geom);
+      }
+      if (drawingGraphic.id.getLow() === 0x26) {
+        assert.isTrue(drawingGraphic.placement.origin.x === 1.0);
+        assert.isTrue(drawingGraphic.placement.origin.y === 1.0);
+        assert.isTrue(drawingGraphic.placement.angle.radians === 0.0);
+        assert.isTrue(drawingGraphic.placement.bbox.low.x === 0.0);
+        assert.isTrue(drawingGraphic.placement.bbox.low.y === 0.0);
+        assert.isTrue(drawingGraphic.placement.bbox.high.x === 2.0);
+        assert.isTrue(drawingGraphic.placement.bbox.high.y === 2.0);
+        assert.isDefined(drawingGraphic.geom);
+      }
+    }
+  });
+
+  it("should be children of RootSubject", async () => {
+    const queryString: string = "SELECT ECInstanceId as modelId FROM " + Model.sqlName + " WHERE ParentModel.Id=" + imodel2.models.repositoryModelId;
+    const modelRows: any[] = await imodel2.executeQuery(queryString);
+    assert.exists(modelRows, "Should have at least one model within rootSubject");
+    for (const modelRow of modelRows) {
+      const modelId = new Id64(modelRow.modelId);
+      const model = await imodel2.models.getModel(modelId);
+      assert.exists(model, "Model should exist");
+      assert.isTrue(model instanceof Model);
+
+      // should be an element with the same Id.
+      const modeledElement = await imodel2.elements.getElement(modelId);
+      assert.exists(modeledElement, "Modeled Element should exist");
+
+      if (model.constructor.name === "LinkModel") {
+        // expect LinkModel to be accompanied by LinkPartition
+        assert.isTrue(modeledElement instanceof LinkPartition);
+        continue;
+      } else if (model.constructor.name === "DictionaryModel") {
+        assert.isTrue(modeledElement instanceof DefinitionPartition);
+        continue;
+      } else if (model.constructor.name === "PhysicalModel") {
+        assert.isTrue(modeledElement instanceof PhysicalPartition);
+        continue;
+      } else if (model.constructor.name === "GroupModel") {
+        assert.isTrue(modeledElement instanceof GroupInformationPartition);
+        continue;
+      } else if (model.constructor.name === "DocumentListModel") {
+        assert.isTrue(modeledElement instanceof DocumentPartition);
+        continue;
+      } else if (model.constructor.name === "DefinitionModel") {
+        assert.isTrue(modeledElement instanceof DefinitionPartition);
+        continue;
+      } else {
+        assert.isTrue(false, "Expected a known model type");
+      }
+    }
+  });
+
+  it("should produce an array of rows with executeQuery", async () => {
+    const rows: any[] = await imodel.executeQuery("SELECT * FROM bis.Element");
+    assert.exists(rows);
+    assert.isArray(rows);
+    assert.notEqual(rows.length, 0);
+    assert.notEqual(rows[0].ecinstanceid, "");
+  });
+
+  /* TBD
+  it("should load struct properties", async () => {
+    const el1 = await imodel3.elements.getElement(new Id64("0x14"));
+    assert.isDefined(el1);
+    // *** TODO: Check that struct property was loaded
+  });
+
+  it("should load array properties", async () => {
+    const el1 = await imodel3.elements.getElement(new Id64("0x14"));
+    assert.isDefined(el1);
+    // *** TODO: Check that array property was loaded
+  });
+  */
+
+  it("should insert and update auto-handled properties", async () => {
+    const testElem = await imodel4.elements.getElement(new Id64("0x14"));
+    assert.isDefined(testElem);
+    assert.equal(testElem.classFullName, "DgnPlatformTest:TestElementWithNoHandler");
+    assert.isUndefined(testElem.integerProperty1);
+
+    const newTestElem = testElem.copyForEdit<Element>();
+    assert.equal(newTestElem.classFullName, testElem.classFullName);
+    newTestElem.integerProperty1 = 999;
+    assert.isTrue(testElem.arrayOfPoint3d[0].isAlmostEqual(newTestElem.arrayOfPoint3d[0]));
+
+    const loc1 = { street: "Elm Street", city: { name: "Downingtown", state: "PA" } };
+    const loc2 = { street: "Oak Street", city: { name: "Downingtown", state: "PA" } };
+    // TODO: struct arrays   const loc3 = {street: "Chestnut Street", city: {name: "Philadelphia", state: "PA"}};
+    // TODO: struct arrays    const arrayOfStructs = [loc2, loc3];
+    newTestElem.location = loc1;
+    // TODO: struct arrays    newTestElem.arrayOfStructs = arrayOfStructs;
+    newTestElem.dtUtc = new Date("2015-03-25");
+    newTestElem.p3d = new Point3d(1, 2, 3);
+
+    const newTestElemId = imodel4.elements.insertElement(newTestElem);
+
+    assert.isTrue(newTestElemId.isValid(), "insert worked");
+
+    const newTestElemFetched = await imodel4.elements.getElement(newTestElemId);
+    assert.isDefined(newTestElemFetched);
+    assert.isTrue(newTestElemFetched.id.equals(newTestElemId));
+    assert.equal(newTestElemFetched.classFullName, newTestElem.classFullName);
+    assert.isDefined(newTestElemFetched.integerProperty1);
+    assert.equal(newTestElemFetched.integerProperty1, newTestElem.integerProperty1);
+    assert.isTrue(newTestElemFetched.arrayOfPoint3d[0].isAlmostEqual(newTestElem.arrayOfPoint3d[0]));
+    assert.deepEqual(newTestElemFetched.location, loc1);
+    // TODO: struct arrays   assert.deepEqual(newTestElem.arrayOfStructs, arrayOfStructs);
+    // TODO: getElement must convert date ISO string to Date object    assert.deepEqual(newTestElemFetched.dtUtc, newTestElem.dtUtc);
+    assert.isTrue(newTestElemFetched.p3d.isAlmostEqual(newTestElem.p3d));
+
+    // ----------- updates ----------------
+    const wasp3d = newTestElemFetched.p3d;
+    const editElem = newTestElemFetched.copyForEdit() as Element;
+    editElem.location = loc2;
+    try {
+      await imodel4.elements.updateElement(editElem);
+    } catch (_err) {
+      assert.fail("Element.update failed");
+    }
+    const afterUpdateElemFetched = await imodel4.elements.getElement(editElem.id);
+    // TODO: autoHandlePropertiesToJson in native code must convert property names to lowercase - assert.deepEqual(afterUpdateElemFetched.location, loc2, " location property should be the new one");
+    assert.deepEqual(afterUpdateElemFetched.id, editElem.id, " the id should not have changed.");
+    assert.deepEqual(afterUpdateElemFetched.p3d, wasp3d, " p3d property should not have changed");
+
+    // ------------ delete -----------------
+    const elid = afterUpdateElemFetched.id;
+    await imodel4.elements.deleteElement(afterUpdateElemFetched);
+    try {
+      await imodel4.elements.getElement(elid);
+      assert.fail("should fail to load the element.");
+    } catch (error) {
+      // TODO: test that error is what I expect assert.equal(error.status == IModelStatus.)
+    }
+  });
+
+  function checkElementMetaData(obj: EntityMetaData) {
+    assert.isNotNull(obj);
+    assert.equal(obj.ecclass, "BisCore:Element");
+    assert.isArray(obj.baseClasses);
+    assert.equal(obj.baseClasses.length, 0);
+
+    assert.isArray(obj.customAttributes);
+    let foundClassHasHandler = false;
+    let foundClassHasCurrentTimeStampProperty = false;
+    if (obj.customAttributes !== undefined) {
+      for (const ca of obj.customAttributes) {
+        if (ca.ecclass === "BisCore:ClassHasHandler")
+          foundClassHasHandler = true;
+        else if (ca.ecclass === "CoreCustomAttributes:ClassHasCurrentTimeStampProperty")
+          foundClassHasCurrentTimeStampProperty = true;
+      }
+    }
+    assert.isTrue(foundClassHasHandler);
+    assert.isTrue(foundClassHasCurrentTimeStampProperty);
+    assert.isDefined(obj.properties.federationGuid);
+    assert.equal(obj.properties.federationGuid.primitiveType, 257);
+    assert.equal(obj.properties.federationGuid.extendedType, "BeGuid");
+  }
+
+  it("should get metadata for class", () => {
+    const metaData: EntityMetaData = imodel.getMetaData("BisCore:Element");
+    assert.exists(metaData);
+    checkElementMetaData(metaData);
+  });
+
+  function checkClassHasHandlerMetaData(obj: EntityMetaData) {
+    assert.isDefined(obj.properties.restrictions);
+    assert.equal(obj.properties.restrictions.primitiveType, 2305);
+    assert.equal(obj.properties.restrictions.minOccurs, 0);
+  }
+
+  it("should get metadata for CA class just as well (and we'll see a array-typed property)", () => {
+    const metaData: EntityMetaData = imodel.getMetaData("BisCore:ClassHasHandler");
+    assert.exists(metaData);
+    checkClassHasHandlerMetaData(metaData);
+  });
+
+  it("should get metadata for CA class just as well (and we'll see a array-typed property)", () => {
+    const metaData: EntityMetaData = imodel.getMetaData("BisCore:ClassHasHandler");
+    assert.exists(metaData);
+    checkClassHasHandlerMetaData(metaData);
+  });
+
+  it("should exercise ECSqlStatement (backend only)", () => {
+    // Reject an invalid statement
+    try {
+      imodel2.prepareStatement("select no_such_property, codeValue from bis.element");
+      assert.fail("prepare should have failed with an exception");
+    } catch (err) {
+      assert.isTrue(err.constructor.name === "IModelError");
+      assert.notEqual(err.status, DbResult.BE_SQLITE_OK);
+    }
+    let lastId: string = "";
+    let firstCodeValue: string = "";
+    imodel2.withPreparedStatement("select ecinstanceid, codeValue from bis.element", (stmt: ECSqlStatement) => {
+      assert.isNotNull(stmt);
+      // Reject an attempt to bind when there are no placeholders in the statement
+      try {
+        stmt.bindValues({ foo: 1 });
+        assert.fail("bindValues should have failed with an exception");
+      } catch (err2) {
+        assert.isTrue(err2.constructor.name === "IModelError");
+        assert.notEqual(err2.status, DbResult.BE_SQLITE_OK);
+      }
+
+      // Verify that we get a bunch of rows with the expected shape
+      let count = 0;
+      while (DbResult.BE_SQLITE_ROW === stmt.step()) {
+        const row = stmt.getRow();
+        assert.isNotNull(row);
+        assert.isObject(row);
+        assert.isTrue(row.id !== undefined);
+        assert.isString(row.id);
+        lastId = row.id;
+        if (row.codeValue !== undefined)
+          firstCodeValue = row.codeValue;
+        count = count + 1;
+      }
+      assert.isTrue(count > 1);
+      assert.notEqual(lastId, "");
+      assert.notEqual(firstCodeValue, "");
+
+      // Try iterator style
+      let firstCodeValueIter: string = "";
+      let iteratorCount = 0;
+      let lastIterId: string = "";
+      stmt.reset();
+      for (const row of stmt) {
+        assert.isNotNull(row);
+        assert.isObject(row);
+        assert.isTrue(row.id !== undefined);
+        assert.isString(row.id);
+        lastIterId = row.id;
+        iteratorCount = iteratorCount + 1;
+        if (row.codeValue !== undefined)
+          firstCodeValueIter = row.codeValue;
+      }
+      assert.equal(iteratorCount, count, "iterator loop should find the same number of rows as the step loop");
+      assert.equal(lastIterId, lastId, "iterator loop should see the same last row as the step loop");
+      assert.equal(firstCodeValueIter, firstCodeValue, "iterator loop should find the first non-null code value as the step loop");
+    });
+
+    imodel2.withPreparedStatement("select ecinstanceid, codeValue from bis.element WHERE (ecinstanceid=?)", (stmt3: ECSqlStatement) => {
+      // Now try a statement with a placeholder
+      const idToFind: Id64 = new Id64(lastId);
+      stmt3.bindValues([idToFind]);
+      let count = 0;
+      while (DbResult.BE_SQLITE_ROW === stmt3.step()) {
+        count = count + 1;
+        const row = stmt3.getRow();
+        // Verify that we got the row that we asked for
+        assert.isTrue(idToFind.equals(new Id64(row.id)));
+      }
+      // Verify that we got the row that we asked for
+      assert.equal(count, 1);
+    });
+
+    imodel2.withPreparedStatement("select ecinstanceid, codeValue from bis.element WHERE (codeValue = :codevalue)", (stmt4: ECSqlStatement) => {
+      // Try a named placeholder
+      const codeValueToFind = firstCodeValue;
+      stmt4.bindValues({ codeValue: codeValueToFind });
+      let count = 0;
+      while (DbResult.BE_SQLITE_ROW === stmt4.step()) {
+        count = count + 1;
+        const row = stmt4.getRow();
+        // Verify that we got the row that we asked for
+        assert.equal(row.codeValue, codeValueToFind);
+      }
+      // Verify that we got the row that we asked for
+      assert.equal(count, 1);
+    });
+
+  });
+
+  /* TBD
+      DgnCode physicalPartitionCode = PhysicalPartition::CreateCode(*m_db->Elements().GetRootSubject(), s_seedFileInfo.physicalPartitionName);
+    m_defaultModelId = m_db->Models().QuerySubModelId(physicalPartitionCode);
+    ASSERT_TRUE(m_defaultModelId.IsValid());
+
+    m_defaultCategoryId = SpatialCategory::QueryCategoryId(GetDgnDb().GetDictionaryModel(), s_seedFileInfo.categoryName);
+    ASSERT_TRUE(m_defaultCategoryId.IsValid());
+  */
+
+  it.skip("ImodelJsTest.MeasureInsertPerformance", async () => {
+
+    const ifperfimodel = await IModelTestUtils.openIModel("DgnPlatformSeedManager_OneSpatialModel10.bim", { copyFilename: "ImodelJsTest_MeasureInsertPerformance.bim", enableTransactions: true });
+
+    console.time("ImodelJsTest.MeasureInsertPerformance");
+
+    // TODO: Look up model by code (i.e., codevalue of a child of root subject, where child has a PhysicalPartition)
+    // const physicalPartitionCode: Code = PhysicalPartition::CreateCode(*m_db->Elements().GetRootSubject(), "DefaultModel");
+    // const modelId: Id64 = ifperfimodel.models.querySubModelId(physicalPartitionCode);
+    const modelId = new Id64("0X11");
+
+    const defaultCategoryId: Id64 = IModelTestUtils.getSpatialCategoryIdByName(ifperfimodel, "DefaultCategory");
+
+    const elementCount = 10000;
+    for (let i = 0; i < elementCount; ++i) {
+
+      const element: Element = ifperfimodel.elements.createElement({ classFullName: "DgnPlatformTest:ImodelJsTestElement", iModel: ifperfimodel, model: modelId, id: new Id64(), code: Code.createEmpty(), category: defaultCategoryId });
+
+      element.integerProperty1 = i;
+      element.integerProperty2 = i;
+      element.integerProperty3 = i;
+      element.integerProperty4 = i;
+      element.doubleProperty1 = i;
+      element.doubleProperty2 = i;
+      element.doubleProperty3 = i;
+      element.doubleProperty4 = i;
+      element.b = (0 === (i % 100));
+      const pt: Point3d = new Point3d(i, 0, 0);
+      element.pointProperty1 = pt;
+      element.pointProperty2 = pt;
+      element.pointProperty3 = pt;
+      element.pointProperty4 = pt;
+      const dtUtc: Date = new Date("2013-09-15 12:05:39Z");
+      element.dtUtc = dtUtc;
+
+      assert.isTrue((ifperfimodel.elements.insertElement(element)).isValid(), "insert worked");
+      if (0 === (i % 100))
+        ifperfimodel.saveChanges();
+    }
+
+    ifperfimodel.saveChanges();
+
+    ifperfimodel.withPreparedStatement("select count(*) as [count] from DgnPlatformTest.ImodelJsTestElement", (stmt: ECSqlStatement) => {
+      assert.equal(DbResult.BE_SQLITE_ROW, stmt.step());
+      const row = stmt.getRow();
+      const expectedCountAsHex = "0X" + elementCount.toString(16).toUpperCase();
+      assert.equal(row.count, expectedCountAsHex);
+    });
+
+  console.timeEnd("ImodelJsTest.MeasureInsertPerformance");
+
+  });
+});