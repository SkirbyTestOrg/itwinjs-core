--- conflicted
+++ resolved
@@ -150,11 +150,7 @@
   // ===================================================================================================================================
   // C++ Tests:
 
-<<<<<<< HEAD
-  it("should see ViewState creation parallels that of ViewState created in C++", async () => {
-=======
   it("ViewState creation parallels C++", async () => {
->>>>>>> f124e1e0
     // compare the extracted view with that in native C++
     let nativeResultJSON = imodel.elements.executeTestById(1,
       {
