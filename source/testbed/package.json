{
  "name": "imodeljs-core-testbed",
  "//private": "NOTE: this is a private package that is never published",
  "private": true,
  "license": "UNLICENSED",
  "scripts": {
    "build": "tsc 1>&2 && npm run copy:frontendpublic  && npm run copy:testpublic",
    "clean": "rimraf lib backend/lib frontend/lib package-deps.json",
    "copy:frontendpublic": "cpx ../frontend/public/**/* ./lib/backend/public",
    "copy:testpublic": "cpx ./public/**/* ./lib/backend/public"
  },
  "repository": {},
  "//dependencies": [
    "NOTE: The only reason to add a dependency to imodeljs-nodeaddonapi is because we do NOT consume the backend as a package (will change soon)"
  ],
  "dependencies": {
<<<<<<< HEAD
    "@bentley/bentleyjs-core": "^7.0.0",
    "@bentley/geometry-core": "^5.0.2",
    "@bentley/imodeljs-backend": "^0.59.0",
=======
    "@bentley/bentleyjs-core": "^7.2.0",
    "@bentley/geometry-core": "^4.3.1",
    "@bentley/imodeljs-backend": "^0.59.1",
>>>>>>> 98fa1f41
    "@bentley/imodeljs-clients": "^3.0.3",
    "@bentley/imodeljs-common": "^0.59.0",
    "@bentley/imodeljs-electronaddon": "~10.0.0",
    "@bentley/imodeljs-frontend": "^0.58.1",
    "@bentley/imodeljs-nodeaddonapi": "~10.0.0",
    "body-parser": "^1.18.2",
    "chai": "^4.1.2",
    "commander": "^2.14.1",
    "electron": "1.6.11",
    "express": "^4.16.2",
    "flatbuffers": "^1.8.0",
    "fs-extra": "^5.0.0",
    "fuse.js": "^3.2.0",
    "i18next": "^10.2.2",
    "i18next-browser-languagedetector": "^2.1.0",
    "i18next-xhr-backend": "^1.5.1",
    "js-base64": "^2.4.0",
    "save": "^2.3.2",
    "webpack": "^3.10.0"
  },
  "devDependencies": {
    "@bentley/imodeljs-e_1_6_11-win32-x64": "~10.0.0",
    "cpx": "^1.5.0",
    "rimraf": "^2.6.2",
    "typescript": "~2.6.2"
  }
}<|MERGE_RESOLUTION|>--- conflicted
+++ resolved
@@ -14,15 +14,9 @@
     "NOTE: The only reason to add a dependency to imodeljs-nodeaddonapi is because we do NOT consume the backend as a package (will change soon)"
   ],
   "dependencies": {
-<<<<<<< HEAD
-    "@bentley/bentleyjs-core": "^7.0.0",
+    "@bentley/bentleyjs-core": "^7.2.0",
     "@bentley/geometry-core": "^5.0.2",
-    "@bentley/imodeljs-backend": "^0.59.0",
-=======
-    "@bentley/bentleyjs-core": "^7.2.0",
-    "@bentley/geometry-core": "^4.3.1",
     "@bentley/imodeljs-backend": "^0.59.1",
->>>>>>> 98fa1f41
     "@bentley/imodeljs-clients": "^3.0.3",
     "@bentley/imodeljs-common": "^0.59.0",
     "@bentley/imodeljs-electronaddon": "~10.0.0",
