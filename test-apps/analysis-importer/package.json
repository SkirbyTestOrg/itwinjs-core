--- conflicted
+++ resolved
@@ -15,17 +15,6 @@
   },
   "repository": {},
   "dependencies": {
-<<<<<<< HEAD
-    "@bentley/bentleyjs-core": "2.0.0-dev.76",
-    "@bentley/geometry-core": "2.0.0-dev.76",
-    "@bentley/imodeljs-common": "2.0.0-dev.76",
-    "@bentley/imodeljs-backend": "2.0.0-dev.76",
-    "@bentley/itwin-client": "2.0.0-dev.76",
-    "body-parser": "^1.18.2"
-  },
-  "devDependencies": {
-    "@bentley/build-tools": "2.0.0-dev.76",
-=======
     "@bentley/bentleyjs-core": "2.0.0-dev.77",
     "@bentley/geometry-core": "2.0.0-dev.77",
     "@bentley/imodeljs-common": "2.0.0-dev.77",
@@ -35,7 +24,6 @@
   },
   "devDependencies": {
     "@bentley/build-tools": "2.0.0-dev.77",
->>>>>>> 73f0523d
     "@types/body-parser": "^1.17.0",
     "@types/express": "^4.16.1",
     "@types/node": "10.14.1",
