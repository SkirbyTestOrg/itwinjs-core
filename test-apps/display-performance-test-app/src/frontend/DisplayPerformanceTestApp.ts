--- conflicted
+++ resolved
@@ -1,1685 +1,1679 @@
-/*---------------------------------------------------------------------------------------------
-* Copyright (c) Bentley Systems, Incorporated. All rights reserved.
-* See LICENSE.md in the project root for license terms and full copyright notice.
-*--------------------------------------------------------------------------------------------*/
-import * as path from "path";
-<<<<<<< HEAD
-import {
-  ClientRequestContext, Dictionary, Id64, Id64Arg, Id64String, isElectronRenderer, OpenMode, SortedArray, StopWatch,
-} from "@bentley/bentleyjs-core";
-=======
-import { ClientRequestContext, Id64, Id64Arg, Id64String, OpenMode, ProcessDetector, StopWatch } from "@bentley/bentleyjs-core";
->>>>>>> b9a21f42
-import { Project } from "@bentley/context-registry-client";
-import { ElectronApp } from "@bentley/electron-manager/lib/ElectronFrontend";
-import {
-  BrowserAuthorizationClient, BrowserAuthorizationClientConfiguration, FrontendAuthorizationClient,
-} from "@bentley/frontend-authorization-client";
-import { HubIModel } from "@bentley/imodelhub-client";
-import {
-  BackgroundMapProps, BackgroundMapType, BentleyCloudRpcManager, ColorDef, DesktopAuthorizationClientConfiguration, DisplayStyleProps,
-  FeatureAppearance, FeatureAppearanceProps, Hilite, IModelReadRpcInterface, IModelTileRpcInterface, RenderMode, RpcConfiguration,
-  SnapshotIModelRpcInterface, ViewDefinitionProps,
-} from "@bentley/imodeljs-common";
-import {
-  AuthorizedFrontendRequestContext, DesktopAuthorizationClient, DisplayStyle3dState, DisplayStyleState, EntityState, FeatureOverrideProvider,
-  FeatureSymbology, FrontendRequestContext, GLTimerResult, IModelApp, IModelAppOptions, IModelConnection, PerformanceMetrics, Pixel, RenderSystem,
-  ScreenViewport, SnapshotConnection, Target, TileAdmin, Viewport, ViewRect, ViewState,
-} from "@bentley/imodeljs-frontend";
-import { System } from "@bentley/imodeljs-frontend/lib/webgl";
-import { I18NOptions } from "@bentley/imodeljs-i18n";
-import { AccessToken } from "@bentley/itwin-client";
-import { ProjectShareClient, ProjectShareFile, ProjectShareFileQuery, ProjectShareFolderQuery } from "@bentley/projectshare-client";
-import DisplayPerfRpcInterface from "../common/DisplayPerfRpcInterface";
-import { initializeIModelHub } from "./ConnectEnv";
-import { IModelApi } from "./IModelApi";
-
-let curRenderOpts: RenderSystem.Options = {}; // Keep track of the current render options (disabled webgl extensions and enableOptimizedSurfaceShaders flag)
-let curTileProps: TileAdmin.Props = {}; // Keep track of whether or not instancing has been enabled
-let gpuFramesCollected = 0; // Keep track of how many gpu timings we have collected
-const fixed = 4; // The number of decimal places the csv file should save for each data point
-const testNamesImages = new Map<string, number>(); // Keep track of test names and how many duplicate names exist for images
-const testNamesTimings = new Map<string, number>(); // Keep track of test names and how many duplicate names exist for timings
-const defaultHilite = new Hilite.Settings();
-const defaultEmphasis = new Hilite.Settings(ColorDef.black, 0, 0, Hilite.Silhouette.Thick);
-const rpcInterfaces = [DisplayPerfRpcInterface, IModelTileRpcInterface, SnapshotIModelRpcInterface, IModelReadRpcInterface];
-
-let minimize = false;
-interface Options {
-  [key: string]: any; // Add index signature
-}
-
-interface ConnectProjectConfiguration {
-  projectName: string;
-  iModelName: string;
-}
-
-// Retrieve default config data from json file
-async function getDefaultConfigs(): Promise<string> {
-  return DisplayPerfRpcInterface.getClient().getDefaultConfigs();
-}
-
-async function saveCsv(outputPath: string, outputName: string, rowData: Map<string, number | string>, csvFormat?: string): Promise<void> {
-  return DisplayPerfRpcInterface.getClient().saveCsv(outputPath, outputName, JSON.stringify([...rowData]), csvFormat);
-}
-
-async function writeExternalFile(outputPath: string, outputName: string, append: boolean, content: string): Promise<void> {
-  return DisplayPerfRpcInterface.getClient().writeExternalFile(outputPath, outputName, append, content);
-}
-
-async function consoleLog(content: string): Promise<void> {
-  return DisplayPerfRpcInterface.getClient().consoleLog(content);
-}
-
-const wantConsoleOutput: boolean = false;
-function debugPrint(msg: string): void {
-  if (wantConsoleOutput)
-    console.log(msg); // eslint-disable-line no-console
-}
-
-async function resolveAfterXMilSeconds(ms: number) {
-  return new Promise<void>((resolve) => {
-    setTimeout(() => {
-      resolve();
-    }, ms);
-  });
-}
-
-/**
- * See https://stackoverflow.com/questions/26246601/wildcard-string-comparison-in-javascript
- * Compare strToTest with a given rule containing a wildcard, and will return true if strToTest matches the given wildcard
- * Make sure it is case-insensitive
- */
-function matchRule(strToTest: string, rule: string) {
-  strToTest = strToTest.toLowerCase();
-  rule = rule.toLowerCase();
-  const escapeRegex = (str: string) => str.replace(/([.*+?^=!:${}()|\[\]\/\\])/g, "\\$1");
-  return new RegExp(`^${rule.split("*").map(escapeRegex).join(".*")}$`).test(strToTest);
-}
-
-function removeFilesFromDir(_startPath: string, _filter: string) {
-  // if (!fs.existsSync(startPath))
-  //   return;
-  // const files = fs.readdirSync(startPath);
-  // files.forEach((file) => {
-  //   const filename = path.join(startPath, file);
-  //   if (fs.lstatSync(filename).isDirectory()) {
-  //     removeFilesFromDir(filename, filter); // recurse
-  //   } else if (filename.indexOf(filter) >= 0) {
-  //     debugPrint("deleting file " + filename);
-  //     fs.unlinkSync(filename); // Delete file
-  //   }
-  // });
-}
-
-function combineFilePaths(additionalPath: string, initPath?: string) {
-  if (initPath === undefined || additionalPath[1] === ":") // if additionalPath is full path (like D:), ignore the initial path
-    return additionalPath;
-  let combined = initPath;
-  while (combined.endsWith("\\") || combined.endsWith("/"))
-    combined = combined.slice(0, -1);
-  if (additionalPath[0] !== "\\" && additionalPath[0] !== "/")
-    combined += "\\";
-  combined += additionalPath;
-  return combined;
-}
-
-function getBrowserName(userAgent: string) {
-  const lowUserAgent = userAgent.toLowerCase();
-  if (lowUserAgent.includes("electron"))
-    return "Electron";
-  if (lowUserAgent.includes("firefox"))
-    return "FireFox";
-  if (lowUserAgent.includes("edge"))
-    return "Edge";
-  if (lowUserAgent.includes("chrome") && !userAgent.includes("chromium"))
-    return "Chrome";
-  if (lowUserAgent.includes("safari") && !userAgent.includes("chrome") && !userAgent.includes("chromium"))
-    return "Safari";
-  return "Unknown";
-}
-
-class DisplayPerfTestApp {
-  public static async startup(iModelApp?: IModelAppOptions): Promise<void> {
-    iModelApp = iModelApp ?? {};
-    iModelApp.i18n = { urlTemplate: "locales/en/{{ns}}.json" } as I18NOptions;
-    iModelApp.rpcInterfaces = rpcInterfaces;
-    if (ProcessDetector.isElectronAppFrontend)
-      await ElectronApp.startup({ iModelApp });
-    else
-      await IModelApp.startup(iModelApp);
-    IModelApp.animationInterval = undefined;
-  }
-}
-
-function getRenderMode(): string {
-  switch (activeViewState.viewState!.displayStyle.viewFlags.renderMode) {
-    case 0: return "Wireframe";
-    case 3: return "HiddenLine";
-    case 4: return "SolidFill";
-    case 6: return "SmoothShade";
-    default: return "";
-  }
-}
-
-function getRenderOpts(): string {
-  let optString = "";
-  for (const [key, value] of Object.entries(curRenderOpts)) {
-    switch (key) {
-      case "disabledExtensions":
-        if (value) {
-          for (const ext of value) {
-            switch (ext) {
-              case "WEBGL_draw_buffers":
-                optString += "-drawBuf";
-                break;
-              case "OES_element_index_uint":
-                optString += "-unsignedInt";
-                break;
-              case "OES_texture_float":
-                optString += "-texFloat";
-                break;
-              case "OES_texture_half_float":
-                optString += "-texHalfFloat";
-                break;
-              case "WEBGL_depth_texture":
-                optString += "-depthTex";
-                break;
-              case "EXT_color_buffer_float":
-                optString += "-floats";
-                break;
-              case "EXT_shader_texture_lod":
-                optString += "-texLod";
-                break;
-              case "ANGLE_instanced_arrays":
-                optString += "-instArrays";
-                break;
-              case "EXT_frag_depth":
-                optString += "-fragDepth";
-                break;
-              default:
-                optString += `-${ext}`;
-                break;
-            }
-          }
-        }
-        break;
-      // case "enableOptimizedSurfaceShaders": // No longer supported
-      //   if (value) optString += "+optSurf";
-      //   break;
-      // case "cullAgainstActiveVolume": // No longer supported
-      //   if (value) optString += "+cullActVol";
-      //   break;
-      case "preserveShaderSourceCode":
-        if (value) optString += "+shadeSrc";
-        break;
-      case "displaySolarShadows":
-        if (!value) optString += "-solShd";
-        break;
-      case "logarithmicZBuffer":
-        if (value) optString += "+logZBuf";
-        break;
-      case "useWebGL2":
-        if (value) optString += "+webGL2";
-        break;
-      case "antialiasSamples":
-        if (value > 1) optString += `+aa${value as number}`;
-        break;
-      default:
-        if (value) optString += `+${key}`;
-    }
-  }
-  return optString;
-}
-
-function getTileProps(): string {
-  let tilePropsStr = "";
-  for (const [key, value] of Object.entries(curTileProps)) {
-    switch (key) {
-      // case "disableThrottling": // No longer supported
-      //   if (value) tilePropsStr += "-throt";
-      //   break;
-      case "elideEmptyChildContentRequests":
-        if (value) tilePropsStr += "+elide";
-        break;
-      case "enableInstancing":
-        if (value) tilePropsStr += "+inst";
-        break;
-      case "maxActiveRequests":
-        if (value !== 10) tilePropsStr += `+max${value}`;
-        break;
-      case "retryInterval":
-        if (value) tilePropsStr += `+retry${value}`;
-        break;
-      case "disableMagnification":
-        if (value) tilePropsStr += "-mag";
-        break;
-      default:
-        if (value) tilePropsStr += `+${key}`;
-    }
-  }
-  return tilePropsStr;
-}
-
-function getBackgroundMapProps(): string {
-  let bmPropsStr = "";
-  const bmProps = activeViewState.viewState!.displayStyle.settings.backgroundMap;
-  switch (bmProps.providerName) {
-    case "BingProvider":
-      break;
-    case "MapBoxProvider":
-      bmPropsStr += "MapBox";
-      break;
-    default:
-      bmPropsStr += bmProps.providerName;
-      break;
-  }
-  switch (bmProps.mapType) {
-    case BackgroundMapType.Hybrid:
-      break;
-    case BackgroundMapType.Aerial:
-      bmPropsStr += "+aer";
-      break;
-    case BackgroundMapType.Street:
-      bmPropsStr += "+st";
-      break;
-    default:
-      bmPropsStr += `+type${bmProps.mapType}`;
-      break;
-  }
-  if (bmProps.groundBias !== 0) bmPropsStr += `+bias${bmProps.groundBias}`;
-  if (bmProps.applyTerrain) bmPropsStr += "+terr";
-  if (bmProps.useDepthBuffer) bmPropsStr += "+depth";
-  if (typeof (bmProps.transparency) === "number") bmPropsStr += `+trans${bmProps.transparency}`;
-  return bmPropsStr;
-}
-
-function hiliteSettingsStr(settings: Hilite.Settings): string {
-  let hsStr = (settings.color.colors.r * 256 * 256 + settings.color.colors.g * 256 + settings.color.colors.b).toString(36).padStart(5, "0");
-  hsStr += (settings.silhouette * 256 * 256 + Math.round(settings.visibleRatio * 255) * 256 + Math.round(settings.hiddenRatio * 255)).toString(36).padStart(4, "0");
-  return hsStr.toUpperCase();
-}
-
-function getOtherProps(): string {
-  let propsStr = "";
-  if (undefined !== theViewport!.hilite) {
-    if (!Hilite.equalSettings(theViewport!.hilite, defaultHilite))
-      propsStr += `+h${hiliteSettingsStr(theViewport!.hilite)}`;
-  }
-  if (undefined !== theViewport!.emphasisSettings) {
-    if (!Hilite.equalSettings(theViewport!.emphasisSettings, defaultEmphasis))
-      propsStr += `+e${hiliteSettingsStr(theViewport!.emphasisSettings)}`;
-  }
-  return propsStr;
-}
-
-function getViewFlagsString(): string {
-  let vfString = "";
-  if (activeViewState.viewState) for (const [key, value] of Object.entries(activeViewState.viewState.displayStyle.viewFlags)) {
-    switch (key) {
-      case "renderMode":
-        break;
-      case "dimensions":
-        if (!value) vfString += "-dim";
-        break;
-      case "patterns":
-        if (!value) vfString += "-pat";
-        break;
-      case "weights":
-        if (!value) vfString += "-wt";
-        break;
-      case "styles":
-        if (!value) vfString += "-sty";
-        break;
-      case "transparency":
-        if (!value) vfString += "-trn";
-        break;
-      case "fill":
-        if (!value) vfString += "-fll";
-        break;
-      case "textures":
-        if (!value) vfString += "-txt";
-        break;
-      case "materials":
-        if (!value) vfString += "-mat";
-        break;
-      case "visibleEdges":
-        if (value) vfString += "+vsE";
-        break;
-      case "hiddenEdges":
-        if (value) vfString += "+hdE";
-        break;
-      case "sourceLights":
-        if (value) vfString += "+scL";
-        break;
-      case "cameraLights":
-        if (value) vfString += "+cmL";
-        break;
-      case "solarLight":
-        if (value) vfString += "+slL";
-        break;
-      case "shadows":
-        if (value) vfString += "+shd";
-        break;
-      case "clipVolume":
-        if (!value) vfString += "-clp";
-        break;
-      case "constructions":
-        if (value) vfString += "+con";
-        break;
-      case "monochrome":
-        if (value) vfString += "+mno";
-        break;
-      case "noGeometryMap":
-        if (value) vfString += "+noG";
-        break;
-      case "backgroundMap":
-        if (value) vfString += "+bkg";
-        break;
-      case "hLineMaterialColors":
-        if (value) vfString += "+hln";
-        break;
-      case "edgeMask":
-        if (value === 1) vfString += "+genM";
-        if (value === 2) vfString += "+useM";
-        break;
-      case "ambientOcclusion":
-        if (value) vfString += "+ao";
-        break;
-      case "forceSurfaceDiscard":
-        if (value) vfString += "+fsd";
-        break;
-      default:
-        if (value) vfString += `+${key}`;
-    }
-  }
-  if (undefined !== activeViewState.overrideElements)
-    vfString += "+ovrEl";
-  if (undefined !== activeViewState.selectedElements)
-    vfString += "+selEl";
-  return vfString;
-}
-
-/* A formatted string containing the Ids of all the tiles that were selected for display by the last call to waitForTilesToLoad(), of the format:
- *  Selected Tiles:
- *    TreeId1: tileId1,tileId2,...
- *    TreeId2: tileId1,tileId2,...
- *    ...
- * Sorted by tree Id and then by tile Id so that the output is consistent from run to run unless the set of selected tiles changed between runs.
- */
-let formattedSelectedTileIds = "Selected tiles:\n";
-function formatSelectedTileIds(viewport: Viewport): void {
-  formattedSelectedTileIds = "Selected tiles:\n";
-  const dict = new Dictionary<string, SortedArray<string>>((lhs, rhs) => lhs.localeCompare(rhs));
-  const selected = IModelApp.tileAdmin.getTilesForViewport(viewport)?.selected;
-  if (!selected)
-    return;
-
-  for (const tile of selected) {
-    const treeId = tile.tree.id;
-    let tileIds = dict.get(treeId);
-    if (!tileIds)
-      dict.set(treeId, tileIds = new SortedArray<string>((lhs, rhs) => lhs.localeCompare(rhs)));
-
-    tileIds.insert(tile.contentId);
-  }
-
-  for (const kvp of dict) {
-    const contentIds = kvp.value.extractArray().join(",");
-    const line = `  ${kvp.key}: ${contentIds}`;
-    formattedSelectedTileIds = `${formattedSelectedTileIds}${line}\n`;
-  }
-}
-
-async function waitForTilesToLoad(modelLocation?: string) {
-  if (modelLocation) {
-    removeFilesFromDir(modelLocation, ".Tiles");
-    removeFilesFromDir(modelLocation, ".TileCache");
-  }
-
-  theViewport!.continuousRendering = false;
-
-  // Start timer for tile loading time
-  const timer = new StopWatch(undefined, true);
-  let haveNewTiles = true;
-  while (haveNewTiles) {
-    theViewport!.requestRedraw();
-    theViewport!.invalidateScene();
-    theViewport!.renderFrame();
-
-    // The scene is ready when (1) all required TileTree roots have been created and (2) all required tiles have finished loading
-    const sceneContext = theViewport!.createSceneContext();
-    activeViewState.viewState!.createScene(sceneContext);
-    sceneContext.requestMissingTiles();
-    haveNewTiles = !(activeViewState.viewState!.areAllTileTreesLoaded) || sceneContext.hasMissingTiles || 0 < sceneContext.missingTiles.size;
-
-    // NB: The viewport is NOT added to the ViewManager's render loop, therefore we must manually pump the tile request scheduler...
-    if (haveNewTiles)
-      IModelApp.tileAdmin.process();
-
-    // debugPrint(haveNewTiles ? "Awaiting tile loads..." : "...All tiles loaded.");
-
-    await resolveAfterXMilSeconds(100);
-  }
-
-  theViewport!.continuousRendering = false;
-  theViewport!.renderFrame();
-  timer.stop();
-  curTileLoadingTime = timer.current.milliseconds;
-
-  // Record the Ids of all the tiles that were selected for display.
-  formatSelectedTileIds(theViewport!);
-}
-
-// ###TODO this should be using Viewport.devicePixelRatio.
-function queryDevicePixelRatio(): number {
-  if (false === IModelApp.renderSystem.options.dpiAwareViewports)
-    return 1;
-
-  return window.devicePixelRatio || 1;
-}
-
-// ###TODO This should be going through Viewport.cssPixelsToDevicePixels().
-function cssPixelsToDevicePixels(css: number): number {
-  return Math.floor(css * queryDevicePixelRatio());
-}
-
-function getRowData(finalFrameTimings: Array<Map<string, number>>, finalGPUFrameTimings: Map<string, number[]>, timingsForActualFPS: Array<Map<string, number>>, configs: DefaultConfigs, pixSelectStr?: string): Map<string, number | string> {
-  const rowData = new Map<string, number | string>();
-  rowData.set("iModel", configs.iModelName!);
-  rowData.set("View", configs.viewName!);
-  const w = cssPixelsToDevicePixels(configs.view!.width);
-  const h = cssPixelsToDevicePixels(configs.view!.height);
-  rowData.set("Screen Size", `${w}X${h}`);
-  rowData.set("Skip & Time Renders", `${configs.numRendersToSkip} & ${configs.numRendersToTime}`);
-  rowData.set("Display Style", activeViewState.viewState!.displayStyle.name);
-  rowData.set("Render Mode", getRenderMode());
-  rowData.set("View Flags", getViewFlagsString() !== "" ? ` ${getViewFlagsString()}` : "");
-  rowData.set("Render Options", getRenderOpts() !== "" ? ` ${getRenderOpts()}` : "");
-  rowData.set("Tile Props", getTileProps() !== "" ? ` ${getTileProps()}` : "");
-  rowData.set("Bkg Map Props", getBackgroundMapProps() !== "" ? ` ${getBackgroundMapProps()}` : "");
-  if (getOtherProps() !== "") rowData.set("Other Props", ` ${getOtherProps()}`);
-  if (pixSelectStr) rowData.set("ReadPixels Selector", ` ${pixSelectStr}`);
-  rowData.set("Test Name", getTestName(configs));
-  rowData.set("Browser", getBrowserName(IModelApp.queryRenderCompatibility().userAgent));
-  if (!minimize) rowData.set("Tile Loading Time", curTileLoadingTime);
-
-  const setGpuData = (name: string) => {
-    if (name === "CPU Total Time")
-      name = "Total";
-    const gpuDataArray = finalGPUFrameTimings.get(name);
-    if (gpuDataArray) {
-      let gpuSum = 0;
-      for (const gpuData of gpuDataArray)
-        gpuSum += gpuData;
-      rowData.set(`GPU-${name}`, gpuDataArray.length ? (gpuSum / gpuDataArray.length).toFixed(fixed) : gpuSum.toFixed(fixed));
-    }
-  };
-
-  // Calculate average timings
-  if (pixSelectStr) { // timing read pixels
-    for (const colName of finalFrameTimings[0].keys()) {
-      let sum = 0;
-      finalFrameTimings.forEach((timing) => {
-        const data = timing.get(colName);
-        sum += data ? data : 0;
-      });
-      if (!minimize || (minimize && colName === "CPU Total Time")) {
-        rowData.set(colName, (sum / finalFrameTimings.length).toFixed(fixed));
-        setGpuData(colName);
-      }
-    }
-  } else { // timing render frame
-    for (const colName of finalFrameTimings[0].keys()) {
-      let sum = 0;
-      finalFrameTimings.forEach((timing) => {
-        const data = timing.get(colName);
-        sum += data ? data : 0;
-      });
-      if (!minimize || (minimize && colName === "CPU Total Time")) {
-        rowData.set(colName, sum / finalFrameTimings.length);
-        setGpuData(colName);
-      }
-    }
-  }
-
-  let totalTime: number;
-  if (rowData.get("Finish GPU Queue")) { // If we can't collect GPU data, get non-interactive total time with 'Finish GPU Queue' time
-    totalTime = Number(rowData.get("CPU Total Time")) + Number(rowData.get("Finish GPU Queue"));
-    rowData.set("Non-Interactive Total Time", totalTime);
-    rowData.set("Non-Interactive FPS", totalTime > 0.0 ? (1000.0 / totalTime).toFixed(fixed) : "0");
-  }
-
-  // Get these values from the timingsForActualFPS -- timingsForActualFPS === finalFrameTimings, unless in readPixels mode
-  let totalRenderTime = 0;
-  totalTime = 0;
-  for (const time of timingsForActualFPS) {
-    let timing = time.get("CPU Total Time");
-    totalRenderTime += timing ? timing : 0;
-    timing = time.get("Total Time");
-    totalTime += timing ? timing : 0;
-  }
-  rowData.delete("Total Time");
-  totalRenderTime /= timingsForActualFPS.length;
-  totalTime /= timingsForActualFPS.length;
-  const totalGpuTime = Number(rowData.get("GPU-Total"));
-  if (totalGpuTime) {
-    const gpuBound = totalGpuTime > totalRenderTime;
-    const effectiveFps = 1000.0 / (gpuBound ? totalGpuTime : totalRenderTime);
-    rowData.delete("GPU-Total");
-    rowData.set("GPU Total Time", totalGpuTime.toFixed(fixed)); // Change the name of this column & change column order
-    rowData.set("Bound By", gpuBound ? (effectiveFps < 60.0 ? "gpu" : "gpu ?") : "cpu *");
-    rowData.set("Effective Total Time", gpuBound ? totalGpuTime.toFixed(fixed) : totalRenderTime.toFixed(fixed)); // This is the total gpu time if gpu bound or the total cpu time if cpu bound; times gather with running continuously
-    rowData.set("Effective FPS", effectiveFps.toFixed(fixed));
-  }
-  rowData.set("Actual Total Time", totalTime.toFixed(fixed));
-  rowData.set("Actual FPS", totalTime > 0.0 ? (1000.0 / totalTime).toFixed(fixed) : "0");
-
-  return rowData;
-}
-
-function removeOptsFromString(input: string, ignore: string[] | string | undefined): string {
-  if (ignore === undefined)
-    return input;
-  let output = input;
-  if (!(ignore instanceof Array))
-    ignore = ignore.split(" ");
-  ignore.forEach((del: string) => {
-    if (del === "+max")
-      output = output.replace(/\+max\d+/, "");
-    else
-      output = output.replace(del, "");
-  });
-  output = output.replace(/__+/, "_");
-  if (output[output.length - 1] === "_")
-    output = output.slice(0, output.length - 1);
-  return output;
-}
-
-function getImageString(configs: DefaultConfigs, prefix = ""): string {
-  const filename = `${getTestName(configs, prefix, true)}.png`;
-  if (ProcessDetector.isMobileAppFrontend)
-    return filename; // skip path for mobile - we use device's Documents path as determined by mobile backend
-  return path.join(configs.outputPath ? configs.outputPath : "", filename);
-}
-
-function getTestName(configs: DefaultConfigs, prefix?: string, isImage = false, ignoreDupes = false): string {
-  let testName = "";
-  if (prefix) testName += prefix;
-  testName += configs.iModelName ? configs.iModelName.replace(/\.[^/.]+$/, "") : "";
-  testName += configs.viewName ? `_${configs.viewName}` : "";
-  testName += configs.displayStyle ? `_${configs.displayStyle.trim()}` : "";
-  testName += getRenderMode() !== "" ? `_${getRenderMode()}` : "";
-  testName += getViewFlagsString() !== "" ? `_${getViewFlagsString()}` : "";
-  testName += getRenderOpts() !== "" ? `_${getRenderOpts()}` : "";
-  testName += getTileProps() !== "" ? `_${getTileProps()}` : "";
-  testName += getBackgroundMapProps() !== "" ? `_${getBackgroundMapProps()}` : "";
-  testName += getOtherProps() !== "" ? `_${getOtherProps()}` : "";
-  testName = removeOptsFromString(testName, configs.filenameOptsToIgnore);
-  if (!ignoreDupes) {
-    let testNum = isImage ? testNamesImages.get(testName) : testNamesTimings.get(testName);
-    if (testNum === undefined)
-      testNum = 0;
-    testName += (testNum > 1) ? (`---${testNum}`) : "";
-  }
-  return testName;
-}
-
-function updateTestNames(configs: DefaultConfigs, prefix?: string, isImage = false) {
-  const testNames = isImage ? testNamesImages : testNamesTimings;
-  let testNameDupes = testNames.get(getTestName(configs, prefix, false, true));
-  if (testNameDupes === undefined) testNameDupes = 0;
-  testNames.set(getTestName(configs, prefix, false, true), testNameDupes + 1);
-}
-
-async function savePng(fileName: string, canvas?: HTMLCanvasElement): Promise<void> {
-  if (!canvas) canvas = theViewport !== undefined ? theViewport.readImageToCanvas() : undefined;
-  if (canvas !== undefined) {
-    const img = canvas.toDataURL("image/png"); // System.instance.canvas.toDataURL("image/png");
-    const data = img.replace(/^data:image\/\w+;base64,/, ""); // strip off the data: url prefix to get just the base64-encoded bytes
-    return DisplayPerfRpcInterface.getClient().savePng(fileName, data);
-  }
-}
-
-class ViewSize {
-  public width: number;
-  public height: number;
-
-  constructor(w = 0, h = 0) { this.width = w; this.height = h; }
-}
-
-type TestType = "timing" | "readPixels" | "image" | "both";
-
-class DefaultConfigs {
-  public view?: ViewSize;
-  public numRendersToTime?: number;
-  public numRendersToSkip?: number;
-  public outputName?: string;
-  public outputPath?: string;
-  public iModelLocation?: string;
-  public iModelName?: string;
-  public iModelHubProject?: string;
-  public csvFormat?: string;
-  public filenameOptsToIgnore?: string[] | string;
-  public viewName?: string;
-  public extViewName?: string;
-  public viewStatePropsString?: string;
-  public overrideElements?: any[];
-  public selectedElements?: Id64Arg;
-  public testType?: TestType;
-  public displayStyle?: string;
-  public viewFlags?: any; // ViewFlags, except we want undefined for anything not specifically set
-  public backgroundMap?: BackgroundMapProps;
-  public renderOptions: RenderSystem.Options = {};
-  public tileProps?: TileAdmin.Props;
-  public hilite?: Hilite.Settings;
-  public emphasis?: Hilite.Settings;
-  public savedViewType?: string;
-
-  public constructor(jsonData: any, prevConfigs?: DefaultConfigs, useDefaults = false) {
-    if (useDefaults) {
-      this.view = new ViewSize(1000, 1000);
-      this.numRendersToTime = 100;
-      this.numRendersToSkip = 50;
-      this.outputName = "performanceResults.csv";
-      this.outputPath = ProcessDetector.isMobileAppFrontend ? undefined : "D:\\output\\performanceData\\";
-      this.iModelName = "TimingTest_General.bim";
-      this.iModelHubProject = "iModel Testing";
-      this.viewName = "*"; // If no view is specified, test all views
-      this.testType = "timing";
-      this.csvFormat = "original";
-      this.renderOptions = { useWebGL2: true, dpiAwareLOD: true };
-      this.savedViewType = "both";
-    }
-    if (prevConfigs !== undefined) {
-      if (prevConfigs.view) this.view = new ViewSize(prevConfigs.view.width, prevConfigs.view.height);
-      if (prevConfigs.numRendersToTime) this.numRendersToTime = prevConfigs.numRendersToTime;
-      if (prevConfigs.numRendersToSkip) this.numRendersToSkip = prevConfigs.numRendersToSkip;
-      if (prevConfigs.outputName) this.outputName = prevConfigs.outputName;
-      if (prevConfigs.outputPath) this.outputPath = prevConfigs.outputPath;
-      if (prevConfigs.iModelLocation) this.iModelLocation = prevConfigs.iModelLocation;
-      if (prevConfigs.iModelName) this.iModelName = prevConfigs.iModelName;
-      if (prevConfigs.iModelHubProject) this.iModelHubProject = prevConfigs.iModelHubProject;
-      if (prevConfigs.csvFormat) this.csvFormat = prevConfigs.csvFormat;
-      if (prevConfigs.filenameOptsToIgnore) this.filenameOptsToIgnore = prevConfigs.filenameOptsToIgnore;
-      if (prevConfigs.viewName) this.viewName = prevConfigs.viewName;
-      if (prevConfigs.viewStatePropsString) this.viewStatePropsString = prevConfigs.viewStatePropsString;
-      if (prevConfigs.testType) this.testType = prevConfigs.testType;
-      if (prevConfigs.savedViewType) this.savedViewType = prevConfigs.savedViewType;
-      if (prevConfigs.displayStyle) this.displayStyle = prevConfigs.displayStyle;
-      this.renderOptions = this.updateData(prevConfigs.renderOptions, this.renderOptions) as RenderSystem.Options || undefined;
-      this.tileProps = this.updateData(prevConfigs.tileProps, this.tileProps) as TileAdmin.Props || undefined;
-      this.viewFlags = this.updateData(prevConfigs.viewFlags, this.viewFlags);
-      this.backgroundMap = this.updateData(prevConfigs.backgroundMap, this.backgroundMap) as BackgroundMapProps || undefined;
-      if (undefined !== prevConfigs.hilite)
-        this.hilite = Hilite.cloneSettings(prevConfigs.hilite);
-      if (undefined !== prevConfigs.emphasis)
-        this.emphasis = Hilite.cloneSettings(prevConfigs.emphasis);
-    } else if (jsonData.argOutputPath)
-      this.outputPath = jsonData.argOutputPath;
-    if (jsonData.view) this.view = new ViewSize(jsonData.view.width, jsonData.view.height);
-    if (jsonData.numRendersToTime) this.numRendersToTime = jsonData.numRendersToTime;
-    if (jsonData.numRendersToSkip) this.numRendersToSkip = jsonData.numRendersToSkip;
-    if (jsonData.outputName) this.outputName = jsonData.outputName;
-    if (jsonData.outputPath) this.outputPath = combineFilePaths(jsonData.outputPath, this.outputPath);
-    if (jsonData.iModelLocation) this.iModelLocation = combineFilePaths(jsonData.iModelLocation, this.iModelLocation);
-    if (jsonData.iModelName) this.iModelName = jsonData.iModelName;
-    if (jsonData.iModelHubProject) this.iModelHubProject = jsonData.iModelHubProject;
-    if (jsonData.csvFormat) this.csvFormat = jsonData.csvFormat;
-    if (jsonData.filenameOptsToIgnore) this.filenameOptsToIgnore = jsonData.filenameOptsToIgnore;
-    if (jsonData.viewName)
-      this.viewName = jsonData.viewName;
-    if (jsonData.extViewName)
-      this.viewName = jsonData.extViewName;
-    if (jsonData.savedViewType) this.savedViewType = jsonData.savedViewType;
-    if (jsonData.viewString) {
-      // If there is a viewString, put its name in the viewName property so that it gets used in the filename, etc.
-      this.viewName = jsonData.viewString._name;
-      this.viewStatePropsString = jsonData.viewString._viewStatePropsString;
-      if (undefined !== jsonData.viewString._overrideElements)
-        this.overrideElements = JSON.parse(jsonData.viewString._overrideElements) as any[];
-      if (undefined !== jsonData.viewString._selectedElements)
-        this.selectedElements = JSON.parse(jsonData.viewString._selectedElements) as Id64Arg;
-    }
-    if (jsonData.testType) this.testType = jsonData.testType;
-    if (jsonData.displayStyle) this.displayStyle = jsonData.displayStyle;
-    this.renderOptions = this.updateData(jsonData.renderOptions, this.renderOptions) as RenderSystem.Options || undefined;
-    this.tileProps = this.updateData(jsonData.tileProps, this.tileProps) as TileAdmin.Props || undefined;
-    this.viewFlags = this.updateData(jsonData.viewFlags, this.viewFlags); // as ViewFlags || undefined;
-    this.backgroundMap = this.updateData(jsonData.backgroundMap, this.backgroundMap) as BackgroundMapProps || undefined;
-    if (jsonData.hilite) {
-      if (undefined === this.hilite)
-        this.hilite = Hilite.cloneSettings(defaultHilite);
-      const colors = this.hilite.color.colors;
-      let visibleRatio = this.hilite.visibleRatio;
-      let hiddenRatio = this.hilite.hiddenRatio;
-      let silhouette = this.hilite.silhouette;
-      if (undefined !== jsonData.hilite.red)
-        colors.r = jsonData.hilite.red;
-      if (undefined !== jsonData.hilite.green)
-        colors.g = jsonData.hilite.green;
-      if (undefined !== jsonData.hilite.blue)
-        colors.b = jsonData.hilite.blue;
-      if (undefined !== jsonData.hilite.visibleRatio)
-        visibleRatio = jsonData.hilite.visibleRatio;
-      if (undefined !== jsonData.hilite.hiddenRatio)
-        hiddenRatio = jsonData.hilite.hiddenRatio;
-      if (undefined !== jsonData.hilite.silhouette)
-        silhouette = jsonData.hilite.silhouette;
-      this.hilite = new Hilite.Settings(ColorDef.from(colors.r, colors.g, colors.b, 0), visibleRatio, hiddenRatio, silhouette);
-    }
-    if (jsonData.emphasis) {
-      if (undefined === this.emphasis)
-        this.emphasis = Hilite.cloneSettings(defaultEmphasis);
-      const colors = this.emphasis.color.colors;
-      let visibleRatio = this.emphasis.visibleRatio;
-      let hiddenRatio = this.emphasis.hiddenRatio;
-      let silhouette = this.emphasis.silhouette;
-      if (undefined !== jsonData.emphasis.red)
-        colors.r = jsonData.emphasis.red;
-      if (undefined !== jsonData.emphasis.green)
-        colors.g = jsonData.emphasis.green;
-      if (undefined !== jsonData.emphasis.blue)
-        colors.b = jsonData.emphasis.blue;
-      if (undefined !== jsonData.emphasis.visibleRatio)
-        visibleRatio = jsonData.emphasis.visibleRatio;
-      if (undefined !== jsonData.emphasis.hiddenRatio)
-        hiddenRatio = jsonData.emphasis.hiddenRatio;
-      if (undefined !== jsonData.emphasis.silhouette)
-        silhouette = jsonData.emphasis.silhouette;
-      this.emphasis = new Hilite.Settings(ColorDef.from(colors.r, colors.g, colors.b, 0), visibleRatio, hiddenRatio, silhouette);
-    }
-
-    debugPrint(`view: ${this.view !== undefined ? (`${this.view.width}X${this.view.height}`) : "undefined"}`);
-    debugPrint(`numRendersToTime: ${this.numRendersToTime}`);
-    debugPrint(`numRendersToSkip: ${this.numRendersToSkip}`);
-    debugPrint(`outputFile: ${this.outputFile}`);
-    debugPrint(`outputName: ${this.outputName}`);
-    debugPrint(`outputPath: ${this.outputPath}`);
-    debugPrint(`iModelFile: ${this.iModelFile}`);
-    debugPrint(`iModelLocation: ${this.iModelLocation}`);
-    debugPrint(`iModelName: ${this.iModelName}`);
-    debugPrint(`iModelHubProject: ${this.iModelHubProject}`);
-    debugPrint(`csvFormat: ${this.csvFormat}`);
-    debugPrint(`filenameOptsToIgnore: ${this.filenameOptsToIgnore}`);
-    debugPrint(`viewName: ${this.viewName}`);
-    debugPrint(`testType: ${this.testType}`);
-    debugPrint(`displayStyle: ${this.displayStyle}`);
-    debugPrint(`tileProps: ${this.tileProps}`);
-    debugPrint(`renderOptions: ${this.renderOptions}`);
-    debugPrint(`viewFlags: ${this.viewFlags}`);
-    debugPrint(`backgroundMap: ${this.backgroundMap}`);
-    debugPrint(`savedViewType: ${this.savedViewType}`);
-  }
-
-  private getRenderModeCode(value: any): RenderMode | undefined {
-    if (value === undefined)
-      return undefined;
-    let mode;
-    switch (value.toString().toLowerCase().trim()) {
-      case "0":
-      case "wireframe":
-        mode = RenderMode.Wireframe;
-        break;
-      case "3":
-      case "hiddenline":
-        mode = RenderMode.HiddenLine;
-        break;
-      case "4":
-      case "solidfill":
-        mode = RenderMode.SolidFill;
-        break;
-      case "6":
-      case "smoothshade":
-        mode = RenderMode.SmoothShade;
-        break;
-    }
-    return mode;
-  }
-
-  private updateData(prevData: any, newData: any) {
-
-    if (prevData) {
-      if (newData === undefined)
-        newData = {};
-      for (const [key, value] of Object.entries(prevData)) { // Copy by value
-        if (key === "renderMode" && this.getRenderModeCode(value) !== undefined)
-          (newData as Options)[key] = this.getRenderModeCode(value);
-        else
-          (newData as Options)[key] = value;
-      }
-    }
-    return newData;
-  }
-
-  private createFullFilePath(filePath: string | undefined, fileName: string | undefined): string | undefined {
-    if (fileName === undefined)
-      return undefined;
-    if (filePath === undefined)
-      return fileName;
-    else {
-      let output = filePath;
-      const lastChar = output[output.length - 1];
-      debugPrint(`lastChar: ${lastChar}`);
-      if (lastChar !== "/" && lastChar !== "\\")
-        output += "\\";
-      return output + fileName;
-    }
-  }
-  public get iModelFile() { return this.createFullFilePath(this.iModelLocation, this.iModelName); }
-  public get outputFile() { return this.createFullFilePath(this.outputPath, this.outputName); }
-}
-
-class SimpleViewState {
-  public project?: Project;
-  public iModel?: HubIModel;
-  public iModelConnection?: IModelConnection;
-  public viewDefinition?: ViewDefinitionProps;
-  public viewState?: ViewState;
-  public viewPort?: Viewport;
-  public projectConfig?: ConnectProjectConfiguration;
-  public oidcClient?: BrowserAuthorizationClient;
-  public externalSavedViews?: any[];
-  public overrideElements?: any[];
-  public selectedElements?: Id64Arg;
-}
-
-class FOProvider implements FeatureOverrideProvider {
-  private readonly _elementOvrs = new Map<Id64String, FeatureAppearance>();
-  private _defaultOvrs: FeatureAppearance | undefined;
-  private readonly _vp: Viewport;
-
-  public constructor(vp: Viewport) { this._vp = vp; }
-
-  public addFeatureOverrides(ovrs: FeatureSymbology.Overrides, _vp: Viewport): void {
-    this._elementOvrs.forEach((value, key) => ovrs.overrideElement(key, value));
-    if (undefined !== this._defaultOvrs)
-      ovrs.setDefaultOverrides(this._defaultOvrs);
-  }
-
-  public overrideElementsByArray(elementOvrs: any[]): void {
-    elementOvrs.forEach((eo) => {
-      const fsa = FeatureAppearance.fromJSON(JSON.parse(eo.fsa) as FeatureAppearanceProps);
-      if (eo.id === "-default-")
-        this.defaults = fsa;
-      else
-        this._elementOvrs.set(eo.id, fsa);
-    });
-    this.sync();
-  }
-
-  public clear(): void {
-    this._elementOvrs.clear();
-    this._defaultOvrs = undefined;
-    this.sync();
-  }
-
-  public set defaults(value: FeatureAppearance | undefined) {
-    this._defaultOvrs = value;
-    this.sync();
-  }
-
-  private sync(): void { this._vp.setFeatureOverrideProviderChanged(); }
-
-  public static get(vp: Viewport): FOProvider | undefined {
-    return vp.findFeatureOverrideProviderOfType<FOProvider>(FOProvider);
-  }
-
-  public static remove(vp: Viewport): void {
-    const provider = this.get(vp);
-    if (provider)
-      vp.dropFeatureOverrideProvider(provider);
-  }
-
-  public static getOrCreate(vp: Viewport): FOProvider {
-    let provider = this.get(vp);
-    if (undefined === provider) {
-      provider = new FOProvider(vp);
-      vp.addFeatureOverrideProvider(provider);
-    }
-
-    return provider;
-  }
-}
-
-let theViewport: ScreenViewport | undefined;
-let activeViewState: SimpleViewState = new SimpleViewState();
-let curTileLoadingTime = 0;
-
-async function _changeView(view: ViewState) {
-  theViewport!.changeView(view);
-  activeViewState.viewState = view;
-}
-
-// opens the view and connects it to the HTML canvas element.
-async function openView(state: SimpleViewState, viewSize: ViewSize) {
-  if (undefined !== theViewport) {
-    theViewport.dispose();
-    theViewport = undefined;
-  }
-
-  // find the canvas.
-  const vpDiv = document.getElementById("imodel-viewport") as HTMLDivElement;
-
-  if (vpDiv) {
-    // We must make sure we test the exact same number of pixels regardless of the device pixel ratio
-    const pixelRatio = queryDevicePixelRatio();
-    const width = viewSize.width / pixelRatio;
-    const height = viewSize.height / pixelRatio;
-
-    vpDiv.style.width = `${String(width)}px`;
-    vpDiv.style.height = `${String(height)}px`;
-    theViewport = ScreenViewport.create(vpDiv, state.viewState!);
-    theViewport.rendersToScreen = true;
-    const canvas = theViewport.canvas;
-    canvas.style.width = `${String(width)}px`;
-    canvas.style.height = `${String(height)}px`;
-    theViewport.continuousRendering = false;
-    theViewport.requestRedraw();
-    (theViewport.target as Target).performanceMetrics = undefined;
-    await _changeView(state.viewState!);
-  }
-}
-
-async function createOidcClient(requestContext: ClientRequestContext): Promise<FrontendAuthorizationClient> {
-  const scope = "openid email profile organization imodelhub context-registry-service:read-only reality-data:read product-settings-service projectwise-share urlps-third-party";
-
-  if (ProcessDetector.isElectronAppFrontend) {
-    const clientId = "imodeljs-electron-test";
-    const redirectUri = "http://localhost:3000/signin-callback";
-    const oidcConfiguration: DesktopAuthorizationClientConfiguration = { clientId, redirectUri, scope: `${scope} offline_access` };
-    const desktopClient = new DesktopAuthorizationClient(oidcConfiguration);
-    await desktopClient.initialize(requestContext);
-    return desktopClient;
-  } else {
-    const clientId = "imodeljs-spa-test";
-    const redirectUri = "http://localhost:3000/signin-callback";
-    const oidcConfiguration: BrowserAuthorizationClientConfiguration = { clientId, redirectUri, scope: `${scope} imodeljs-router`, responseType: "code" };
-    const browserClient = new BrowserAuthorizationClient(oidcConfiguration);
-    return browserClient;
-  }
-}
-
-// Wraps the signIn process
-// In the case of use in web applications:
-// - called the first time to start the signIn process - resolves to false
-// - called the second time as the Authorization provider redirects to cause the application to refresh/reload - resolves to false
-// - called the third time as the application redirects back to complete the authorization - finally resolves to true
-// In the case of use in electron applications:
-// - promise wraps around a registered call back and resolves to true when the sign in is complete
-// @return Promise that resolves to true only after signIn is complete. Resolves to false until then.
-async function signIn(): Promise<boolean> {
-  const requestContext = new FrontendRequestContext();
-  const oidcClient: FrontendAuthorizationClient = await createOidcClient(requestContext);
-
-  IModelApp.authorizationClient = oidcClient;
-  if (oidcClient.isAuthorized)
-    return true;
-
-  const retPromise = new Promise<boolean>((resolve, _reject) => {
-    oidcClient.onUserStateChanged.addListener((token: AccessToken | undefined) => {
-      resolve(token !== undefined);
-    });
-  });
-
-  await oidcClient.signIn(requestContext);
-  return retPromise;
-}
-
-async function getAllMatchingSavedViews(testConfig: DefaultConfigs): Promise<string[]> {
-  const intViews: string[] = [];
-  const extViews: string[] = [];
-
-  await openImodelAndLoadExtViews(testConfig); // Open iModel & load all external saved views into activeViewState
-
-  if (testConfig.savedViewType?.toLocaleLowerCase() !== "external") { // Get both public & private internal/local saved views
-    if (activeViewState.iModelConnection) {
-      const viewSpecs = await activeViewState.iModelConnection.views.getViewList({ wantPrivate: true });
-      viewSpecs.forEach((spec) => intViews.push(spec.name));
-    }
-  }
-  if (testConfig.savedViewType?.toLocaleLowerCase() !== "internal" && testConfig.savedViewType?.toLocaleLowerCase() !== "local") {  // Open external saved views
-    activeViewState.externalSavedViews?.forEach((view) => extViews.push(view._name));
-  }
-
-  const allViews = intViews.concat(extViews);
-  return allViews.filter((view) => matchRule(view, testConfig.viewName ?? "*")).sort(); // Filter & alphabetize all view names
-}
-
-async function openImodelAndLoadExtViews(testConfig: DefaultConfigs, extViews?: any[]): Promise<void> {
-  activeViewState = new SimpleViewState();
-
-  // Open an iModel from a local file
-  let openLocalIModel = (testConfig.iModelLocation !== undefined) || ProcessDetector.isMobileAppFrontend;
-  if (openLocalIModel) {
-    try {
-      activeViewState.iModelConnection = await SnapshotConnection.openFile(testConfig.iModelFile!);
-    } catch (err) {
-      alert(`openSnapshot failed: ${err.toString()}`);
-      openLocalIModel = false;
-    }
-    if (extViews) {
-      activeViewState.externalSavedViews = extViews;
-    } else {
-      const esvString = await DisplayPerfRpcInterface.getClient().readExternalSavedViews(testConfig.iModelFile!);
-      if (undefined !== esvString && "" !== esvString) {
-        activeViewState.externalSavedViews = JSON.parse(esvString) as any[];
-      }
-    }
-  }
-
-  // Open an iModel from iModelHub
-  if (!openLocalIModel && testConfig.iModelHubProject !== undefined && !ProcessDetector.isMobileAppFrontend) {
-    const signedIn: boolean = await signIn();
-    if (!signedIn)
-      return;
-
-    const requestContext = await AuthorizedFrontendRequestContext.create();
-    requestContext.enter();
-
-    const iModelName = testConfig.iModelName!.replace(".ibim", "").replace(".bim", "");
-    activeViewState.projectConfig = { projectName: testConfig.iModelHubProject, iModelName } as ConnectProjectConfiguration;
-    activeViewState.project = await initializeIModelHub(activeViewState.projectConfig.projectName);
-    activeViewState.iModel = await IModelApi.getIModelByName(requestContext, activeViewState.project!.wsgId, activeViewState.projectConfig.iModelName);
-    if (activeViewState.iModel === undefined)
-      throw new Error(`${activeViewState.projectConfig.iModelName} - IModel not found in project ${activeViewState.project!.name}`);
-    activeViewState.iModelConnection = await IModelApi.openIModel(activeViewState.project!.wsgId, activeViewState.iModel.wsgId, undefined, OpenMode.Readonly);
-
-    if (extViews) {
-      activeViewState.externalSavedViews = extViews;
-    } else if (activeViewState.project) { // Get any external saved views from iModelHub if they exist
-      try {
-        const projectShareClient: ProjectShareClient = new ProjectShareClient();
-        const projectId = activeViewState.project.wsgId;
-        const findFile = async (folderId: string): Promise<boolean> => {
-          const files: ProjectShareFile[] = await projectShareClient.getFiles(requestContext, projectId, new ProjectShareFileQuery().inFolderWithNameLike(folderId, `${iModelName}_ESV.json`));
-          if (files && files.length > 0) {
-            const content = await projectShareClient.readFile(requestContext, files[0]);
-            const esvString = new TextDecoder("utf-8").decode(content);
-            if (undefined !== esvString && "" !== esvString) {
-              activeViewState.externalSavedViews = JSON.parse(esvString) as any[];
-            }
-            return true;
-          }
-          return false;
-        };
-        const findAllFiles = async (folderId: string): Promise<boolean> => {
-          if (await findFile(folderId))
-            return true;
-          else {
-            const folders = await projectShareClient.getFolders(requestContext, projectId, new ProjectShareFolderQuery().inFolder(folderId));
-            let fileFound = false;
-            for (let i = 0; i < folders.length && !fileFound; i++) {
-              fileFound = await findAllFiles(folders[i].wsgId);
-            }
-            return fileFound;
-          }
-        };
-        // Set activeViewState.externalSavedViews using the first _ESV.json file found in iModelHub with the iModel's name
-        await findAllFiles(activeViewState.project.wsgId);
-      } catch (error) {
-        // Couldn't access the project share files
-      }
-    }
-  }
-
-}
-
-async function loadIModel(testConfig: DefaultConfigs, extViews?: any[]): Promise<boolean> {
-  await openImodelAndLoadExtViews(testConfig, extViews); // Open iModel & load all external saved views into activeViewState
-
-  // open the specified view
-  if (undefined !== testConfig.viewStatePropsString)
-    await loadViewString(activeViewState, testConfig.viewStatePropsString, testConfig.selectedElements, testConfig.overrideElements);
-  else if (undefined !== testConfig.extViewName)
-    await loadExternalView(activeViewState, testConfig.extViewName);
-  else if (undefined !== testConfig.viewName)
-    await loadView(activeViewState, testConfig.viewName);
-  else
-    return false;
-
-  // Make sure the view was set up.  If not (probably because the name wasn't found anywhere) just skip this test.
-  if (undefined === activeViewState.viewState)
-    return false;
-
-  // now connect the view to the canvas
-  await openView(activeViewState, testConfig.view!);
-  // assert(theViewport !== undefined, "ERROR: theViewport is undefined");
-
-  // Set the hilite/emphasis settings
-  if (undefined !== testConfig.hilite)
-    theViewport!.hilite = Hilite.cloneSettings(testConfig.hilite);
-  if (undefined !== testConfig.emphasis)
-    theViewport!.emphasisSettings = Hilite.cloneSettings(testConfig.emphasis);
-
-  // Set the display style
-  const iModCon = activeViewState.iModelConnection;
-  if (iModCon && testConfig.displayStyle) {
-    const displayStyleProps = await iModCon.elements.queryProps({ from: DisplayStyleState.classFullName, where: `CodeValue = '${testConfig.displayStyle}'` });
-    if (displayStyleProps.length >= 1)
-      theViewport!.view.setDisplayStyle(new DisplayStyle3dState(displayStyleProps[0] as DisplayStyleProps, iModCon));
-  }
-
-  // Set the viewFlags (including the render mode)
-  if (undefined !== activeViewState.viewState) {
-    if (testConfig.viewFlags) {
-      // Use the testConfig.viewFlags data for each property in ViewFlags if it exists; otherwise, keep using the viewState's ViewFlags info
-      for (const [key] of Object.entries(activeViewState.viewState.displayStyle.viewFlags)) {
-        if ((testConfig.viewFlags as Options)[key] !== undefined)
-          (activeViewState.viewState.displayStyle.viewFlags as Options)[key] = (testConfig.viewFlags as Options)[key];
-        else
-          (testConfig.viewFlags as Options)[key] = (activeViewState.viewState.displayStyle.viewFlags as Options)[key];
-      }
-    }
-    if (undefined !== testConfig.backgroundMap) {
-      // Use the testConfig.backgroundMap data for each property in Background if it exists; otherwise, keep using the viewState's ViewFlags info
-      const bmSettings = activeViewState.viewState.displayStyle.settings.backgroundMap;
-      activeViewState.viewState.displayStyle.changeBackgroundMapProps(bmSettings.clone(testConfig.backgroundMap));
-    }
-  }
-
-  // Set the overrides for elements (if there are any)
-  if (undefined !== iModCon && undefined !== activeViewState.overrideElements) {
-    // Hook up the feature override provider and set up the overrides in it from the ViewState.
-    // Note that we do not have to unhook it or clear out the feature overrides if there are none since the viewport is created from scratch each time.
-    const provider = FOProvider.getOrCreate(theViewport!);
-    if (undefined !== provider && undefined !== activeViewState.overrideElements) {
-      provider.overrideElementsByArray(activeViewState.overrideElements);
-    }
-  }
-
-  // Load all tiles
-  await waitForTilesToLoad(testConfig.iModelLocation);
-
-  // Set the selected elements (if there are any)
-  if (undefined !== iModCon && undefined !== activeViewState.selectedElements) {
-    iModCon.selectionSet.add(activeViewState.selectedElements);
-    theViewport!.markSelectionSetDirty();
-    theViewport!.renderFrame();
-  }
-
-  return true;
-}
-
-async function closeIModel() {
-  debugPrint(`start closeIModel${activeViewState.iModelConnection}`);
-  if (activeViewState.iModelConnection) {
-    await activeViewState.iModelConnection.close();
-  }
-  debugPrint("end closeIModel");
-}
-
-// Restart the IModelApp if either the TileAdmin.Props or the Render.Options has changed
-async function restartIModelApp(testConfig: DefaultConfigs): Promise<void> {
-  const newRenderOpts: RenderSystem.Options = testConfig.renderOptions ? testConfig.renderOptions : {};
-  const newTileProps: TileAdmin.Props = testConfig.tileProps ? testConfig.tileProps : {};
-  if (IModelApp.initialized) {
-    let restart = false; // Determine if anything in renderOpts or tileProps changed that requires the IModelApp to be reinitialized
-    if (Object.keys(curTileProps).length !== Object.keys(newTileProps).length || Object.keys(curRenderOpts).length !== Object.keys(newRenderOpts).length)
-      restart = true;
-    for (const [key, value] of Object.entries(curTileProps)) {
-      if (value !== (newTileProps as Options)[key]) {
-        restart = true;
-        break;
-      }
-    }
-    for (const [key, value] of Object.entries(curRenderOpts)) {
-      if (key === "disabledExtensions") {
-        if ((value ? value.length : 0) !== ((newRenderOpts && newRenderOpts.disabledExtensions) ? newRenderOpts.disabledExtensions.length : 0)) {
-          restart = true;
-          break;
-        }
-        for (let i = 0; i < (value ? value.length : 0); i++) {
-          if (value && newRenderOpts.disabledExtensions && value[i] !== newRenderOpts.disabledExtensions[i]) {
-            restart = true;
-            break;
-          }
-        }
-      } else if (value !== (newRenderOpts as Options)[key]) {
-        restart = true;
-        break;
-      }
-    }
-    if (restart) {
-      if (theViewport) {
-        theViewport.dispose();
-        theViewport = undefined;
-      }
-      await IModelApp.shutdown();
-    }
-  }
-  curRenderOpts = newRenderOpts;
-  curTileProps = newTileProps;
-  if (!IModelApp.initialized) {
-    await DisplayPerfTestApp.startup({
-      renderSys: testConfig.renderOptions,
-      tileAdmin: TileAdmin.create(curTileProps),
-    });
-  }
-}
-
-async function createReadPixelsImages(testConfig: DefaultConfigs, pix: Pixel.Selector, pixStr: string) {
-  const canvas = theViewport !== undefined ? theViewport.readImageToCanvas() : undefined;
-  if (canvas !== undefined) {
-    const ctx = canvas.getContext("2d");
-    if (ctx) {
-      const cssWidth = testConfig.view!.width;
-      const cssHeight = testConfig.view!.height;
-      const cssRect = new ViewRect(0, 0, cssWidth, cssHeight);
-
-      const imgWidth = cssPixelsToDevicePixels(cssWidth);
-      const imgHeight = cssPixelsToDevicePixels(cssHeight);
-
-      ctx.clearRect(0, 0, canvas.width, canvas.height);
-      const elemIdImgData = (pix & Pixel.Selector.Feature) ? ctx.createImageData(imgWidth, imgHeight) : undefined;
-      const depthImgData = (pix & Pixel.Selector.GeometryAndDistance) ? ctx.createImageData(imgWidth, imgHeight) : undefined;
-      const typeImgData = (pix & Pixel.Selector.GeometryAndDistance) ? ctx.createImageData(imgWidth, imgHeight) : undefined;
-
-      theViewport!.readPixels(cssRect, pix, (pixels: any) => {
-        if (undefined === pixels)
-          return;
-        for (let y = 0; y < imgHeight; ++y) {
-          for (let x = 0; x < imgWidth; ++x) {
-            const index = (x * 4) + (y * 4 * imgWidth);
-            const pixel = pixels.getPixel(x, y);
-            // // RGB for element ID
-            if (elemIdImgData !== undefined) {
-              const elemId = Id64.getLowerUint32(pixel.elementId ? pixel.elementId : "");
-              elemIdImgData.data[index + 0] = elemId % 256;
-              elemIdImgData.data[index + 1] = (Math.floor(elemId / 256)) % 256;
-              elemIdImgData.data[index + 2] = (Math.floor(elemId / (256 ^ 2))) % 256;
-              elemIdImgData.data[index + 3] = 255; // Set alpha to 100% opaque
-            }
-            // RGB for Depth
-            if (depthImgData !== undefined) {
-              const distColor = pixels.getPixel(x, y).distanceFraction * 255;
-              depthImgData.data[index + 0] = depthImgData.data[index + 1] = depthImgData.data[index + 2] = distColor;
-              depthImgData.data[index + 3] = 255; // Set alpha to 100% opaque
-            }
-            // RGB for type
-            if (typeImgData !== undefined) {
-              const type = pixels.getPixel(x, y).type;
-              switch (type) {
-                case Pixel.GeometryType.None: // White
-                  typeImgData.data[index + 0] = 255;
-                  typeImgData.data[index + 1] = 255;
-                  typeImgData.data[index + 2] = 255;
-                  break;
-                case Pixel.GeometryType.Surface: // Red
-                  typeImgData.data[index + 0] = 255;
-                  typeImgData.data[index + 1] = 0;
-                  typeImgData.data[index + 2] = 0;
-                  break;
-                case Pixel.GeometryType.Linear: // Green
-                  typeImgData.data[index + 0] = 0;
-                  typeImgData.data[index + 1] = 255;
-                  typeImgData.data[index + 2] = 0;
-                  break;
-                case Pixel.GeometryType.Edge: // Blue
-                  typeImgData.data[index + 0] = 0;
-                  typeImgData.data[index + 1] = 0;
-                  typeImgData.data[index + 2] = 255;
-                  break;
-                case Pixel.GeometryType.Silhouette: // Purple
-                  typeImgData.data[index + 0] = 255;
-                  typeImgData.data[index + 1] = 0;
-                  typeImgData.data[index + 2] = 255;
-                  break;
-                case Pixel.GeometryType.Unknown: // Black
-                default:
-                  typeImgData.data[index + 0] = 0;
-                  typeImgData.data[index + 1] = 0;
-                  typeImgData.data[index + 2] = 0;
-                  break;
-              }
-              typeImgData.data[index + 3] = 255; // Set alpha to 100% opaque
-            }
-          }
-        }
-        return;
-      });
-      if (elemIdImgData !== undefined) {
-        ctx.putImageData(elemIdImgData, 0, 0);
-        await savePng(getImageString(testConfig, `elemId_${pixStr}_`), canvas);
-      }
-      if (depthImgData !== undefined) {
-        ctx.putImageData(depthImgData, 0, 0);
-        await savePng(getImageString(testConfig, `depth_${pixStr}_`), canvas);
-      }
-      if (typeImgData !== undefined) {
-        ctx.putImageData(typeImgData, 0, 0);
-        await savePng(getImageString(testConfig, `type_${pixStr}_`), canvas);
-      }
-    }
-  }
-}
-
-async function renderAsync(vp: ScreenViewport, numFrames: number, timings: Array<Map<string, number>>, resultsCallback: (result: any) => void): Promise<void> {
-  IModelApp.viewManager.addViewport(vp);
-
-  const debugControl = IModelApp.renderSystem.debugControl!;
-  const target = vp.target as Target;
-  const metrics = target.performanceMetrics!;
-  target.performanceMetrics = undefined;
-  debugControl.resultsCallback = undefined; // Turn off glTimer metrics until after the first N frames
-
-  const numFramesToIgnore = 120;
-  let ignoreFrameCount = 0;
-  let frameCount = 0;
-  vp.continuousRendering = true;
-  return new Promise((resolve: () => void, _reject) => {
-    const timer = new StopWatch();
-    const removeListener = vp.onRender.addListener((_) => {
-      // Ignore the first N frames - they seem to have more variable frame rate.
-      ++ignoreFrameCount;
-      if (ignoreFrameCount <= numFramesToIgnore) {
-        if (ignoreFrameCount === numFramesToIgnore) {
-          // Time to start recording.
-          target.performanceMetrics = metrics;
-          debugControl.resultsCallback = resultsCallback; // Turn on glTimer metrics after the first N frames
-          timer.start();
-        }
-
-        return;
-      }
-
-      timer.stop();
-      timings[frameCount] = metrics.frameTimings;
-      timings[frameCount].set("Total Time", timer.current.milliseconds);
-
-      if (++frameCount === numFrames) {
-        target.performanceMetrics = undefined;
-      }
-      if (gpuFramesCollected >= numFrames || (frameCount >= numFrames && !(IModelApp.renderSystem as System).isGLTimerSupported)) {
-        removeListener();
-        IModelApp.viewManager.dropViewport(vp, false);
-        vp.continuousRendering = false;
-        debugControl.resultsCallback = undefined; // Turn off glTimer metrics
-        resolve();
-      } else {
-        vp.requestRedraw();
-        timer.start();
-      }
-    });
-  });
-}
-
-async function runTest(testConfig: DefaultConfigs, extViews?: any[]) {
-  // Restart the IModelApp if needed
-  await restartIModelApp(testConfig);
-
-  // Open and finish loading model
-  const loaded = await loadIModel(testConfig, extViews);
-  if (!loaded) {
-    await closeIModel();
-    return; // could not properly open the given model or saved view so skip test
-  }
-
-  if (testConfig.testType === "image" || testConfig.testType === "both") {
-    updateTestNames(testConfig, undefined, true); // Update the list of image test names
-    await savePng(getImageString(testConfig));
-    if (testConfig.testType === "image") {
-      // Close the imodel & exit if nothing else needs to happen
-      await closeIModel();
-      return;
-    }
-  }
-
-  const csvFormat = testConfig.csvFormat!;
-  const debugControl = IModelApp.renderSystem.debugControl!;
-  gpuFramesCollected = 0; // Set the number of gpu timings collected back to 0
-
-  // Throw away the first n renderFrame times, until it's more consistent
-  for (let i = 0; i < (testConfig.numRendersToSkip ? testConfig.numRendersToSkip : 50); ++i) {
-    theViewport!.requestRedraw();
-    theViewport!.renderFrame();
-  }
-  testConfig.numRendersToTime = testConfig.numRendersToTime ? testConfig.numRendersToTime : 100;
-
-  // Turn on performance metrics to start collecting data when we render things
-  const finalCPUFrameTimings: Array<Map<string, number>> = [];
-  const finalGPUFrameTimings = new Map<string, number[]>();
-  const timingsForActualFPS: Array<Map<string, number>> = []; // only used to get ; most gpu only metrics come from gpuResultsCallback
-  const gpuResultsCallback = (result: GLTimerResult): void => {
-    if (gpuFramesCollected < testConfig.numRendersToTime!) {
-      const label = result.label;
-      const timings = finalGPUFrameTimings.get(label);
-      finalGPUFrameTimings.set(label, timings ? timings.concat(result.nanoseconds / 1e6) : [result.nanoseconds / 1e6]); // Save as milliseconds
-      if (result.children) {
-        for (const kid of result.children)
-          gpuResultsCallback(kid);
-      }
-      if ("Total" === label) // Do this to ensure that we gather the gpu information for exactly 'testConfig.numRendersToTime' frames
-        gpuFramesCollected++;
-    }
-  };
-
-  // Add a pause so that user can start the GPU Performance Capture program
-  // await resolveAfterXMilSeconds(7000);
-
-  updateTestNames(testConfig); // Update the list of timing test names
-  if (testConfig.testType === "readPixels") {
-    const width = testConfig.view!.width;
-    const height = testConfig.view!.height;
-    const viewRect = new ViewRect(0, 0, width, height);
-    const testReadPix = async (pixSelect: Pixel.Selector, pixSelectStr: string) => {
-      // Get CPU timings
-      (theViewport!.target as Target).performanceMetrics = new PerformanceMetrics(true, false, undefined);
-      debugControl.resultsCallback = undefined; // Turn off glTimer metrics
-      for (let i = 0; i < testConfig.numRendersToTime!; ++i) {
-        theViewport!.readPixels(viewRect, pixSelect, (_pixels: any) => { });
-        finalCPUFrameTimings[i] = (theViewport!.target as Target).performanceMetrics!.frameTimings;
-        finalCPUFrameTimings[i].delete("Scene Time");
-      }
-      // Get GPU timings
-      gpuFramesCollected = 0; // Set the number of gpu timings collected back to 0
-      (theViewport!.target as Target).performanceMetrics = new PerformanceMetrics(true, false, gpuResultsCallback);
-      await renderAsync(theViewport!, testConfig.numRendersToTime!, timingsForActualFPS, gpuResultsCallback);
-      debugControl.resultsCallback = undefined; // Turn off glTimer metrics
-      updateTestNames(testConfig, pixSelectStr, true); // Update the list of image test names
-      updateTestNames(testConfig, pixSelectStr, false); // Update the list of timing test names
-      const rowData = getRowData(finalCPUFrameTimings, finalGPUFrameTimings, timingsForActualFPS, testConfig, pixSelectStr);
-      await saveCsv(testConfig.outputPath!, testConfig.outputName!, rowData, csvFormat);
-
-      // Create images from the elementID, depth (i.e. distance), and type (i.e. order)
-      await createReadPixelsImages(testConfig, pixSelect, pixSelectStr);
-    };
-    // Test each combo of pixel selectors, then close the iModel
-    await testReadPix(Pixel.Selector.Feature, "+feature");
-    await testReadPix(Pixel.Selector.GeometryAndDistance, "+geom+dist");
-    await testReadPix(Pixel.Selector.All, "+feature+geom+dist");
-    await closeIModel();
-  } else {
-    (theViewport!.target as Target).performanceMetrics = new PerformanceMetrics(true, false, gpuResultsCallback);
-    await renderAsync(theViewport!, testConfig.numRendersToTime, timingsForActualFPS, gpuResultsCallback);
-    // Close model & save csv file
-    await closeIModel();
-    const rowData = getRowData(timingsForActualFPS, finalGPUFrameTimings, timingsForActualFPS, testConfig);
-    await saveCsv(testConfig.outputPath!, testConfig.outputName!, rowData, csvFormat);
-
-    if (wantConsoleOutput) { // Debug purposes only
-      debugPrint("------------ ");
-      debugPrint(`Tile Loading Time: ${curTileLoadingTime}`);
-      for (const t of finalCPUFrameTimings) {
-        let timingsString = "[";
-        t.forEach((val) => {
-          timingsString += `${val}, `;
-        });
-        debugPrint(`${timingsString}]`);
-        // Save all of the individual runs in the csv file, not just the average
-        // const rowData = getRowData([t], testConfig);
-        // await saveCsv(testConfig.outputPath!, testConfig.outputName!, rowData);
-      }
-    }
-  }
-}
-
-// selects the configured view.
-async function loadView(state: SimpleViewState, viewName: string) {
-  const viewIds = await state.iModelConnection!.elements.queryIds({ from: ViewState.classFullName, where: `CodeValue = '${viewName}'` });
-  if (1 === viewIds.size)
-    state.viewState = await state.iModelConnection!.views.load(viewIds.values().next().value);
-
-  if (undefined === state.viewState) {
-    // Could not find it in the file, so look through the external saved views for this file.
-    // This will allow us to use the 'viewName' property in the config file for either type of saved view
-    // unless there is one named the same in both lists (which is not being prevented anymore when creating them).
-    await loadExternalView(state, viewName);
-    return;
-  }
-
-  if (undefined === state.viewState)
-    debugPrint("Error: failed to load view by name");
-}
-
-// selects the configured view from the external saved views list.
-async function loadExternalView(state: SimpleViewState, extViewName: string) {
-  if (undefined !== state.externalSavedViews) {
-    for (const namedExternalSavedView of state.externalSavedViews) {
-      if (extViewName === namedExternalSavedView._name) {
-        let oe;
-        if (undefined !== namedExternalSavedView._overrideElements)
-          oe = JSON.parse(namedExternalSavedView._overrideElements) as any[];
-        let se;
-        if (undefined !== namedExternalSavedView._selectedElements)
-          se = JSON.parse(namedExternalSavedView._selectedElements) as Id64Arg;
-        await loadViewString(state, namedExternalSavedView._viewStatePropsString, se, oe);
-        return;
-      }
-    }
-  }
-
-  if (undefined === state.viewState)
-    debugPrint("Error: failed to load view by name");
-}
-
-// selects the configured view from a viewStateProperties string.
-async function loadViewString(state: SimpleViewState, viewStatePropsString: string, selectedElements: Id64Arg | undefined, overrideElements: any[] | undefined) {
-  const vsp = JSON.parse(viewStatePropsString);
-  const className = vsp.viewDefinitionProps.classFullName;
-  const ctor = await state.iModelConnection!.findClassFor<typeof EntityState>(className, undefined) as typeof ViewState | undefined;
-  if (undefined === ctor) {
-    debugPrint("Could not create ViewState from viewString");
-    state.viewState = undefined;
-  } else {
-    state.viewState = ctor.createFromProps(vsp, state.iModelConnection!);
-    if (undefined !== state.viewState) {
-      await state.viewState.load(); // make sure any attachments are loaded
-      state.overrideElements = overrideElements;
-      state.selectedElements = selectedElements;
-    }
-  }
-}
-
-async function testModel(configs: DefaultConfigs, modelData: any, logFileName: string) {
-  // Create DefaultModelConfigs
-  const modConfigs = new DefaultConfigs(modelData, configs);
-
-  // Perform all tests for this model
-  for (const testData of modelData.tests) {
-    if (configs.iModelLocation) removeFilesFromDir(configs.iModelLocation, ".Tiles");
-    if (configs.iModelLocation) removeFilesFromDir(configs.iModelLocation, ".TileCache");
-
-    // Create DefaultTestConfigs
-    const testConfig = new DefaultConfigs(testData, modConfigs, true);
-
-    // Ensure imodel file exists
-    // if (!fs.existsSync(testConfig.iModelFile!))
-    //   break;
-
-    // If a viewName contains an asterisk *,
-    // treat it as a wildcard and run tests for each saved view that matches the given wildcard
-    let allSavedViews = [testConfig.viewName];
-    let extViews: any[] | undefined;
-    if (testConfig.viewName?.includes("*")) {
-      allSavedViews = await getAllMatchingSavedViews(testConfig);
-      extViews = activeViewState.externalSavedViews;
-    }
-    for (const viewName of allSavedViews) {
-      testConfig.viewName = viewName;
-
-      // write output log file of timestamp, current model, and view
-      const today = new Date();
-      const month = (`0${(today.getMonth() + 1)}`).slice(-2);
-      const day = (`0${today.getDate()}`).slice(-2);
-      const year = today.getFullYear();
-      const hours = (`0${today.getHours()}`).slice(-2);
-      const minutes = (`0${today.getMinutes()}`).slice(-2);
-      const seconds = (`0${today.getSeconds()}`).slice(-2);
-      const outStr = `${year}-${month}-${day} ${hours}:${minutes}:${seconds}  ${testConfig.iModelName!}  [${testConfig.viewName}]`;
-      await consoleLog(outStr);
-      await writeExternalFile(testConfig.outputPath!, logFileName, true, `${outStr}\n`);
-
-      await runTest(testConfig, extViews);
-
-      await writeExternalFile(testConfig.outputPath!, logFileName, true, formattedSelectedTileIds);
-    }
-  }
-  if (configs.iModelLocation) removeFilesFromDir(configs.iModelLocation, ".Tiles");
-  if (configs.iModelLocation) removeFilesFromDir(configs.iModelLocation, ".TileCache");
-}
-
-async function main() {
-  // Retrieve DefaultConfigs
-  const defaultConfigStr = await getDefaultConfigs();
-  const jsonData = JSON.parse(defaultConfigStr);
-  const testConfig = new DefaultConfigs(jsonData);
-
-  const logFileName = "_DispPerfTestAppViewLog.txt";
-  const outStr = `View Log,  Model Base Location: ${testConfig.iModelLocation!}\n  format: Time_started  ModelName  [ViewName]`;
-  await consoleLog(outStr);
-  await writeExternalFile(testConfig.outputPath!, logFileName, false, `${outStr}\n`);
-
-  // Sign In to iModelHub if needed
-  if (jsonData.signIn) {
-    const signedIn: boolean = await signIn();
-    if (!signedIn)
-      return;
-  }
-  if (jsonData.minimize)
-    minimize = jsonData.minimize;
-
-  for (const i in jsonData.testSet) {
-    if (i) {
-      const modelData = jsonData.testSet[i];
-      await testModel(testConfig, modelData, logFileName);
-    }
-  }
-
-  const topdiv = document.getElementById("topdiv")!;
-  topdiv.style.display = "block";
-  topdiv.innerText = "Tests Completed.";
-  document.getElementById("imodel-viewport")!.style.display = "hidden";
-
-  // Add render settings to the csv file
-  let renderData = "\"End of Tests-----------\r\n";
-  const renderComp = IModelApp.queryRenderCompatibility();
-  if (renderComp.userAgent) {
-    renderData += `Browser: ${getBrowserName(renderComp.userAgent)}\r\n`;
-    renderData += `User Agent: ${renderComp.userAgent}\r\n`;
-  }
-  if (renderComp.unmaskedRenderer) renderData += `Unmasked Renderer: ${renderComp.unmaskedRenderer}\r\n`;
-  if (renderComp.unmaskedVendor) renderData += `Unmasked Vendor: ${renderComp.unmaskedVendor}\r\n`;
-  if (renderComp.missingRequiredFeatures) renderData += `Missing Required Features: ${renderComp.missingRequiredFeatures}\r\n`;
-  if (renderComp.missingOptionalFeatures) renderData += `Missing Optional Features: ${renderComp.missingOptionalFeatures}"\r\n`;
-  if (testConfig.csvFormat === undefined) testConfig.csvFormat = "original";
-  await DisplayPerfRpcInterface.getClient().finishCsv(renderData, testConfig.outputPath, testConfig.outputName, testConfig.csvFormat);
-
-  DisplayPerfRpcInterface.getClient().finishTest(); // eslint-disable-line @typescript-eslint/no-floating-promises
-  await IModelApp.shutdown();
-}
-
-window.onload = async () => {
-  // Choose RpcConfiguration based on whether we are in electron or browser
-  RpcConfiguration.developmentMode = true;
-  RpcConfiguration.disableRoutingValidation = true;
-
-  if (!ProcessDetector.isElectronAppFrontend && !ProcessDetector.isMobileAppFrontend) {
-    const uriPrefix = "http://localhost:3001";
-    BentleyCloudRpcManager.initializeClient({ info: { title: "DisplayPerformanceTestApp", version: "v1.0" }, uriPrefix }, [DisplayPerfRpcInterface, IModelTileRpcInterface, SnapshotIModelRpcInterface, IModelReadRpcInterface]);
-  }
-
-  await DisplayPerfTestApp.startup();
-
-  await main();
-};
+/*---------------------------------------------------------------------------------------------
+* Copyright (c) Bentley Systems, Incorporated. All rights reserved.
+* See LICENSE.md in the project root for license terms and full copyright notice.
+*--------------------------------------------------------------------------------------------*/
+import * as path from "path";
+import { ClientRequestContext, Id64, Id64Arg, Id64String, OpenMode, ProcessDetector, StopWatch } from "@bentley/bentleyjs-core";
+import { Project } from "@bentley/context-registry-client";
+import { ElectronApp } from "@bentley/electron-manager/lib/ElectronFrontend";
+import {
+  BrowserAuthorizationClient, BrowserAuthorizationClientConfiguration, FrontendAuthorizationClient,
+} from "@bentley/frontend-authorization-client";
+import { HubIModel } from "@bentley/imodelhub-client";
+import {
+  BackgroundMapProps, BackgroundMapType, BentleyCloudRpcManager, ColorDef, DesktopAuthorizationClientConfiguration, DisplayStyleProps,
+  FeatureAppearance, FeatureAppearanceProps, Hilite, IModelReadRpcInterface, IModelTileRpcInterface, RenderMode, RpcConfiguration,
+  SnapshotIModelRpcInterface, ViewDefinitionProps,
+} from "@bentley/imodeljs-common";
+import {
+  AuthorizedFrontendRequestContext, DesktopAuthorizationClient, DisplayStyle3dState, DisplayStyleState, EntityState, FeatureOverrideProvider,
+  FeatureSymbology, FrontendRequestContext, GLTimerResult, IModelApp, IModelAppOptions, IModelConnection, PerformanceMetrics, Pixel, RenderSystem,
+  ScreenViewport, SnapshotConnection, Target, TileAdmin, Viewport, ViewRect, ViewState,
+} from "@bentley/imodeljs-frontend";
+import { System } from "@bentley/imodeljs-frontend/lib/webgl";
+import { I18NOptions } from "@bentley/imodeljs-i18n";
+import { AccessToken } from "@bentley/itwin-client";
+import { ProjectShareClient, ProjectShareFile, ProjectShareFileQuery, ProjectShareFolderQuery } from "@bentley/projectshare-client";
+import DisplayPerfRpcInterface from "../common/DisplayPerfRpcInterface";
+import { initializeIModelHub } from "./ConnectEnv";
+import { IModelApi } from "./IModelApi";
+
+let curRenderOpts: RenderSystem.Options = {}; // Keep track of the current render options (disabled webgl extensions and enableOptimizedSurfaceShaders flag)
+let curTileProps: TileAdmin.Props = {}; // Keep track of whether or not instancing has been enabled
+let gpuFramesCollected = 0; // Keep track of how many gpu timings we have collected
+const fixed = 4; // The number of decimal places the csv file should save for each data point
+const testNamesImages = new Map<string, number>(); // Keep track of test names and how many duplicate names exist for images
+const testNamesTimings = new Map<string, number>(); // Keep track of test names and how many duplicate names exist for timings
+const defaultHilite = new Hilite.Settings();
+const defaultEmphasis = new Hilite.Settings(ColorDef.black, 0, 0, Hilite.Silhouette.Thick);
+const rpcInterfaces = [DisplayPerfRpcInterface, IModelTileRpcInterface, SnapshotIModelRpcInterface, IModelReadRpcInterface];
+
+let minimize = false;
+interface Options {
+  [key: string]: any; // Add index signature
+}
+
+interface ConnectProjectConfiguration {
+  projectName: string;
+  iModelName: string;
+}
+
+// Retrieve default config data from json file
+async function getDefaultConfigs(): Promise<string> {
+  return DisplayPerfRpcInterface.getClient().getDefaultConfigs();
+}
+
+async function saveCsv(outputPath: string, outputName: string, rowData: Map<string, number | string>, csvFormat?: string): Promise<void> {
+  return DisplayPerfRpcInterface.getClient().saveCsv(outputPath, outputName, JSON.stringify([...rowData]), csvFormat);
+}
+
+async function writeExternalFile(outputPath: string, outputName: string, append: boolean, content: string): Promise<void> {
+  return DisplayPerfRpcInterface.getClient().writeExternalFile(outputPath, outputName, append, content);
+}
+
+async function consoleLog(content: string): Promise<void> {
+  return DisplayPerfRpcInterface.getClient().consoleLog(content);
+}
+
+const wantConsoleOutput: boolean = false;
+function debugPrint(msg: string): void {
+  if (wantConsoleOutput)
+    console.log(msg); // eslint-disable-line no-console
+}
+
+async function resolveAfterXMilSeconds(ms: number) {
+  return new Promise<void>((resolve) => {
+    setTimeout(() => {
+      resolve();
+    }, ms);
+  });
+}
+
+/**
+ * See https://stackoverflow.com/questions/26246601/wildcard-string-comparison-in-javascript
+ * Compare strToTest with a given rule containing a wildcard, and will return true if strToTest matches the given wildcard
+ * Make sure it is case-insensitive
+ */
+function matchRule(strToTest: string, rule: string) {
+  strToTest = strToTest.toLowerCase();
+  rule = rule.toLowerCase();
+  const escapeRegex = (str: string) => str.replace(/([.*+?^=!:${}()|\[\]\/\\])/g, "\\$1");
+  return new RegExp(`^${rule.split("*").map(escapeRegex).join(".*")}$`).test(strToTest);
+}
+
+function removeFilesFromDir(_startPath: string, _filter: string) {
+  // if (!fs.existsSync(startPath))
+  //   return;
+  // const files = fs.readdirSync(startPath);
+  // files.forEach((file) => {
+  //   const filename = path.join(startPath, file);
+  //   if (fs.lstatSync(filename).isDirectory()) {
+  //     removeFilesFromDir(filename, filter); // recurse
+  //   } else if (filename.indexOf(filter) >= 0) {
+  //     debugPrint("deleting file " + filename);
+  //     fs.unlinkSync(filename); // Delete file
+  //   }
+  // });
+}
+
+function combineFilePaths(additionalPath: string, initPath?: string) {
+  if (initPath === undefined || additionalPath[1] === ":") // if additionalPath is full path (like D:), ignore the initial path
+    return additionalPath;
+  let combined = initPath;
+  while (combined.endsWith("\\") || combined.endsWith("/"))
+    combined = combined.slice(0, -1);
+  if (additionalPath[0] !== "\\" && additionalPath[0] !== "/")
+    combined += "\\";
+  combined += additionalPath;
+  return combined;
+}
+
+function getBrowserName(userAgent: string) {
+  const lowUserAgent = userAgent.toLowerCase();
+  if (lowUserAgent.includes("electron"))
+    return "Electron";
+  if (lowUserAgent.includes("firefox"))
+    return "FireFox";
+  if (lowUserAgent.includes("edge"))
+    return "Edge";
+  if (lowUserAgent.includes("chrome") && !userAgent.includes("chromium"))
+    return "Chrome";
+  if (lowUserAgent.includes("safari") && !userAgent.includes("chrome") && !userAgent.includes("chromium"))
+    return "Safari";
+  return "Unknown";
+}
+
+class DisplayPerfTestApp {
+  public static async startup(iModelApp?: IModelAppOptions): Promise<void> {
+    iModelApp = iModelApp ?? {};
+    iModelApp.i18n = { urlTemplate: "locales/en/{{ns}}.json" } as I18NOptions;
+    iModelApp.rpcInterfaces = rpcInterfaces;
+    if (ProcessDetector.isElectronAppFrontend)
+      await ElectronApp.startup({ iModelApp });
+    else
+      await IModelApp.startup(iModelApp);
+    IModelApp.animationInterval = undefined;
+  }
+}
+
+function getRenderMode(): string {
+  switch (activeViewState.viewState!.displayStyle.viewFlags.renderMode) {
+    case 0: return "Wireframe";
+    case 3: return "HiddenLine";
+    case 4: return "SolidFill";
+    case 6: return "SmoothShade";
+    default: return "";
+  }
+}
+
+function getRenderOpts(): string {
+  let optString = "";
+  for (const [key, value] of Object.entries(curRenderOpts)) {
+    switch (key) {
+      case "disabledExtensions":
+        if (value) {
+          for (const ext of value) {
+            switch (ext) {
+              case "WEBGL_draw_buffers":
+                optString += "-drawBuf";
+                break;
+              case "OES_element_index_uint":
+                optString += "-unsignedInt";
+                break;
+              case "OES_texture_float":
+                optString += "-texFloat";
+                break;
+              case "OES_texture_half_float":
+                optString += "-texHalfFloat";
+                break;
+              case "WEBGL_depth_texture":
+                optString += "-depthTex";
+                break;
+              case "EXT_color_buffer_float":
+                optString += "-floats";
+                break;
+              case "EXT_shader_texture_lod":
+                optString += "-texLod";
+                break;
+              case "ANGLE_instanced_arrays":
+                optString += "-instArrays";
+                break;
+              case "EXT_frag_depth":
+                optString += "-fragDepth";
+                break;
+              default:
+                optString += `-${ext}`;
+                break;
+            }
+          }
+        }
+        break;
+      // case "enableOptimizedSurfaceShaders": // No longer supported
+      //   if (value) optString += "+optSurf";
+      //   break;
+      // case "cullAgainstActiveVolume": // No longer supported
+      //   if (value) optString += "+cullActVol";
+      //   break;
+      case "preserveShaderSourceCode":
+        if (value) optString += "+shadeSrc";
+        break;
+      case "displaySolarShadows":
+        if (!value) optString += "-solShd";
+        break;
+      case "logarithmicZBuffer":
+        if (value) optString += "+logZBuf";
+        break;
+      case "useWebGL2":
+        if (value) optString += "+webGL2";
+        break;
+      case "antialiasSamples":
+        if (value > 1) optString += `+aa${value as number}`;
+        break;
+      default:
+        if (value) optString += `+${key}`;
+    }
+  }
+  return optString;
+}
+
+function getTileProps(): string {
+  let tilePropsStr = "";
+  for (const [key, value] of Object.entries(curTileProps)) {
+    switch (key) {
+      // case "disableThrottling": // No longer supported
+      //   if (value) tilePropsStr += "-throt";
+      //   break;
+      case "elideEmptyChildContentRequests":
+        if (value) tilePropsStr += "+elide";
+        break;
+      case "enableInstancing":
+        if (value) tilePropsStr += "+inst";
+        break;
+      case "maxActiveRequests":
+        if (value !== 10) tilePropsStr += `+max${value}`;
+        break;
+      case "retryInterval":
+        if (value) tilePropsStr += `+retry${value}`;
+        break;
+      case "disableMagnification":
+        if (value) tilePropsStr += "-mag";
+        break;
+      default:
+        if (value) tilePropsStr += `+${key}`;
+    }
+  }
+  return tilePropsStr;
+}
+
+function getBackgroundMapProps(): string {
+  let bmPropsStr = "";
+  const bmProps = activeViewState.viewState!.displayStyle.settings.backgroundMap;
+  switch (bmProps.providerName) {
+    case "BingProvider":
+      break;
+    case "MapBoxProvider":
+      bmPropsStr += "MapBox";
+      break;
+    default:
+      bmPropsStr += bmProps.providerName;
+      break;
+  }
+  switch (bmProps.mapType) {
+    case BackgroundMapType.Hybrid:
+      break;
+    case BackgroundMapType.Aerial:
+      bmPropsStr += "+aer";
+      break;
+    case BackgroundMapType.Street:
+      bmPropsStr += "+st";
+      break;
+    default:
+      bmPropsStr += `+type${bmProps.mapType}`;
+      break;
+  }
+  if (bmProps.groundBias !== 0) bmPropsStr += `+bias${bmProps.groundBias}`;
+  if (bmProps.applyTerrain) bmPropsStr += "+terr";
+  if (bmProps.useDepthBuffer) bmPropsStr += "+depth";
+  if (typeof (bmProps.transparency) === "number") bmPropsStr += `+trans${bmProps.transparency}`;
+  return bmPropsStr;
+}
+
+function hiliteSettingsStr(settings: Hilite.Settings): string {
+  let hsStr = (settings.color.colors.r * 256 * 256 + settings.color.colors.g * 256 + settings.color.colors.b).toString(36).padStart(5, "0");
+  hsStr += (settings.silhouette * 256 * 256 + Math.round(settings.visibleRatio * 255) * 256 + Math.round(settings.hiddenRatio * 255)).toString(36).padStart(4, "0");
+  return hsStr.toUpperCase();
+}
+
+function getOtherProps(): string {
+  let propsStr = "";
+  if (undefined !== theViewport!.hilite) {
+    if (!Hilite.equalSettings(theViewport!.hilite, defaultHilite))
+      propsStr += `+h${hiliteSettingsStr(theViewport!.hilite)}`;
+  }
+  if (undefined !== theViewport!.emphasisSettings) {
+    if (!Hilite.equalSettings(theViewport!.emphasisSettings, defaultEmphasis))
+      propsStr += `+e${hiliteSettingsStr(theViewport!.emphasisSettings)}`;
+  }
+  return propsStr;
+}
+
+function getViewFlagsString(): string {
+  let vfString = "";
+  if (activeViewState.viewState) for (const [key, value] of Object.entries(activeViewState.viewState.displayStyle.viewFlags)) {
+    switch (key) {
+      case "renderMode":
+        break;
+      case "dimensions":
+        if (!value) vfString += "-dim";
+        break;
+      case "patterns":
+        if (!value) vfString += "-pat";
+        break;
+      case "weights":
+        if (!value) vfString += "-wt";
+        break;
+      case "styles":
+        if (!value) vfString += "-sty";
+        break;
+      case "transparency":
+        if (!value) vfString += "-trn";
+        break;
+      case "fill":
+        if (!value) vfString += "-fll";
+        break;
+      case "textures":
+        if (!value) vfString += "-txt";
+        break;
+      case "materials":
+        if (!value) vfString += "-mat";
+        break;
+      case "visibleEdges":
+        if (value) vfString += "+vsE";
+        break;
+      case "hiddenEdges":
+        if (value) vfString += "+hdE";
+        break;
+      case "sourceLights":
+        if (value) vfString += "+scL";
+        break;
+      case "cameraLights":
+        if (value) vfString += "+cmL";
+        break;
+      case "solarLight":
+        if (value) vfString += "+slL";
+        break;
+      case "shadows":
+        if (value) vfString += "+shd";
+        break;
+      case "clipVolume":
+        if (!value) vfString += "-clp";
+        break;
+      case "constructions":
+        if (value) vfString += "+con";
+        break;
+      case "monochrome":
+        if (value) vfString += "+mno";
+        break;
+      case "noGeometryMap":
+        if (value) vfString += "+noG";
+        break;
+      case "backgroundMap":
+        if (value) vfString += "+bkg";
+        break;
+      case "hLineMaterialColors":
+        if (value) vfString += "+hln";
+        break;
+      case "edgeMask":
+        if (value === 1) vfString += "+genM";
+        if (value === 2) vfString += "+useM";
+        break;
+      case "ambientOcclusion":
+        if (value) vfString += "+ao";
+        break;
+      case "forceSurfaceDiscard":
+        if (value) vfString += "+fsd";
+        break;
+      default:
+        if (value) vfString += `+${key}`;
+    }
+  }
+  if (undefined !== activeViewState.overrideElements)
+    vfString += "+ovrEl";
+  if (undefined !== activeViewState.selectedElements)
+    vfString += "+selEl";
+  return vfString;
+}
+
+/* A formatted string containing the Ids of all the tiles that were selected for display by the last call to waitForTilesToLoad(), of the format:
+ *  Selected Tiles:
+ *    TreeId1: tileId1,tileId2,...
+ *    TreeId2: tileId1,tileId2,...
+ *    ...
+ * Sorted by tree Id and then by tile Id so that the output is consistent from run to run unless the set of selected tiles changed between runs.
+ */
+let formattedSelectedTileIds = "Selected tiles:\n";
+function formatSelectedTileIds(viewport: Viewport): void {
+  formattedSelectedTileIds = "Selected tiles:\n";
+  const dict = new Dictionary<string, SortedArray<string>>((lhs, rhs) => lhs.localeCompare(rhs));
+  const selected = IModelApp.tileAdmin.getTilesForViewport(viewport)?.selected;
+  if (!selected)
+    return;
+
+  for (const tile of selected) {
+    const treeId = tile.tree.id;
+    let tileIds = dict.get(treeId);
+    if (!tileIds)
+      dict.set(treeId, tileIds = new SortedArray<string>((lhs, rhs) => lhs.localeCompare(rhs)));
+
+    tileIds.insert(tile.contentId);
+  }
+
+  for (const kvp of dict) {
+    const contentIds = kvp.value.extractArray().join(",");
+    const line = `  ${kvp.key}: ${contentIds}`;
+    formattedSelectedTileIds = `${formattedSelectedTileIds}${line}\n`;
+  }
+}
+
+async function waitForTilesToLoad(modelLocation?: string) {
+  if (modelLocation) {
+    removeFilesFromDir(modelLocation, ".Tiles");
+    removeFilesFromDir(modelLocation, ".TileCache");
+  }
+
+  theViewport!.continuousRendering = false;
+
+  // Start timer for tile loading time
+  const timer = new StopWatch(undefined, true);
+  let haveNewTiles = true;
+  while (haveNewTiles) {
+    theViewport!.requestRedraw();
+    theViewport!.invalidateScene();
+    theViewport!.renderFrame();
+
+    // The scene is ready when (1) all required TileTree roots have been created and (2) all required tiles have finished loading
+    const sceneContext = theViewport!.createSceneContext();
+    activeViewState.viewState!.createScene(sceneContext);
+    sceneContext.requestMissingTiles();
+    haveNewTiles = !(activeViewState.viewState!.areAllTileTreesLoaded) || sceneContext.hasMissingTiles || 0 < sceneContext.missingTiles.size;
+
+    // NB: The viewport is NOT added to the ViewManager's render loop, therefore we must manually pump the tile request scheduler...
+    if (haveNewTiles)
+      IModelApp.tileAdmin.process();
+
+    // debugPrint(haveNewTiles ? "Awaiting tile loads..." : "...All tiles loaded.");
+
+    await resolveAfterXMilSeconds(100);
+  }
+
+  theViewport!.continuousRendering = false;
+  theViewport!.renderFrame();
+  timer.stop();
+  curTileLoadingTime = timer.current.milliseconds;
+
+  // Record the Ids of all the tiles that were selected for display.
+  formatSelectedTileIds(theViewport!);
+}
+
+// ###TODO this should be using Viewport.devicePixelRatio.
+function queryDevicePixelRatio(): number {
+  if (false === IModelApp.renderSystem.options.dpiAwareViewports)
+    return 1;
+
+  return window.devicePixelRatio || 1;
+}
+
+// ###TODO This should be going through Viewport.cssPixelsToDevicePixels().
+function cssPixelsToDevicePixels(css: number): number {
+  return Math.floor(css * queryDevicePixelRatio());
+}
+
+function getRowData(finalFrameTimings: Array<Map<string, number>>, finalGPUFrameTimings: Map<string, number[]>, timingsForActualFPS: Array<Map<string, number>>, configs: DefaultConfigs, pixSelectStr?: string): Map<string, number | string> {
+  const rowData = new Map<string, number | string>();
+  rowData.set("iModel", configs.iModelName!);
+  rowData.set("View", configs.viewName!);
+  const w = cssPixelsToDevicePixels(configs.view!.width);
+  const h = cssPixelsToDevicePixels(configs.view!.height);
+  rowData.set("Screen Size", `${w}X${h}`);
+  rowData.set("Skip & Time Renders", `${configs.numRendersToSkip} & ${configs.numRendersToTime}`);
+  rowData.set("Display Style", activeViewState.viewState!.displayStyle.name);
+  rowData.set("Render Mode", getRenderMode());
+  rowData.set("View Flags", getViewFlagsString() !== "" ? ` ${getViewFlagsString()}` : "");
+  rowData.set("Render Options", getRenderOpts() !== "" ? ` ${getRenderOpts()}` : "");
+  rowData.set("Tile Props", getTileProps() !== "" ? ` ${getTileProps()}` : "");
+  rowData.set("Bkg Map Props", getBackgroundMapProps() !== "" ? ` ${getBackgroundMapProps()}` : "");
+  if (getOtherProps() !== "") rowData.set("Other Props", ` ${getOtherProps()}`);
+  if (pixSelectStr) rowData.set("ReadPixels Selector", ` ${pixSelectStr}`);
+  rowData.set("Test Name", getTestName(configs));
+  rowData.set("Browser", getBrowserName(IModelApp.queryRenderCompatibility().userAgent));
+  if (!minimize) rowData.set("Tile Loading Time", curTileLoadingTime);
+
+  const setGpuData = (name: string) => {
+    if (name === "CPU Total Time")
+      name = "Total";
+    const gpuDataArray = finalGPUFrameTimings.get(name);
+    if (gpuDataArray) {
+      let gpuSum = 0;
+      for (const gpuData of gpuDataArray)
+        gpuSum += gpuData;
+      rowData.set(`GPU-${name}`, gpuDataArray.length ? (gpuSum / gpuDataArray.length).toFixed(fixed) : gpuSum.toFixed(fixed));
+    }
+  };
+
+  // Calculate average timings
+  if (pixSelectStr) { // timing read pixels
+    for (const colName of finalFrameTimings[0].keys()) {
+      let sum = 0;
+      finalFrameTimings.forEach((timing) => {
+        const data = timing.get(colName);
+        sum += data ? data : 0;
+      });
+      if (!minimize || (minimize && colName === "CPU Total Time")) {
+        rowData.set(colName, (sum / finalFrameTimings.length).toFixed(fixed));
+        setGpuData(colName);
+      }
+    }
+  } else { // timing render frame
+    for (const colName of finalFrameTimings[0].keys()) {
+      let sum = 0;
+      finalFrameTimings.forEach((timing) => {
+        const data = timing.get(colName);
+        sum += data ? data : 0;
+      });
+      if (!minimize || (minimize && colName === "CPU Total Time")) {
+        rowData.set(colName, sum / finalFrameTimings.length);
+        setGpuData(colName);
+      }
+    }
+  }
+
+  let totalTime: number;
+  if (rowData.get("Finish GPU Queue")) { // If we can't collect GPU data, get non-interactive total time with 'Finish GPU Queue' time
+    totalTime = Number(rowData.get("CPU Total Time")) + Number(rowData.get("Finish GPU Queue"));
+    rowData.set("Non-Interactive Total Time", totalTime);
+    rowData.set("Non-Interactive FPS", totalTime > 0.0 ? (1000.0 / totalTime).toFixed(fixed) : "0");
+  }
+
+  // Get these values from the timingsForActualFPS -- timingsForActualFPS === finalFrameTimings, unless in readPixels mode
+  let totalRenderTime = 0;
+  totalTime = 0;
+  for (const time of timingsForActualFPS) {
+    let timing = time.get("CPU Total Time");
+    totalRenderTime += timing ? timing : 0;
+    timing = time.get("Total Time");
+    totalTime += timing ? timing : 0;
+  }
+  rowData.delete("Total Time");
+  totalRenderTime /= timingsForActualFPS.length;
+  totalTime /= timingsForActualFPS.length;
+  const totalGpuTime = Number(rowData.get("GPU-Total"));
+  if (totalGpuTime) {
+    const gpuBound = totalGpuTime > totalRenderTime;
+    const effectiveFps = 1000.0 / (gpuBound ? totalGpuTime : totalRenderTime);
+    rowData.delete("GPU-Total");
+    rowData.set("GPU Total Time", totalGpuTime.toFixed(fixed)); // Change the name of this column & change column order
+    rowData.set("Bound By", gpuBound ? (effectiveFps < 60.0 ? "gpu" : "gpu ?") : "cpu *");
+    rowData.set("Effective Total Time", gpuBound ? totalGpuTime.toFixed(fixed) : totalRenderTime.toFixed(fixed)); // This is the total gpu time if gpu bound or the total cpu time if cpu bound; times gather with running continuously
+    rowData.set("Effective FPS", effectiveFps.toFixed(fixed));
+  }
+  rowData.set("Actual Total Time", totalTime.toFixed(fixed));
+  rowData.set("Actual FPS", totalTime > 0.0 ? (1000.0 / totalTime).toFixed(fixed) : "0");
+
+  return rowData;
+}
+
+function removeOptsFromString(input: string, ignore: string[] | string | undefined): string {
+  if (ignore === undefined)
+    return input;
+  let output = input;
+  if (!(ignore instanceof Array))
+    ignore = ignore.split(" ");
+  ignore.forEach((del: string) => {
+    if (del === "+max")
+      output = output.replace(/\+max\d+/, "");
+    else
+      output = output.replace(del, "");
+  });
+  output = output.replace(/__+/, "_");
+  if (output[output.length - 1] === "_")
+    output = output.slice(0, output.length - 1);
+  return output;
+}
+
+function getImageString(configs: DefaultConfigs, prefix = ""): string {
+  const filename = `${getTestName(configs, prefix, true)}.png`;
+  if (ProcessDetector.isMobileAppFrontend)
+    return filename; // skip path for mobile - we use device's Documents path as determined by mobile backend
+  return path.join(configs.outputPath ? configs.outputPath : "", filename);
+}
+
+function getTestName(configs: DefaultConfigs, prefix?: string, isImage = false, ignoreDupes = false): string {
+  let testName = "";
+  if (prefix) testName += prefix;
+  testName += configs.iModelName ? configs.iModelName.replace(/\.[^/.]+$/, "") : "";
+  testName += configs.viewName ? `_${configs.viewName}` : "";
+  testName += configs.displayStyle ? `_${configs.displayStyle.trim()}` : "";
+  testName += getRenderMode() !== "" ? `_${getRenderMode()}` : "";
+  testName += getViewFlagsString() !== "" ? `_${getViewFlagsString()}` : "";
+  testName += getRenderOpts() !== "" ? `_${getRenderOpts()}` : "";
+  testName += getTileProps() !== "" ? `_${getTileProps()}` : "";
+  testName += getBackgroundMapProps() !== "" ? `_${getBackgroundMapProps()}` : "";
+  testName += getOtherProps() !== "" ? `_${getOtherProps()}` : "";
+  testName = removeOptsFromString(testName, configs.filenameOptsToIgnore);
+  if (!ignoreDupes) {
+    let testNum = isImage ? testNamesImages.get(testName) : testNamesTimings.get(testName);
+    if (testNum === undefined)
+      testNum = 0;
+    testName += (testNum > 1) ? (`---${testNum}`) : "";
+  }
+  return testName;
+}
+
+function updateTestNames(configs: DefaultConfigs, prefix?: string, isImage = false) {
+  const testNames = isImage ? testNamesImages : testNamesTimings;
+  let testNameDupes = testNames.get(getTestName(configs, prefix, false, true));
+  if (testNameDupes === undefined) testNameDupes = 0;
+  testNames.set(getTestName(configs, prefix, false, true), testNameDupes + 1);
+}
+
+async function savePng(fileName: string, canvas?: HTMLCanvasElement): Promise<void> {
+  if (!canvas) canvas = theViewport !== undefined ? theViewport.readImageToCanvas() : undefined;
+  if (canvas !== undefined) {
+    const img = canvas.toDataURL("image/png"); // System.instance.canvas.toDataURL("image/png");
+    const data = img.replace(/^data:image\/\w+;base64,/, ""); // strip off the data: url prefix to get just the base64-encoded bytes
+    return DisplayPerfRpcInterface.getClient().savePng(fileName, data);
+  }
+}
+
+class ViewSize {
+  public width: number;
+  public height: number;
+
+  constructor(w = 0, h = 0) { this.width = w; this.height = h; }
+}
+
+type TestType = "timing" | "readPixels" | "image" | "both";
+
+class DefaultConfigs {
+  public view?: ViewSize;
+  public numRendersToTime?: number;
+  public numRendersToSkip?: number;
+  public outputName?: string;
+  public outputPath?: string;
+  public iModelLocation?: string;
+  public iModelName?: string;
+  public iModelHubProject?: string;
+  public csvFormat?: string;
+  public filenameOptsToIgnore?: string[] | string;
+  public viewName?: string;
+  public extViewName?: string;
+  public viewStatePropsString?: string;
+  public overrideElements?: any[];
+  public selectedElements?: Id64Arg;
+  public testType?: TestType;
+  public displayStyle?: string;
+  public viewFlags?: any; // ViewFlags, except we want undefined for anything not specifically set
+  public backgroundMap?: BackgroundMapProps;
+  public renderOptions: RenderSystem.Options = {};
+  public tileProps?: TileAdmin.Props;
+  public hilite?: Hilite.Settings;
+  public emphasis?: Hilite.Settings;
+  public savedViewType?: string;
+
+  public constructor(jsonData: any, prevConfigs?: DefaultConfigs, useDefaults = false) {
+    if (useDefaults) {
+      this.view = new ViewSize(1000, 1000);
+      this.numRendersToTime = 100;
+      this.numRendersToSkip = 50;
+      this.outputName = "performanceResults.csv";
+      this.outputPath = ProcessDetector.isMobileAppFrontend ? undefined : "D:\\output\\performanceData\\";
+      this.iModelName = "TimingTest_General.bim";
+      this.iModelHubProject = "iModel Testing";
+      this.viewName = "*"; // If no view is specified, test all views
+      this.testType = "timing";
+      this.csvFormat = "original";
+      this.renderOptions = { useWebGL2: true, dpiAwareLOD: true };
+      this.savedViewType = "both";
+    }
+    if (prevConfigs !== undefined) {
+      if (prevConfigs.view) this.view = new ViewSize(prevConfigs.view.width, prevConfigs.view.height);
+      if (prevConfigs.numRendersToTime) this.numRendersToTime = prevConfigs.numRendersToTime;
+      if (prevConfigs.numRendersToSkip) this.numRendersToSkip = prevConfigs.numRendersToSkip;
+      if (prevConfigs.outputName) this.outputName = prevConfigs.outputName;
+      if (prevConfigs.outputPath) this.outputPath = prevConfigs.outputPath;
+      if (prevConfigs.iModelLocation) this.iModelLocation = prevConfigs.iModelLocation;
+      if (prevConfigs.iModelName) this.iModelName = prevConfigs.iModelName;
+      if (prevConfigs.iModelHubProject) this.iModelHubProject = prevConfigs.iModelHubProject;
+      if (prevConfigs.csvFormat) this.csvFormat = prevConfigs.csvFormat;
+      if (prevConfigs.filenameOptsToIgnore) this.filenameOptsToIgnore = prevConfigs.filenameOptsToIgnore;
+      if (prevConfigs.viewName) this.viewName = prevConfigs.viewName;
+      if (prevConfigs.viewStatePropsString) this.viewStatePropsString = prevConfigs.viewStatePropsString;
+      if (prevConfigs.testType) this.testType = prevConfigs.testType;
+      if (prevConfigs.savedViewType) this.savedViewType = prevConfigs.savedViewType;
+      if (prevConfigs.displayStyle) this.displayStyle = prevConfigs.displayStyle;
+      this.renderOptions = this.updateData(prevConfigs.renderOptions, this.renderOptions) as RenderSystem.Options || undefined;
+      this.tileProps = this.updateData(prevConfigs.tileProps, this.tileProps) as TileAdmin.Props || undefined;
+      this.viewFlags = this.updateData(prevConfigs.viewFlags, this.viewFlags);
+      this.backgroundMap = this.updateData(prevConfigs.backgroundMap, this.backgroundMap) as BackgroundMapProps || undefined;
+      if (undefined !== prevConfigs.hilite)
+        this.hilite = Hilite.cloneSettings(prevConfigs.hilite);
+      if (undefined !== prevConfigs.emphasis)
+        this.emphasis = Hilite.cloneSettings(prevConfigs.emphasis);
+    } else if (jsonData.argOutputPath)
+      this.outputPath = jsonData.argOutputPath;
+    if (jsonData.view) this.view = new ViewSize(jsonData.view.width, jsonData.view.height);
+    if (jsonData.numRendersToTime) this.numRendersToTime = jsonData.numRendersToTime;
+    if (jsonData.numRendersToSkip) this.numRendersToSkip = jsonData.numRendersToSkip;
+    if (jsonData.outputName) this.outputName = jsonData.outputName;
+    if (jsonData.outputPath) this.outputPath = combineFilePaths(jsonData.outputPath, this.outputPath);
+    if (jsonData.iModelLocation) this.iModelLocation = combineFilePaths(jsonData.iModelLocation, this.iModelLocation);
+    if (jsonData.iModelName) this.iModelName = jsonData.iModelName;
+    if (jsonData.iModelHubProject) this.iModelHubProject = jsonData.iModelHubProject;
+    if (jsonData.csvFormat) this.csvFormat = jsonData.csvFormat;
+    if (jsonData.filenameOptsToIgnore) this.filenameOptsToIgnore = jsonData.filenameOptsToIgnore;
+    if (jsonData.viewName)
+      this.viewName = jsonData.viewName;
+    if (jsonData.extViewName)
+      this.viewName = jsonData.extViewName;
+    if (jsonData.savedViewType) this.savedViewType = jsonData.savedViewType;
+    if (jsonData.viewString) {
+      // If there is a viewString, put its name in the viewName property so that it gets used in the filename, etc.
+      this.viewName = jsonData.viewString._name;
+      this.viewStatePropsString = jsonData.viewString._viewStatePropsString;
+      if (undefined !== jsonData.viewString._overrideElements)
+        this.overrideElements = JSON.parse(jsonData.viewString._overrideElements) as any[];
+      if (undefined !== jsonData.viewString._selectedElements)
+        this.selectedElements = JSON.parse(jsonData.viewString._selectedElements) as Id64Arg;
+    }
+    if (jsonData.testType) this.testType = jsonData.testType;
+    if (jsonData.displayStyle) this.displayStyle = jsonData.displayStyle;
+    this.renderOptions = this.updateData(jsonData.renderOptions, this.renderOptions) as RenderSystem.Options || undefined;
+    this.tileProps = this.updateData(jsonData.tileProps, this.tileProps) as TileAdmin.Props || undefined;
+    this.viewFlags = this.updateData(jsonData.viewFlags, this.viewFlags); // as ViewFlags || undefined;
+    this.backgroundMap = this.updateData(jsonData.backgroundMap, this.backgroundMap) as BackgroundMapProps || undefined;
+    if (jsonData.hilite) {
+      if (undefined === this.hilite)
+        this.hilite = Hilite.cloneSettings(defaultHilite);
+      const colors = this.hilite.color.colors;
+      let visibleRatio = this.hilite.visibleRatio;
+      let hiddenRatio = this.hilite.hiddenRatio;
+      let silhouette = this.hilite.silhouette;
+      if (undefined !== jsonData.hilite.red)
+        colors.r = jsonData.hilite.red;
+      if (undefined !== jsonData.hilite.green)
+        colors.g = jsonData.hilite.green;
+      if (undefined !== jsonData.hilite.blue)
+        colors.b = jsonData.hilite.blue;
+      if (undefined !== jsonData.hilite.visibleRatio)
+        visibleRatio = jsonData.hilite.visibleRatio;
+      if (undefined !== jsonData.hilite.hiddenRatio)
+        hiddenRatio = jsonData.hilite.hiddenRatio;
+      if (undefined !== jsonData.hilite.silhouette)
+        silhouette = jsonData.hilite.silhouette;
+      this.hilite = new Hilite.Settings(ColorDef.from(colors.r, colors.g, colors.b, 0), visibleRatio, hiddenRatio, silhouette);
+    }
+    if (jsonData.emphasis) {
+      if (undefined === this.emphasis)
+        this.emphasis = Hilite.cloneSettings(defaultEmphasis);
+      const colors = this.emphasis.color.colors;
+      let visibleRatio = this.emphasis.visibleRatio;
+      let hiddenRatio = this.emphasis.hiddenRatio;
+      let silhouette = this.emphasis.silhouette;
+      if (undefined !== jsonData.emphasis.red)
+        colors.r = jsonData.emphasis.red;
+      if (undefined !== jsonData.emphasis.green)
+        colors.g = jsonData.emphasis.green;
+      if (undefined !== jsonData.emphasis.blue)
+        colors.b = jsonData.emphasis.blue;
+      if (undefined !== jsonData.emphasis.visibleRatio)
+        visibleRatio = jsonData.emphasis.visibleRatio;
+      if (undefined !== jsonData.emphasis.hiddenRatio)
+        hiddenRatio = jsonData.emphasis.hiddenRatio;
+      if (undefined !== jsonData.emphasis.silhouette)
+        silhouette = jsonData.emphasis.silhouette;
+      this.emphasis = new Hilite.Settings(ColorDef.from(colors.r, colors.g, colors.b, 0), visibleRatio, hiddenRatio, silhouette);
+    }
+
+    debugPrint(`view: ${this.view !== undefined ? (`${this.view.width}X${this.view.height}`) : "undefined"}`);
+    debugPrint(`numRendersToTime: ${this.numRendersToTime}`);
+    debugPrint(`numRendersToSkip: ${this.numRendersToSkip}`);
+    debugPrint(`outputFile: ${this.outputFile}`);
+    debugPrint(`outputName: ${this.outputName}`);
+    debugPrint(`outputPath: ${this.outputPath}`);
+    debugPrint(`iModelFile: ${this.iModelFile}`);
+    debugPrint(`iModelLocation: ${this.iModelLocation}`);
+    debugPrint(`iModelName: ${this.iModelName}`);
+    debugPrint(`iModelHubProject: ${this.iModelHubProject}`);
+    debugPrint(`csvFormat: ${this.csvFormat}`);
+    debugPrint(`filenameOptsToIgnore: ${this.filenameOptsToIgnore}`);
+    debugPrint(`viewName: ${this.viewName}`);
+    debugPrint(`testType: ${this.testType}`);
+    debugPrint(`displayStyle: ${this.displayStyle}`);
+    debugPrint(`tileProps: ${this.tileProps}`);
+    debugPrint(`renderOptions: ${this.renderOptions}`);
+    debugPrint(`viewFlags: ${this.viewFlags}`);
+    debugPrint(`backgroundMap: ${this.backgroundMap}`);
+    debugPrint(`savedViewType: ${this.savedViewType}`);
+  }
+
+  private getRenderModeCode(value: any): RenderMode | undefined {
+    if (value === undefined)
+      return undefined;
+    let mode;
+    switch (value.toString().toLowerCase().trim()) {
+      case "0":
+      case "wireframe":
+        mode = RenderMode.Wireframe;
+        break;
+      case "3":
+      case "hiddenline":
+        mode = RenderMode.HiddenLine;
+        break;
+      case "4":
+      case "solidfill":
+        mode = RenderMode.SolidFill;
+        break;
+      case "6":
+      case "smoothshade":
+        mode = RenderMode.SmoothShade;
+        break;
+    }
+    return mode;
+  }
+
+  private updateData(prevData: any, newData: any) {
+
+    if (prevData) {
+      if (newData === undefined)
+        newData = {};
+      for (const [key, value] of Object.entries(prevData)) { // Copy by value
+        if (key === "renderMode" && this.getRenderModeCode(value) !== undefined)
+          (newData as Options)[key] = this.getRenderModeCode(value);
+        else
+          (newData as Options)[key] = value;
+      }
+    }
+    return newData;
+  }
+
+  private createFullFilePath(filePath: string | undefined, fileName: string | undefined): string | undefined {
+    if (fileName === undefined)
+      return undefined;
+    if (filePath === undefined)
+      return fileName;
+    else {
+      let output = filePath;
+      const lastChar = output[output.length - 1];
+      debugPrint(`lastChar: ${lastChar}`);
+      if (lastChar !== "/" && lastChar !== "\\")
+        output += "\\";
+      return output + fileName;
+    }
+  }
+  public get iModelFile() { return this.createFullFilePath(this.iModelLocation, this.iModelName); }
+  public get outputFile() { return this.createFullFilePath(this.outputPath, this.outputName); }
+}
+
+class SimpleViewState {
+  public project?: Project;
+  public iModel?: HubIModel;
+  public iModelConnection?: IModelConnection;
+  public viewDefinition?: ViewDefinitionProps;
+  public viewState?: ViewState;
+  public viewPort?: Viewport;
+  public projectConfig?: ConnectProjectConfiguration;
+  public oidcClient?: BrowserAuthorizationClient;
+  public externalSavedViews?: any[];
+  public overrideElements?: any[];
+  public selectedElements?: Id64Arg;
+}
+
+class FOProvider implements FeatureOverrideProvider {
+  private readonly _elementOvrs = new Map<Id64String, FeatureAppearance>();
+  private _defaultOvrs: FeatureAppearance | undefined;
+  private readonly _vp: Viewport;
+
+  public constructor(vp: Viewport) { this._vp = vp; }
+
+  public addFeatureOverrides(ovrs: FeatureSymbology.Overrides, _vp: Viewport): void {
+    this._elementOvrs.forEach((value, key) => ovrs.overrideElement(key, value));
+    if (undefined !== this._defaultOvrs)
+      ovrs.setDefaultOverrides(this._defaultOvrs);
+  }
+
+  public overrideElementsByArray(elementOvrs: any[]): void {
+    elementOvrs.forEach((eo) => {
+      const fsa = FeatureAppearance.fromJSON(JSON.parse(eo.fsa) as FeatureAppearanceProps);
+      if (eo.id === "-default-")
+        this.defaults = fsa;
+      else
+        this._elementOvrs.set(eo.id, fsa);
+    });
+    this.sync();
+  }
+
+  public clear(): void {
+    this._elementOvrs.clear();
+    this._defaultOvrs = undefined;
+    this.sync();
+  }
+
+  public set defaults(value: FeatureAppearance | undefined) {
+    this._defaultOvrs = value;
+    this.sync();
+  }
+
+  private sync(): void { this._vp.setFeatureOverrideProviderChanged(); }
+
+  public static get(vp: Viewport): FOProvider | undefined {
+    return vp.findFeatureOverrideProviderOfType<FOProvider>(FOProvider);
+  }
+
+  public static remove(vp: Viewport): void {
+    const provider = this.get(vp);
+    if (provider)
+      vp.dropFeatureOverrideProvider(provider);
+  }
+
+  public static getOrCreate(vp: Viewport): FOProvider {
+    let provider = this.get(vp);
+    if (undefined === provider) {
+      provider = new FOProvider(vp);
+      vp.addFeatureOverrideProvider(provider);
+    }
+
+    return provider;
+  }
+}
+
+let theViewport: ScreenViewport | undefined;
+let activeViewState: SimpleViewState = new SimpleViewState();
+let curTileLoadingTime = 0;
+
+async function _changeView(view: ViewState) {
+  theViewport!.changeView(view);
+  activeViewState.viewState = view;
+}
+
+// opens the view and connects it to the HTML canvas element.
+async function openView(state: SimpleViewState, viewSize: ViewSize) {
+  if (undefined !== theViewport) {
+    theViewport.dispose();
+    theViewport = undefined;
+  }
+
+  // find the canvas.
+  const vpDiv = document.getElementById("imodel-viewport") as HTMLDivElement;
+
+  if (vpDiv) {
+    // We must make sure we test the exact same number of pixels regardless of the device pixel ratio
+    const pixelRatio = queryDevicePixelRatio();
+    const width = viewSize.width / pixelRatio;
+    const height = viewSize.height / pixelRatio;
+
+    vpDiv.style.width = `${String(width)}px`;
+    vpDiv.style.height = `${String(height)}px`;
+    theViewport = ScreenViewport.create(vpDiv, state.viewState!);
+    theViewport.rendersToScreen = true;
+    const canvas = theViewport.canvas;
+    canvas.style.width = `${String(width)}px`;
+    canvas.style.height = `${String(height)}px`;
+    theViewport.continuousRendering = false;
+    theViewport.requestRedraw();
+    (theViewport.target as Target).performanceMetrics = undefined;
+    await _changeView(state.viewState!);
+  }
+}
+
+async function createOidcClient(requestContext: ClientRequestContext): Promise<FrontendAuthorizationClient> {
+  const scope = "openid email profile organization imodelhub context-registry-service:read-only reality-data:read product-settings-service projectwise-share urlps-third-party";
+
+  if (ProcessDetector.isElectronAppFrontend) {
+    const clientId = "imodeljs-electron-test";
+    const redirectUri = "http://localhost:3000/signin-callback";
+    const oidcConfiguration: DesktopAuthorizationClientConfiguration = { clientId, redirectUri, scope: `${scope} offline_access` };
+    const desktopClient = new DesktopAuthorizationClient(oidcConfiguration);
+    await desktopClient.initialize(requestContext);
+    return desktopClient;
+  } else {
+    const clientId = "imodeljs-spa-test";
+    const redirectUri = "http://localhost:3000/signin-callback";
+    const oidcConfiguration: BrowserAuthorizationClientConfiguration = { clientId, redirectUri, scope: `${scope} imodeljs-router`, responseType: "code" };
+    const browserClient = new BrowserAuthorizationClient(oidcConfiguration);
+    return browserClient;
+  }
+}
+
+// Wraps the signIn process
+// In the case of use in web applications:
+// - called the first time to start the signIn process - resolves to false
+// - called the second time as the Authorization provider redirects to cause the application to refresh/reload - resolves to false
+// - called the third time as the application redirects back to complete the authorization - finally resolves to true
+// In the case of use in electron applications:
+// - promise wraps around a registered call back and resolves to true when the sign in is complete
+// @return Promise that resolves to true only after signIn is complete. Resolves to false until then.
+async function signIn(): Promise<boolean> {
+  const requestContext = new FrontendRequestContext();
+  const oidcClient: FrontendAuthorizationClient = await createOidcClient(requestContext);
+
+  IModelApp.authorizationClient = oidcClient;
+  if (oidcClient.isAuthorized)
+    return true;
+
+  const retPromise = new Promise<boolean>((resolve, _reject) => {
+    oidcClient.onUserStateChanged.addListener((token: AccessToken | undefined) => {
+      resolve(token !== undefined);
+    });
+  });
+
+  await oidcClient.signIn(requestContext);
+  return retPromise;
+}
+
+async function getAllMatchingSavedViews(testConfig: DefaultConfigs): Promise<string[]> {
+  const intViews: string[] = [];
+  const extViews: string[] = [];
+
+  await openImodelAndLoadExtViews(testConfig); // Open iModel & load all external saved views into activeViewState
+
+  if (testConfig.savedViewType?.toLocaleLowerCase() !== "external") { // Get both public & private internal/local saved views
+    if (activeViewState.iModelConnection) {
+      const viewSpecs = await activeViewState.iModelConnection.views.getViewList({ wantPrivate: true });
+      viewSpecs.forEach((spec) => intViews.push(spec.name));
+    }
+  }
+  if (testConfig.savedViewType?.toLocaleLowerCase() !== "internal" && testConfig.savedViewType?.toLocaleLowerCase() !== "local") {  // Open external saved views
+    activeViewState.externalSavedViews?.forEach((view) => extViews.push(view._name));
+  }
+
+  const allViews = intViews.concat(extViews);
+  return allViews.filter((view) => matchRule(view, testConfig.viewName ?? "*")).sort(); // Filter & alphabetize all view names
+}
+
+async function openImodelAndLoadExtViews(testConfig: DefaultConfigs, extViews?: any[]): Promise<void> {
+  activeViewState = new SimpleViewState();
+
+  // Open an iModel from a local file
+  let openLocalIModel = (testConfig.iModelLocation !== undefined) || ProcessDetector.isMobileAppFrontend;
+  if (openLocalIModel) {
+    try {
+      activeViewState.iModelConnection = await SnapshotConnection.openFile(testConfig.iModelFile!);
+    } catch (err) {
+      alert(`openSnapshot failed: ${err.toString()}`);
+      openLocalIModel = false;
+    }
+    if (extViews) {
+      activeViewState.externalSavedViews = extViews;
+    } else {
+      const esvString = await DisplayPerfRpcInterface.getClient().readExternalSavedViews(testConfig.iModelFile!);
+      if (undefined !== esvString && "" !== esvString) {
+        activeViewState.externalSavedViews = JSON.parse(esvString) as any[];
+      }
+    }
+  }
+
+  // Open an iModel from iModelHub
+  if (!openLocalIModel && testConfig.iModelHubProject !== undefined && !ProcessDetector.isMobileAppFrontend) {
+    const signedIn: boolean = await signIn();
+    if (!signedIn)
+      return;
+
+    const requestContext = await AuthorizedFrontendRequestContext.create();
+    requestContext.enter();
+
+    const iModelName = testConfig.iModelName!.replace(".ibim", "").replace(".bim", "");
+    activeViewState.projectConfig = { projectName: testConfig.iModelHubProject, iModelName } as ConnectProjectConfiguration;
+    activeViewState.project = await initializeIModelHub(activeViewState.projectConfig.projectName);
+    activeViewState.iModel = await IModelApi.getIModelByName(requestContext, activeViewState.project!.wsgId, activeViewState.projectConfig.iModelName);
+    if (activeViewState.iModel === undefined)
+      throw new Error(`${activeViewState.projectConfig.iModelName} - IModel not found in project ${activeViewState.project!.name}`);
+    activeViewState.iModelConnection = await IModelApi.openIModel(activeViewState.project!.wsgId, activeViewState.iModel.wsgId, undefined, OpenMode.Readonly);
+
+    if (extViews) {
+      activeViewState.externalSavedViews = extViews;
+    } else if (activeViewState.project) { // Get any external saved views from iModelHub if they exist
+      try {
+        const projectShareClient: ProjectShareClient = new ProjectShareClient();
+        const projectId = activeViewState.project.wsgId;
+        const findFile = async (folderId: string): Promise<boolean> => {
+          const files: ProjectShareFile[] = await projectShareClient.getFiles(requestContext, projectId, new ProjectShareFileQuery().inFolderWithNameLike(folderId, `${iModelName}_ESV.json`));
+          if (files && files.length > 0) {
+            const content = await projectShareClient.readFile(requestContext, files[0]);
+            const esvString = new TextDecoder("utf-8").decode(content);
+            if (undefined !== esvString && "" !== esvString) {
+              activeViewState.externalSavedViews = JSON.parse(esvString) as any[];
+            }
+            return true;
+          }
+          return false;
+        };
+        const findAllFiles = async (folderId: string): Promise<boolean> => {
+          if (await findFile(folderId))
+            return true;
+          else {
+            const folders = await projectShareClient.getFolders(requestContext, projectId, new ProjectShareFolderQuery().inFolder(folderId));
+            let fileFound = false;
+            for (let i = 0; i < folders.length && !fileFound; i++) {
+              fileFound = await findAllFiles(folders[i].wsgId);
+            }
+            return fileFound;
+          }
+        };
+        // Set activeViewState.externalSavedViews using the first _ESV.json file found in iModelHub with the iModel's name
+        await findAllFiles(activeViewState.project.wsgId);
+      } catch (error) {
+        // Couldn't access the project share files
+      }
+    }
+  }
+
+}
+
+async function loadIModel(testConfig: DefaultConfigs, extViews?: any[]): Promise<boolean> {
+  await openImodelAndLoadExtViews(testConfig, extViews); // Open iModel & load all external saved views into activeViewState
+
+  // open the specified view
+  if (undefined !== testConfig.viewStatePropsString)
+    await loadViewString(activeViewState, testConfig.viewStatePropsString, testConfig.selectedElements, testConfig.overrideElements);
+  else if (undefined !== testConfig.extViewName)
+    await loadExternalView(activeViewState, testConfig.extViewName);
+  else if (undefined !== testConfig.viewName)
+    await loadView(activeViewState, testConfig.viewName);
+  else
+    return false;
+
+  // Make sure the view was set up.  If not (probably because the name wasn't found anywhere) just skip this test.
+  if (undefined === activeViewState.viewState)
+    return false;
+
+  // now connect the view to the canvas
+  await openView(activeViewState, testConfig.view!);
+  // assert(theViewport !== undefined, "ERROR: theViewport is undefined");
+
+  // Set the hilite/emphasis settings
+  if (undefined !== testConfig.hilite)
+    theViewport!.hilite = Hilite.cloneSettings(testConfig.hilite);
+  if (undefined !== testConfig.emphasis)
+    theViewport!.emphasisSettings = Hilite.cloneSettings(testConfig.emphasis);
+
+  // Set the display style
+  const iModCon = activeViewState.iModelConnection;
+  if (iModCon && testConfig.displayStyle) {
+    const displayStyleProps = await iModCon.elements.queryProps({ from: DisplayStyleState.classFullName, where: `CodeValue = '${testConfig.displayStyle}'` });
+    if (displayStyleProps.length >= 1)
+      theViewport!.view.setDisplayStyle(new DisplayStyle3dState(displayStyleProps[0] as DisplayStyleProps, iModCon));
+  }
+
+  // Set the viewFlags (including the render mode)
+  if (undefined !== activeViewState.viewState) {
+    if (testConfig.viewFlags) {
+      // Use the testConfig.viewFlags data for each property in ViewFlags if it exists; otherwise, keep using the viewState's ViewFlags info
+      for (const [key] of Object.entries(activeViewState.viewState.displayStyle.viewFlags)) {
+        if ((testConfig.viewFlags as Options)[key] !== undefined)
+          (activeViewState.viewState.displayStyle.viewFlags as Options)[key] = (testConfig.viewFlags as Options)[key];
+        else
+          (testConfig.viewFlags as Options)[key] = (activeViewState.viewState.displayStyle.viewFlags as Options)[key];
+      }
+    }
+    if (undefined !== testConfig.backgroundMap) {
+      // Use the testConfig.backgroundMap data for each property in Background if it exists; otherwise, keep using the viewState's ViewFlags info
+      const bmSettings = activeViewState.viewState.displayStyle.settings.backgroundMap;
+      activeViewState.viewState.displayStyle.changeBackgroundMapProps(bmSettings.clone(testConfig.backgroundMap));
+    }
+  }
+
+  // Set the overrides for elements (if there are any)
+  if (undefined !== iModCon && undefined !== activeViewState.overrideElements) {
+    // Hook up the feature override provider and set up the overrides in it from the ViewState.
+    // Note that we do not have to unhook it or clear out the feature overrides if there are none since the viewport is created from scratch each time.
+    const provider = FOProvider.getOrCreate(theViewport!);
+    if (undefined !== provider && undefined !== activeViewState.overrideElements) {
+      provider.overrideElementsByArray(activeViewState.overrideElements);
+    }
+  }
+
+  // Load all tiles
+  await waitForTilesToLoad(testConfig.iModelLocation);
+
+  // Set the selected elements (if there are any)
+  if (undefined !== iModCon && undefined !== activeViewState.selectedElements) {
+    iModCon.selectionSet.add(activeViewState.selectedElements);
+    theViewport!.markSelectionSetDirty();
+    theViewport!.renderFrame();
+  }
+
+  return true;
+}
+
+async function closeIModel() {
+  debugPrint(`start closeIModel${activeViewState.iModelConnection}`);
+  if (activeViewState.iModelConnection) {
+    await activeViewState.iModelConnection.close();
+  }
+  debugPrint("end closeIModel");
+}
+
+// Restart the IModelApp if either the TileAdmin.Props or the Render.Options has changed
+async function restartIModelApp(testConfig: DefaultConfigs): Promise<void> {
+  const newRenderOpts: RenderSystem.Options = testConfig.renderOptions ? testConfig.renderOptions : {};
+  const newTileProps: TileAdmin.Props = testConfig.tileProps ? testConfig.tileProps : {};
+  if (IModelApp.initialized) {
+    let restart = false; // Determine if anything in renderOpts or tileProps changed that requires the IModelApp to be reinitialized
+    if (Object.keys(curTileProps).length !== Object.keys(newTileProps).length || Object.keys(curRenderOpts).length !== Object.keys(newRenderOpts).length)
+      restart = true;
+    for (const [key, value] of Object.entries(curTileProps)) {
+      if (value !== (newTileProps as Options)[key]) {
+        restart = true;
+        break;
+      }
+    }
+    for (const [key, value] of Object.entries(curRenderOpts)) {
+      if (key === "disabledExtensions") {
+        if ((value ? value.length : 0) !== ((newRenderOpts && newRenderOpts.disabledExtensions) ? newRenderOpts.disabledExtensions.length : 0)) {
+          restart = true;
+          break;
+        }
+        for (let i = 0; i < (value ? value.length : 0); i++) {
+          if (value && newRenderOpts.disabledExtensions && value[i] !== newRenderOpts.disabledExtensions[i]) {
+            restart = true;
+            break;
+          }
+        }
+      } else if (value !== (newRenderOpts as Options)[key]) {
+        restart = true;
+        break;
+      }
+    }
+    if (restart) {
+      if (theViewport) {
+        theViewport.dispose();
+        theViewport = undefined;
+      }
+      await IModelApp.shutdown();
+    }
+  }
+  curRenderOpts = newRenderOpts;
+  curTileProps = newTileProps;
+  if (!IModelApp.initialized) {
+    await DisplayPerfTestApp.startup({
+      renderSys: testConfig.renderOptions,
+      tileAdmin: TileAdmin.create(curTileProps),
+    });
+  }
+}
+
+async function createReadPixelsImages(testConfig: DefaultConfigs, pix: Pixel.Selector, pixStr: string) {
+  const canvas = theViewport !== undefined ? theViewport.readImageToCanvas() : undefined;
+  if (canvas !== undefined) {
+    const ctx = canvas.getContext("2d");
+    if (ctx) {
+      const cssWidth = testConfig.view!.width;
+      const cssHeight = testConfig.view!.height;
+      const cssRect = new ViewRect(0, 0, cssWidth, cssHeight);
+
+      const imgWidth = cssPixelsToDevicePixels(cssWidth);
+      const imgHeight = cssPixelsToDevicePixels(cssHeight);
+
+      ctx.clearRect(0, 0, canvas.width, canvas.height);
+      const elemIdImgData = (pix & Pixel.Selector.Feature) ? ctx.createImageData(imgWidth, imgHeight) : undefined;
+      const depthImgData = (pix & Pixel.Selector.GeometryAndDistance) ? ctx.createImageData(imgWidth, imgHeight) : undefined;
+      const typeImgData = (pix & Pixel.Selector.GeometryAndDistance) ? ctx.createImageData(imgWidth, imgHeight) : undefined;
+
+      theViewport!.readPixels(cssRect, pix, (pixels: any) => {
+        if (undefined === pixels)
+          return;
+        for (let y = 0; y < imgHeight; ++y) {
+          for (let x = 0; x < imgWidth; ++x) {
+            const index = (x * 4) + (y * 4 * imgWidth);
+            const pixel = pixels.getPixel(x, y);
+            // // RGB for element ID
+            if (elemIdImgData !== undefined) {
+              const elemId = Id64.getLowerUint32(pixel.elementId ? pixel.elementId : "");
+              elemIdImgData.data[index + 0] = elemId % 256;
+              elemIdImgData.data[index + 1] = (Math.floor(elemId / 256)) % 256;
+              elemIdImgData.data[index + 2] = (Math.floor(elemId / (256 ^ 2))) % 256;
+              elemIdImgData.data[index + 3] = 255; // Set alpha to 100% opaque
+            }
+            // RGB for Depth
+            if (depthImgData !== undefined) {
+              const distColor = pixels.getPixel(x, y).distanceFraction * 255;
+              depthImgData.data[index + 0] = depthImgData.data[index + 1] = depthImgData.data[index + 2] = distColor;
+              depthImgData.data[index + 3] = 255; // Set alpha to 100% opaque
+            }
+            // RGB for type
+            if (typeImgData !== undefined) {
+              const type = pixels.getPixel(x, y).type;
+              switch (type) {
+                case Pixel.GeometryType.None: // White
+                  typeImgData.data[index + 0] = 255;
+                  typeImgData.data[index + 1] = 255;
+                  typeImgData.data[index + 2] = 255;
+                  break;
+                case Pixel.GeometryType.Surface: // Red
+                  typeImgData.data[index + 0] = 255;
+                  typeImgData.data[index + 1] = 0;
+                  typeImgData.data[index + 2] = 0;
+                  break;
+                case Pixel.GeometryType.Linear: // Green
+                  typeImgData.data[index + 0] = 0;
+                  typeImgData.data[index + 1] = 255;
+                  typeImgData.data[index + 2] = 0;
+                  break;
+                case Pixel.GeometryType.Edge: // Blue
+                  typeImgData.data[index + 0] = 0;
+                  typeImgData.data[index + 1] = 0;
+                  typeImgData.data[index + 2] = 255;
+                  break;
+                case Pixel.GeometryType.Silhouette: // Purple
+                  typeImgData.data[index + 0] = 255;
+                  typeImgData.data[index + 1] = 0;
+                  typeImgData.data[index + 2] = 255;
+                  break;
+                case Pixel.GeometryType.Unknown: // Black
+                default:
+                  typeImgData.data[index + 0] = 0;
+                  typeImgData.data[index + 1] = 0;
+                  typeImgData.data[index + 2] = 0;
+                  break;
+              }
+              typeImgData.data[index + 3] = 255; // Set alpha to 100% opaque
+            }
+          }
+        }
+        return;
+      });
+      if (elemIdImgData !== undefined) {
+        ctx.putImageData(elemIdImgData, 0, 0);
+        await savePng(getImageString(testConfig, `elemId_${pixStr}_`), canvas);
+      }
+      if (depthImgData !== undefined) {
+        ctx.putImageData(depthImgData, 0, 0);
+        await savePng(getImageString(testConfig, `depth_${pixStr}_`), canvas);
+      }
+      if (typeImgData !== undefined) {
+        ctx.putImageData(typeImgData, 0, 0);
+        await savePng(getImageString(testConfig, `type_${pixStr}_`), canvas);
+      }
+    }
+  }
+}
+
+async function renderAsync(vp: ScreenViewport, numFrames: number, timings: Array<Map<string, number>>, resultsCallback: (result: any) => void): Promise<void> {
+  IModelApp.viewManager.addViewport(vp);
+
+  const debugControl = IModelApp.renderSystem.debugControl!;
+  const target = vp.target as Target;
+  const metrics = target.performanceMetrics!;
+  target.performanceMetrics = undefined;
+  debugControl.resultsCallback = undefined; // Turn off glTimer metrics until after the first N frames
+
+  const numFramesToIgnore = 120;
+  let ignoreFrameCount = 0;
+  let frameCount = 0;
+  vp.continuousRendering = true;
+  return new Promise((resolve: () => void, _reject) => {
+    const timer = new StopWatch();
+    const removeListener = vp.onRender.addListener((_) => {
+      // Ignore the first N frames - they seem to have more variable frame rate.
+      ++ignoreFrameCount;
+      if (ignoreFrameCount <= numFramesToIgnore) {
+        if (ignoreFrameCount === numFramesToIgnore) {
+          // Time to start recording.
+          target.performanceMetrics = metrics;
+          debugControl.resultsCallback = resultsCallback; // Turn on glTimer metrics after the first N frames
+          timer.start();
+        }
+
+        return;
+      }
+
+      timer.stop();
+      timings[frameCount] = metrics.frameTimings;
+      timings[frameCount].set("Total Time", timer.current.milliseconds);
+
+      if (++frameCount === numFrames) {
+        target.performanceMetrics = undefined;
+      }
+      if (gpuFramesCollected >= numFrames || (frameCount >= numFrames && !(IModelApp.renderSystem as System).isGLTimerSupported)) {
+        removeListener();
+        IModelApp.viewManager.dropViewport(vp, false);
+        vp.continuousRendering = false;
+        debugControl.resultsCallback = undefined; // Turn off glTimer metrics
+        resolve();
+      } else {
+        vp.requestRedraw();
+        timer.start();
+      }
+    });
+  });
+}
+
+async function runTest(testConfig: DefaultConfigs, extViews?: any[]) {
+  // Restart the IModelApp if needed
+  await restartIModelApp(testConfig);
+
+  // Open and finish loading model
+  const loaded = await loadIModel(testConfig, extViews);
+  if (!loaded) {
+    await closeIModel();
+    return; // could not properly open the given model or saved view so skip test
+  }
+
+  if (testConfig.testType === "image" || testConfig.testType === "both") {
+    updateTestNames(testConfig, undefined, true); // Update the list of image test names
+    await savePng(getImageString(testConfig));
+    if (testConfig.testType === "image") {
+      // Close the imodel & exit if nothing else needs to happen
+      await closeIModel();
+      return;
+    }
+  }
+
+  const csvFormat = testConfig.csvFormat!;
+  const debugControl = IModelApp.renderSystem.debugControl!;
+  gpuFramesCollected = 0; // Set the number of gpu timings collected back to 0
+
+  // Throw away the first n renderFrame times, until it's more consistent
+  for (let i = 0; i < (testConfig.numRendersToSkip ? testConfig.numRendersToSkip : 50); ++i) {
+    theViewport!.requestRedraw();
+    theViewport!.renderFrame();
+  }
+  testConfig.numRendersToTime = testConfig.numRendersToTime ? testConfig.numRendersToTime : 100;
+
+  // Turn on performance metrics to start collecting data when we render things
+  const finalCPUFrameTimings: Array<Map<string, number>> = [];
+  const finalGPUFrameTimings = new Map<string, number[]>();
+  const timingsForActualFPS: Array<Map<string, number>> = []; // only used to get ; most gpu only metrics come from gpuResultsCallback
+  const gpuResultsCallback = (result: GLTimerResult): void => {
+    if (gpuFramesCollected < testConfig.numRendersToTime!) {
+      const label = result.label;
+      const timings = finalGPUFrameTimings.get(label);
+      finalGPUFrameTimings.set(label, timings ? timings.concat(result.nanoseconds / 1e6) : [result.nanoseconds / 1e6]); // Save as milliseconds
+      if (result.children) {
+        for (const kid of result.children)
+          gpuResultsCallback(kid);
+      }
+      if ("Total" === label) // Do this to ensure that we gather the gpu information for exactly 'testConfig.numRendersToTime' frames
+        gpuFramesCollected++;
+    }
+  };
+
+  // Add a pause so that user can start the GPU Performance Capture program
+  // await resolveAfterXMilSeconds(7000);
+
+  updateTestNames(testConfig); // Update the list of timing test names
+  if (testConfig.testType === "readPixels") {
+    const width = testConfig.view!.width;
+    const height = testConfig.view!.height;
+    const viewRect = new ViewRect(0, 0, width, height);
+    const testReadPix = async (pixSelect: Pixel.Selector, pixSelectStr: string) => {
+      // Get CPU timings
+      (theViewport!.target as Target).performanceMetrics = new PerformanceMetrics(true, false, undefined);
+      debugControl.resultsCallback = undefined; // Turn off glTimer metrics
+      for (let i = 0; i < testConfig.numRendersToTime!; ++i) {
+        theViewport!.readPixels(viewRect, pixSelect, (_pixels: any) => { });
+        finalCPUFrameTimings[i] = (theViewport!.target as Target).performanceMetrics!.frameTimings;
+        finalCPUFrameTimings[i].delete("Scene Time");
+      }
+      // Get GPU timings
+      gpuFramesCollected = 0; // Set the number of gpu timings collected back to 0
+      (theViewport!.target as Target).performanceMetrics = new PerformanceMetrics(true, false, gpuResultsCallback);
+      await renderAsync(theViewport!, testConfig.numRendersToTime!, timingsForActualFPS, gpuResultsCallback);
+      debugControl.resultsCallback = undefined; // Turn off glTimer metrics
+      updateTestNames(testConfig, pixSelectStr, true); // Update the list of image test names
+      updateTestNames(testConfig, pixSelectStr, false); // Update the list of timing test names
+      const rowData = getRowData(finalCPUFrameTimings, finalGPUFrameTimings, timingsForActualFPS, testConfig, pixSelectStr);
+      await saveCsv(testConfig.outputPath!, testConfig.outputName!, rowData, csvFormat);
+
+      // Create images from the elementID, depth (i.e. distance), and type (i.e. order)
+      await createReadPixelsImages(testConfig, pixSelect, pixSelectStr);
+    };
+    // Test each combo of pixel selectors, then close the iModel
+    await testReadPix(Pixel.Selector.Feature, "+feature");
+    await testReadPix(Pixel.Selector.GeometryAndDistance, "+geom+dist");
+    await testReadPix(Pixel.Selector.All, "+feature+geom+dist");
+    await closeIModel();
+  } else {
+    (theViewport!.target as Target).performanceMetrics = new PerformanceMetrics(true, false, gpuResultsCallback);
+    await renderAsync(theViewport!, testConfig.numRendersToTime, timingsForActualFPS, gpuResultsCallback);
+    // Close model & save csv file
+    await closeIModel();
+    const rowData = getRowData(timingsForActualFPS, finalGPUFrameTimings, timingsForActualFPS, testConfig);
+    await saveCsv(testConfig.outputPath!, testConfig.outputName!, rowData, csvFormat);
+
+    if (wantConsoleOutput) { // Debug purposes only
+      debugPrint("------------ ");
+      debugPrint(`Tile Loading Time: ${curTileLoadingTime}`);
+      for (const t of finalCPUFrameTimings) {
+        let timingsString = "[";
+        t.forEach((val) => {
+          timingsString += `${val}, `;
+        });
+        debugPrint(`${timingsString}]`);
+        // Save all of the individual runs in the csv file, not just the average
+        // const rowData = getRowData([t], testConfig);
+        // await saveCsv(testConfig.outputPath!, testConfig.outputName!, rowData);
+      }
+    }
+  }
+}
+
+// selects the configured view.
+async function loadView(state: SimpleViewState, viewName: string) {
+  const viewIds = await state.iModelConnection!.elements.queryIds({ from: ViewState.classFullName, where: `CodeValue = '${viewName}'` });
+  if (1 === viewIds.size)
+    state.viewState = await state.iModelConnection!.views.load(viewIds.values().next().value);
+
+  if (undefined === state.viewState) {
+    // Could not find it in the file, so look through the external saved views for this file.
+    // This will allow us to use the 'viewName' property in the config file for either type of saved view
+    // unless there is one named the same in both lists (which is not being prevented anymore when creating them).
+    await loadExternalView(state, viewName);
+    return;
+  }
+
+  if (undefined === state.viewState)
+    debugPrint("Error: failed to load view by name");
+}
+
+// selects the configured view from the external saved views list.
+async function loadExternalView(state: SimpleViewState, extViewName: string) {
+  if (undefined !== state.externalSavedViews) {
+    for (const namedExternalSavedView of state.externalSavedViews) {
+      if (extViewName === namedExternalSavedView._name) {
+        let oe;
+        if (undefined !== namedExternalSavedView._overrideElements)
+          oe = JSON.parse(namedExternalSavedView._overrideElements) as any[];
+        let se;
+        if (undefined !== namedExternalSavedView._selectedElements)
+          se = JSON.parse(namedExternalSavedView._selectedElements) as Id64Arg;
+        await loadViewString(state, namedExternalSavedView._viewStatePropsString, se, oe);
+        return;
+      }
+    }
+  }
+
+  if (undefined === state.viewState)
+    debugPrint("Error: failed to load view by name");
+}
+
+// selects the configured view from a viewStateProperties string.
+async function loadViewString(state: SimpleViewState, viewStatePropsString: string, selectedElements: Id64Arg | undefined, overrideElements: any[] | undefined) {
+  const vsp = JSON.parse(viewStatePropsString);
+  const className = vsp.viewDefinitionProps.classFullName;
+  const ctor = await state.iModelConnection!.findClassFor<typeof EntityState>(className, undefined) as typeof ViewState | undefined;
+  if (undefined === ctor) {
+    debugPrint("Could not create ViewState from viewString");
+    state.viewState = undefined;
+  } else {
+    state.viewState = ctor.createFromProps(vsp, state.iModelConnection!);
+    if (undefined !== state.viewState) {
+      await state.viewState.load(); // make sure any attachments are loaded
+      state.overrideElements = overrideElements;
+      state.selectedElements = selectedElements;
+    }
+  }
+}
+
+async function testModel(configs: DefaultConfigs, modelData: any, logFileName: string) {
+  // Create DefaultModelConfigs
+  const modConfigs = new DefaultConfigs(modelData, configs);
+
+  // Perform all tests for this model
+  for (const testData of modelData.tests) {
+    if (configs.iModelLocation) removeFilesFromDir(configs.iModelLocation, ".Tiles");
+    if (configs.iModelLocation) removeFilesFromDir(configs.iModelLocation, ".TileCache");
+
+    // Create DefaultTestConfigs
+    const testConfig = new DefaultConfigs(testData, modConfigs, true);
+
+    // Ensure imodel file exists
+    // if (!fs.existsSync(testConfig.iModelFile!))
+    //   break;
+
+    // If a viewName contains an asterisk *,
+    // treat it as a wildcard and run tests for each saved view that matches the given wildcard
+    let allSavedViews = [testConfig.viewName];
+    let extViews: any[] | undefined;
+    if (testConfig.viewName?.includes("*")) {
+      allSavedViews = await getAllMatchingSavedViews(testConfig);
+      extViews = activeViewState.externalSavedViews;
+    }
+    for (const viewName of allSavedViews) {
+      testConfig.viewName = viewName;
+
+      // write output log file of timestamp, current model, and view
+      const today = new Date();
+      const month = (`0${(today.getMonth() + 1)}`).slice(-2);
+      const day = (`0${today.getDate()}`).slice(-2);
+      const year = today.getFullYear();
+      const hours = (`0${today.getHours()}`).slice(-2);
+      const minutes = (`0${today.getMinutes()}`).slice(-2);
+      const seconds = (`0${today.getSeconds()}`).slice(-2);
+      const outStr = `${year}-${month}-${day} ${hours}:${minutes}:${seconds}  ${testConfig.iModelName!}  [${testConfig.viewName}]`;
+      await consoleLog(outStr);
+      await writeExternalFile(testConfig.outputPath!, logFileName, true, `${outStr}\n`);
+
+      await runTest(testConfig, extViews);
+
+      await writeExternalFile(testConfig.outputPath!, logFileName, true, formattedSelectedTileIds);
+    }
+  }
+  if (configs.iModelLocation) removeFilesFromDir(configs.iModelLocation, ".Tiles");
+  if (configs.iModelLocation) removeFilesFromDir(configs.iModelLocation, ".TileCache");
+}
+
+async function main() {
+  // Retrieve DefaultConfigs
+  const defaultConfigStr = await getDefaultConfigs();
+  const jsonData = JSON.parse(defaultConfigStr);
+  const testConfig = new DefaultConfigs(jsonData);
+
+  const logFileName = "_DispPerfTestAppViewLog.txt";
+  const outStr = `View Log,  Model Base Location: ${testConfig.iModelLocation!}\n  format: Time_started  ModelName  [ViewName]`;
+  await consoleLog(outStr);
+  await writeExternalFile(testConfig.outputPath!, logFileName, false, `${outStr}\n`);
+
+  // Sign In to iModelHub if needed
+  if (jsonData.signIn) {
+    const signedIn: boolean = await signIn();
+    if (!signedIn)
+      return;
+  }
+  if (jsonData.minimize)
+    minimize = jsonData.minimize;
+
+  for (const i in jsonData.testSet) {
+    if (i) {
+      const modelData = jsonData.testSet[i];
+      await testModel(testConfig, modelData, logFileName);
+    }
+  }
+
+  const topdiv = document.getElementById("topdiv")!;
+  topdiv.style.display = "block";
+  topdiv.innerText = "Tests Completed.";
+  document.getElementById("imodel-viewport")!.style.display = "hidden";
+
+  // Add render settings to the csv file
+  let renderData = "\"End of Tests-----------\r\n";
+  const renderComp = IModelApp.queryRenderCompatibility();
+  if (renderComp.userAgent) {
+    renderData += `Browser: ${getBrowserName(renderComp.userAgent)}\r\n`;
+    renderData += `User Agent: ${renderComp.userAgent}\r\n`;
+  }
+  if (renderComp.unmaskedRenderer) renderData += `Unmasked Renderer: ${renderComp.unmaskedRenderer}\r\n`;
+  if (renderComp.unmaskedVendor) renderData += `Unmasked Vendor: ${renderComp.unmaskedVendor}\r\n`;
+  if (renderComp.missingRequiredFeatures) renderData += `Missing Required Features: ${renderComp.missingRequiredFeatures}\r\n`;
+  if (renderComp.missingOptionalFeatures) renderData += `Missing Optional Features: ${renderComp.missingOptionalFeatures}"\r\n`;
+  if (testConfig.csvFormat === undefined) testConfig.csvFormat = "original";
+  await DisplayPerfRpcInterface.getClient().finishCsv(renderData, testConfig.outputPath, testConfig.outputName, testConfig.csvFormat);
+
+  DisplayPerfRpcInterface.getClient().finishTest(); // eslint-disable-line @typescript-eslint/no-floating-promises
+  await IModelApp.shutdown();
+}
+
+window.onload = async () => {
+  // Choose RpcConfiguration based on whether we are in electron or browser
+  RpcConfiguration.developmentMode = true;
+  RpcConfiguration.disableRoutingValidation = true;
+
+  if (!ProcessDetector.isElectronAppFrontend && !ProcessDetector.isMobileAppFrontend) {
+    const uriPrefix = "http://localhost:3001";
+    BentleyCloudRpcManager.initializeClient({ info: { title: "DisplayPerformanceTestApp", version: "v1.0" }, uriPrefix }, [DisplayPerfRpcInterface, IModelTileRpcInterface, SnapshotIModelRpcInterface, IModelReadRpcInterface]);
+  }
+
+  await DisplayPerfTestApp.startup();
+
+  await main();
+};