--- conflicted
+++ resolved
@@ -9,44 +9,15 @@
 import { KeySet } from "@bentley/presentation-common";
 import PresentationPropertyDataProvider from "@bentley/presentation-components/lib/propertygrid/DataProvider";
 
-<<<<<<< HEAD
-before(() => {
-  initialize();
-});
-
-after(() => {
-  terminate();
-});
-=======
-interface MeaningfulInstances {
-  repositoryModel: ModelProps;
-  functionalModel: ModelProps;
-  physicalModel: ModelProps;
-}
-const createMeaningfulInstances = async (imodel: IModelConnection): Promise<MeaningfulInstances> => {
-  return {
-    repositoryModel: (await imodel.models.queryProps({ from: "bis.RepositoryModel" }))[0],
-    functionalModel: (await imodel.models.queryProps({ from: "func.FunctionalModel" }))[0],
-    physicalModel: (await imodel.models.queryProps({ from: "bis.PhysicalModel" }))[0],
-  };
-};
->>>>>>> 31b62b5f
-
 describe("PropertyDataProvider", async () => {
 
   let imodel: IModelConnection;
   let provider: PresentationPropertyDataProvider;
-<<<<<<< HEAD
   let physicalModelProps: ModelProps;
 
   before(async () => {
+    initialize();
     const testIModelName: string = "assets/datasets/Properties_60InstancesWithUrl2.ibim";
-=======
-
-  before(async () => {
-    initialize();
-    const testIModelName: string = "assets/datasets/1K.bim";
->>>>>>> 31b62b5f
     imodel = await IModelConnection.openStandalone(testIModelName, OpenMode.Readonly);
     physicalModelProps = (await imodel.models.queryProps({ from: "bis.PhysicalModel" }))[0];
     provider = new PresentationPropertyDataProvider(imodel, "SimpleContent");
