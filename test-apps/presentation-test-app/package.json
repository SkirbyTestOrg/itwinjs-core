{
  "name": "presentation-test-app",
  "description": "A test app to demonstrate library capabilities",
  "license": "UNLICENSED",
  "author": {
    "name": "Bentley Systems, Inc.",
    "url": "http://www.bentley.com"
  },
  "version": "0.0.0",
  "engines": {
    "node": ">=12.22.0 < 14.0 || >=14.17.0 <17.0"
  },
  "private": true,
  "scripts": {
    "build": "npm run -s build:backend & tsc",
    "build:ci": "npm run -s build:backend && npm run -s build:frontend",
    "build:backend": "npm run -s copy:assets && tsc -p tsconfig.backend.json",
    "build:frontend": "cross-env DISABLE_NEW_JSX_TRANSFORM=true SKIP_PREFLIGHT_CHECK=true DISABLE_ESLINT_PLUGIN=true TRANSPILE_DEPS=false USE_FAST_SASS=true react-scripts --max_old_space_size=8192 build",
    "copy:assets": "symlink-dir \"./assets\" ./lib/assets",
    "copy:config": "internal-tools copy-config",
    "clean": "rimraf build lib .rush/temp/package-deps*.json",
    "docs": "npm run -s extract",
    "extract": "betools extract --fileExt=ts,tsx --extractFrom=./src --recursive --out=../../generated-docs/extract",
    "lint": "eslint -f visualstudio --config package.json --no-eslintrc \"./src/**/*.{ts,tsx}\" 1>&2",
    "electron": "run-p start:webserver start:electron",
    "start:electron": "cross-env NODE_ENV=development electron ./lib/backend/main.js",
    "start:webserver": "cross-env DISABLE_NEW_JSX_TRANSFORM=true SKIP_PREFLIGHT_CHECK=true  BROWSER=none USE_FULL_SOURCEMAP=true DISABLE_ESLINT_PLUGIN=true TRANSPILE_DEPS=false USE_FAST_SASS=true react-scripts start",
    "start:backend": "node --inspect --max-http-header-size=16000 lib/backend/main.js",
    "start:servers": "run-p start:webserver start:backend",
    "test": "",
    "cover": ""
  },
  "dependencies": {
    "@itwin/core-bentley": "workspace:*",
    "@itwin/core-geometry": "workspace:*",
    "@itwin/express-server": "workspace:*",
    "@itwin/core-electron": "workspace:*",
    "@bentley/icons-generic-webfont": "^1.0.15",
    "@itwin/core-common": "workspace:*",
    "@itwin/core-backend": "workspace:*",
    "@itwin/core-frontend": "workspace:*",
    "@itwin/core-quantity": "workspace:*",
    "@itwin/presentation-common": "workspace:*",
    "@itwin/presentation-backend": "workspace:*",
    "@itwin/presentation-frontend": "workspace:*",
    "@itwin/presentation-components": "workspace:*",
    "@itwin/appui-abstract": "workspace:*",
    "@itwin/core-react": "workspace:*",
    "@itwin/components-react": "workspace:*",
    "@itwin/imodel-components-react": "workspace:*",
    "@itwin/electron-authorization": "^0.8.3",
    "@itwin/itwinui-css": "0.x",
<<<<<<< HEAD
    "@itwin/itwinui-react": "^1.37.0",
=======
    "@itwin/itwinui-react": "^1.38.1",
>>>>>>> 5144befd
    "react": "^17.0.0",
    "react-dom": "^17.0.0",
    "react-resize-detector": "^6.7.6",
    "semver": "^5.5.0"
  },
  "devDependencies": {
    "@itwin/build-tools": "workspace:*",
    "@itwin/eslint-plugin": "workspace:*",
    "@bentley/react-scripts": "5.0.0-dev.4",
    "@types/bunyan": "^1.8.4",
    "@types/react": "^17.0.37",
    "@types/react-dom": "^17.0.0",
    "autoprefixer": "^8.6.5",
    "cpx2": "^3.0.0",
    "cross-env": "^5.1.4",
    "dotenv": "^10.0.0",
    "dotenv-expand": "^5.1.0",
    "electron": "^14.0.0",
    "eslint": "^7.11.0",
    "internal-tools": "workspace:*",
    "npm-run-all": "^4.1.5",
    "postcss-flexbugs-fixes": "4.1.0",
    "postcss-loader": "3.0.0",
    "rimraf": "^3.0.2",
    "symlink-dir": "~4.0.3",
    "typescript": "~4.4.0"
  },
  "browserslist": [
    "electron 6.0.0",
    "last 4 chrome version",
    "last 4 firefox version",
    "last 4 safari version",
    "last 4 ios version",
    "last 4 ChromeAndroid version",
    "last 4 edge version",
    "not dead",
    "not <0.2%"
  ],
  "eslintConfig": {
    "plugins": [
      "@itwin"
    ],
    "extends": "plugin:@itwin/ui",
    "parserOptions": {
      "project": [
        "tsconfig.json",
        "tsconfig.backend.json"
      ]
    }
  }
}<|MERGE_RESOLUTION|>--- conflicted
+++ resolved
@@ -50,11 +50,7 @@
     "@itwin/imodel-components-react": "workspace:*",
     "@itwin/electron-authorization": "^0.8.3",
     "@itwin/itwinui-css": "0.x",
-<<<<<<< HEAD
-    "@itwin/itwinui-react": "^1.37.0",
-=======
     "@itwin/itwinui-react": "^1.38.1",
->>>>>>> 5144befd
     "react": "^17.0.0",
     "react-dom": "^17.0.0",
     "react-resize-detector": "^6.7.6",
