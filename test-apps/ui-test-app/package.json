--- conflicted
+++ resolved
@@ -116,14 +116,9 @@
     "react-select": "3.2.0",
     "react-table": "^7.1.0",
     "react-resize-detector": "^6.7.6",
-<<<<<<< HEAD
-    "redux": "^4.0.3",
+    "redux": "^4.1.0",
     "semver": "^5.5.0",
     "extension-prototype": "workspace:*"
-=======
-    "redux": "^4.1.0",
-    "semver": "^5.5.0"
->>>>>>> 436198e7
   },
   "browserslist": [
     "electron 8.0.0",
