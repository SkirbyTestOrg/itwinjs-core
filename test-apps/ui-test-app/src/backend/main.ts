/*---------------------------------------------------------------------------------------------
* Copyright (c) 2018 Bentley Systems, Incorporated. All rights reserved.
* Licensed under the MIT License. See LICENSE.md in the project root for license terms.
*--------------------------------------------------------------------------------------------*/
import * as path from "path";
import { app as electron } from "electron";
import { Logger } from "@bentley/bentleyjs-core";
import { IModelHost } from "@bentley/imodeljs-backend";
<<<<<<< HEAD
import { IModelTileRpcInterface, IModelReadRpcInterface, RpcInterfaceDefinition } from "@bentley/imodeljs-common";
import { PresentationRpcInterface } from "@bentley/presentation-common";
import { Presentation } from "@bentley/presentation-backend";
=======
import { RpcInterfaceDefinition } from "@bentley/imodeljs-common";
>>>>>>> ac577370
import { IModelJsConfig } from "@bentley/config-loader/lib/IModelJsConfig";
import { Config } from "@bentley/imodeljs-clients";
import { Presentation } from "@bentley/presentation-backend";
import getSupportedRpcs from "../common/rpcs";

IModelJsConfig.init(true /*suppress error*/, true /* suppress message */, Config.App);

// initialize logging
Logger.initializeToConsole();

// initialize imodeljs-backend
IModelHost.startup();

// initialize presentation-backend
<<<<<<< HEAD
Presentation.initialize();
=======
Presentation.initialize({
  // Specify location of where application's presentation rule sets are located.
  // May be omitted if application doesn't have any presentation rules.
  rulesetDirectories: [path.join("assets", "presentation_rules")],
});
>>>>>>> ac577370

// invoke platform-specific initialization
(async () => {
  // get platform-specific initialization function
  let init: (rpcs: RpcInterfaceDefinition[]) => void;
  if (electron) {
    init = (await import("./electron/ElectronMain")).default;
  } else {
    init = (await import("./web/WebServer")).default;
  }
  // get RPCs supported by this backend
<<<<<<< HEAD
  const rpcs = [IModelTileRpcInterface, IModelReadRpcInterface, PresentationRpcInterface];
=======
  const rpcs = getSupportedRpcs();
>>>>>>> ac577370
  // do initialize
  init(rpcs);
})();<|MERGE_RESOLUTION|>--- conflicted
+++ resolved
@@ -6,16 +6,10 @@
 import { app as electron } from "electron";
 import { Logger } from "@bentley/bentleyjs-core";
 import { IModelHost } from "@bentley/imodeljs-backend";
-<<<<<<< HEAD
-import { IModelTileRpcInterface, IModelReadRpcInterface, RpcInterfaceDefinition } from "@bentley/imodeljs-common";
-import { PresentationRpcInterface } from "@bentley/presentation-common";
+import { RpcInterfaceDefinition } from "@bentley/imodeljs-common";
 import { Presentation } from "@bentley/presentation-backend";
-=======
-import { RpcInterfaceDefinition } from "@bentley/imodeljs-common";
->>>>>>> ac577370
 import { IModelJsConfig } from "@bentley/config-loader/lib/IModelJsConfig";
 import { Config } from "@bentley/imodeljs-clients";
-import { Presentation } from "@bentley/presentation-backend";
 import getSupportedRpcs from "../common/rpcs";
 
 IModelJsConfig.init(true /*suppress error*/, true /* suppress message */, Config.App);
@@ -27,15 +21,11 @@
 IModelHost.startup();
 
 // initialize presentation-backend
-<<<<<<< HEAD
-Presentation.initialize();
-=======
 Presentation.initialize({
   // Specify location of where application's presentation rule sets are located.
   // May be omitted if application doesn't have any presentation rules.
   rulesetDirectories: [path.join("assets", "presentation_rules")],
 });
->>>>>>> ac577370
 
 // invoke platform-specific initialization
 (async () => {
@@ -47,11 +37,7 @@
     init = (await import("./web/WebServer")).default;
   }
   // get RPCs supported by this backend
-<<<<<<< HEAD
-  const rpcs = [IModelTileRpcInterface, IModelReadRpcInterface, PresentationRpcInterface];
-=======
   const rpcs = getSupportedRpcs();
->>>>>>> ac577370
   // do initialize
   init(rpcs);
 })();