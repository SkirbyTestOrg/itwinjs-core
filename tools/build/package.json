{
  "name": "@bentley/build-tools",
<<<<<<< HEAD
  "version": "0.189.0-dev.37",
=======
  "version": "0.189.0-dev.41",
>>>>>>> adc2a852
  "description": "Bentley build tools",
  "license": "MIT",
  "repository": {
    "type": "git",
    "url": "https://github.com/imodeljs/imodeljs"
  },
  "scripts": {
    "copy:rules": "cpx \"./node_modules/tslint-consistent-codestyle/rules/**/*\" ./tslint-rules/tslint-consistent-codestyle/rules && cpx \"./node_modules/tslint-consistent-codestyle/src/**/*\" ./tslint-rules/tslint-consistent-codestyle/src",
    "build": "tsc 1>&2 && npm run copy:rules && node ./scripts/ignoreargs.js 1>&2",
    "clean": "rimraf tslint-rules ../../modules",
    "docs": "",
    "lint": "",
    "test": "",
    "cover": ""
  },
  "keywords": [
    "Bentley",
    "BIM",
    "iModel"
  ],
  "author": {
    "name": "Bentley Systems, Inc.",
    "url": "http://www.bentley.com"
  },
  "dependencies": {
    "@microsoft/api-extractor": "^6.3.0",
    "cache-require-paths": "^0.3.0",
    "chai": "^4.1.2",
    "chalk": "^2.4.1",
    "chokidar": "^2.0.0",
    "commander": "^2.14.1",
    "comment-json": "^1.1.3",
    "cpx": "^1.5.0",
    "cross-spawn": "^6.0.5",
    "css-loader": "^0.28.11",
    "enzyme-adapter-react-16": "^1.2.0",
    "enzyme-to-json": "^3.3.4",
    "file-loader": "^1.1.11",
    "fs-extra": "^6.0.1",
    "glob": "^7.1.2",
    "ignore-styles": "^5.0.1",
    "jsdom": "^11.12.0",
    "jsdom-global": "3.0.2",
    "merge-json": "0.1.0-b.3",
    "mocha": "^5.2.0",
    "mocha-junit-reporter": "^1.16.0",
    "nyc": "^13.0.1",
    "recursive-readdir": "^2.2.2",
    "rimraf": "^2.6.2",
    "sass-loader": "^7.1.0",
    "style-loader": "^0.21.0",
    "svg-sprite-loader": "^3.8.0",
    "ts-node": "^7.0.1",
    "tsconfig-paths": "^3.3.2",
    "tslint": "^5.11.0",
    "tslib": "^1.9.3",
    "tsutils": "^3.6.0",
    "tslint-consistent-codestyle": "^1.11.0",
    "typedoc": "^0.11.1",
    "typedoc-plugin-external-module-name": "1.1.1",
    "typedoc-plugin-internal-external": "1.0.10",
    "typescript": "~3.2.2",
    "uglifyjs-webpack-plugin": "^1.2.5",
    "url-loader": "^1.0.1",
    "webpack-node-externals": "^1.7.2",
    "yargs": "^12.0.0",
    "obj-traverse": "^1.0.0"
  },
  "bin": {
    "betools": "bin/betools.js"
  }
}<|MERGE_RESOLUTION|>--- conflicted
+++ resolved
@@ -1,10 +1,6 @@
 {
   "name": "@bentley/build-tools",
-<<<<<<< HEAD
-  "version": "0.189.0-dev.37",
-=======
   "version": "0.189.0-dev.41",
->>>>>>> adc2a852
   "description": "Bentley build tools",
   "license": "MIT",
   "repository": {
