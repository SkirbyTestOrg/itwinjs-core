{
  "name": "@bentley/extension-cli",
<<<<<<< HEAD
  "version": "2.0.0-dev.76",
=======
  "version": "2.0.0-dev.77",
>>>>>>> 0e1e3dae
  "description": "A CLI client for publishing iModel.js Extensions",
  "license": "MIT",
  "main": "bin/extension-cli.js",
  "repository": {
    "type": "git",
    "url": "https://github.com/imodeljs/imodeljs/tree/master/tools/extension-cli"
  },
  "bin": {
    "extension-cli": "./bin/extension-cli.js"
  },
  "scripts": {
    "build": "tsc 1>&2",
    "clean": "rimraf lib .rush",
    "lint": "tslint --project . 1>&2",
    "test": "",
    "test:integration": "",
    "docs": "",
    "cover": ""
  },
  "keywords": [
    "Bentley",
    "iModel",
    "iModel.js",
    "Extension"
  ],
  "author": {
    "name": "Bentley Systems, Inc.",
    "url": "http://www.bentley.com"
  },
  "dependencies": {
<<<<<<< HEAD
    "@bentley/extension-client": "2.0.0-dev.76",
    "@bentley/bentleyjs-core": "2.0.0-dev.76",
    "@bentley/imodeljs-backend": "2.0.0-dev.76",
    "@bentley/imodeljs-common": "2.0.0-dev.76",
    "@bentley/itwin-client": "2.0.0-dev.76",
=======
    "@bentley/extension-client": "2.0.0-dev.77",
    "@bentley/bentleyjs-core": "2.0.0-dev.77",
    "@bentley/imodeljs-backend": "2.0.0-dev.77",
    "@bentley/imodeljs-common": "2.0.0-dev.77",
    "@bentley/itwin-client": "2.0.0-dev.77",
>>>>>>> 0e1e3dae
    "fast-sha256": "1.3.0",
    "electron": "^8.2.1",
    "tar": "^4.4.8",
    "yargs": "^15.0.0",
    "rimraf": "^3.0.2",
    "semver": "^5.5.0"
  },
  "devDependencies": {
<<<<<<< HEAD
    "@bentley/build-tools": "2.0.0-dev.76",
=======
    "@bentley/build-tools": "2.0.0-dev.77",
>>>>>>> 0e1e3dae
    "@types/chai": "^4.1.4",
    "@types/mocha": "^5.2.5",
    "@types/node": "10.14.1",
    "@types/tar": "^4.0.0",
    "@types/yargs": "^12.0.5",
    "@types/rimraf": "^2.0.2",
    "@types/semver": "^5.5.0",
    "mocha": "^5.2.0",
    "chai": "^4.1.2",
    "tslint": "^5.11.0",
    "tslint-etc": "^1.5.2",
    "typescript": "~3.7.4"
  }
}<|MERGE_RESOLUTION|>--- conflicted
+++ resolved
@@ -1,10 +1,6 @@
 {
   "name": "@bentley/extension-cli",
-<<<<<<< HEAD
-  "version": "2.0.0-dev.76",
-=======
   "version": "2.0.0-dev.77",
->>>>>>> 0e1e3dae
   "description": "A CLI client for publishing iModel.js Extensions",
   "license": "MIT",
   "main": "bin/extension-cli.js",
@@ -35,19 +31,11 @@
     "url": "http://www.bentley.com"
   },
   "dependencies": {
-<<<<<<< HEAD
-    "@bentley/extension-client": "2.0.0-dev.76",
-    "@bentley/bentleyjs-core": "2.0.0-dev.76",
-    "@bentley/imodeljs-backend": "2.0.0-dev.76",
-    "@bentley/imodeljs-common": "2.0.0-dev.76",
-    "@bentley/itwin-client": "2.0.0-dev.76",
-=======
     "@bentley/extension-client": "2.0.0-dev.77",
     "@bentley/bentleyjs-core": "2.0.0-dev.77",
     "@bentley/imodeljs-backend": "2.0.0-dev.77",
     "@bentley/imodeljs-common": "2.0.0-dev.77",
     "@bentley/itwin-client": "2.0.0-dev.77",
->>>>>>> 0e1e3dae
     "fast-sha256": "1.3.0",
     "electron": "^8.2.1",
     "tar": "^4.4.8",
@@ -56,11 +44,7 @@
     "semver": "^5.5.0"
   },
   "devDependencies": {
-<<<<<<< HEAD
-    "@bentley/build-tools": "2.0.0-dev.76",
-=======
     "@bentley/build-tools": "2.0.0-dev.77",
->>>>>>> 0e1e3dae
     "@types/chai": "^4.1.4",
     "@types/mocha": "^5.2.5",
     "@types/node": "10.14.1",
