--- conflicted
+++ resolved
@@ -1,10 +1,6 @@
 {
   "name": "@bentley/oidc-signin-tool",
-<<<<<<< HEAD
-  "version": "2.0.0-dev.76",
-=======
   "version": "2.0.0-dev.77",
->>>>>>> 0e1e3dae
   "description": "OIDC Signin Helper",
   "main": "lib/index.js",
   "typings": "lib/index",
@@ -33,30 +29,17 @@
     "url": "http://www.bentley.com"
   },
   "dependencies": {
-<<<<<<< HEAD
-    "@bentley/bentleyjs-core": "2.0.0-dev.76",
-    "@bentley/certa": "2.0.0-dev.76",
-    "@bentley/config-loader": "2.0.0-dev.76",
-    "@bentley/geometry-core": "2.0.0-dev.76",
-    "@bentley/frontend-authorization-client": "2.0.0-dev.76",
-    "@bentley/itwin-client": "2.0.0-dev.76",
-=======
     "@bentley/bentleyjs-core": "2.0.0-dev.77",
     "@bentley/certa": "2.0.0-dev.77",
     "@bentley/config-loader": "2.0.0-dev.77",
     "@bentley/geometry-core": "2.0.0-dev.77",
     "@bentley/frontend-authorization-client": "2.0.0-dev.77",
     "@bentley/itwin-client": "2.0.0-dev.77",
->>>>>>> 0e1e3dae
     "openid-client": "^3.7.2",
     "puppeteer": "chrome-80"
   },
   "devDependencies": {
-<<<<<<< HEAD
-    "@bentley/build-tools": "2.0.0-dev.76",
-=======
     "@bentley/build-tools": "2.0.0-dev.77",
->>>>>>> 0e1e3dae
     "@types/chai": "^4.1.4",
     "@types/chai-as-promised": "^7",
     "@types/mocha": "^5.2.5",
