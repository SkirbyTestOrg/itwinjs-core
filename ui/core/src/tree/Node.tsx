--- conflicted
+++ resolved
@@ -9,15 +9,11 @@
 
 import ExpansionToggle from "./ExpansionToggle";
 import "./Node.scss";
-<<<<<<< HEAD
 import { Checkbox } from "@bentley/bwc/lib/inputs/Checkbox";
-import { CheckBoxState } from "../enums";
-=======
-import { CheckListBox, CheckListBoxItem } from "../checklistbox/CheckListBox";
+import { CheckBoxState } from "../enums/CheckBoxState";
 
 /** Number of pixels the node gets offset per each hierarchy level */
 export const LEVEL_OFFSET = 20;
->>>>>>> 82ed57f5
 
 /** Properties for the [[TreeNode]] React component */
 export interface NodeProps {
