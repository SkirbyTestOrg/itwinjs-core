/*---------------------------------------------------------------------------------------------
* Copyright (c) 2018 Bentley Systems, Incorporated. All rights reserved.
* Licensed under the MIT License. See LICENSE.md in the project root for license terms.
*--------------------------------------------------------------------------------------------*/
/** @module Tree */

import * as classnames from "classnames";
import * as React from "react";

import ExpansionToggle from "./ExpansionToggle";
import "./Node.scss";
import { Checkbox } from "@bentley/bwc";
import { CheckBoxState } from "../enums/CheckBoxState";

/** Number of pixels the node gets offset per each hierarchy level */
export const LEVEL_OFFSET = 20;

/** Properties for the [[TreeNode]] React component */
export interface NodeProps {
  label: React.ReactNode;
  level: number;
  icon?: React.ReactChild;
<<<<<<< HEAD
  isCheckboxEnabled?: boolean;
  checkboxState?: CheckBoxState;
  onCheckboxClick?: () => void;
  isChecked?: boolean;
=======
  isCheckboxVisible?: boolean;
  isCheckboxDisabled?: boolean;
  checkboxState?: CheckBoxState;
  onCheckboxClick?: () => void;
>>>>>>> 3b4af9c2
  isLeaf?: boolean;
  isLoading?: boolean;
  isExpanded?: boolean;
  isFocused?: boolean;
  isSelected?: boolean;
  isHoverDisabled?: boolean;
  onClick?: (e: React.MouseEvent) => void;
  onMouseMove?: (e: React.MouseEvent) => void;
  onMouseDown?: (e: React.MouseEvent) => void;
  onMouseUp?: (e: React.MouseEvent) => void;
  onClickExpansionToggle?: () => void;

  children?: React.ReactNode;
  className?: string;
  style?: React.CSSProperties;

  ["data-testid"]?: string;
}

/** Presentation React component for a Tree node  */
export default class TreeNode extends React.PureComponent<NodeProps> {
  public render() {
    const className = classnames(
      "nz-tree-node",
      this.props.isFocused && "is-focused",
      this.props.isSelected && "is-selected",
      this.props.isHoverDisabled && "is-hover-disabled",
      this.props.className);
    const offset = this.props.level * LEVEL_OFFSET;
    const loader = this.props.isLoading ? (<div className="loader"><i></i><i></i><i></i><i></i><i></i><i></i></div>) : undefined;
<<<<<<< HEAD
    const checkbox = this.props.isCheckboxEnabled ?
      <Checkbox
        label=""
        checked={this.props.checkboxState === CheckBoxState.On ? true : false}
        onClick={this.props.onCheckboxClick}
        onChange={this.props.onCheckboxClick}
=======
    const checkbox = this.props.isCheckboxVisible ?
      <Checkbox
        label=""
        checked={this.props.checkboxState === CheckBoxState.On ? true : false}
        disabled={this.props.isCheckboxDisabled}
        onClick={this.props.onCheckboxClick}
>>>>>>> 3b4af9c2
      /> :
      undefined;
    const icon = this.props.icon ? (<div className="icon">{this.props.icon}</div>) : undefined;
    const toggle = (this.props.isLoading || this.props.isLeaf) ? undefined : (
      <ExpansionToggle
        className="expansion-toggle"
        data-testid={this.createSubComponentTestId("expansion-toggle")}
        onClick={this._onClickExpansionToggle}
        isExpanded={this.props.isExpanded}
      />
    );
    const style = { ...this.props.style, paddingLeft: offset };

    return (
      <div
        className={className}
        style={style}
        data-testid={this.props["data-testid"]}
      >
        {loader}
        {toggle}
        <div
          className="contents"
          data-testid={this.createSubComponentTestId("contents")}
          onClick={this._onClick}
          onMouseDown={this.props.onMouseDown}
          onMouseUp={this.props.onMouseUp}
          onMouseMove={this.props.onMouseMove}>
          {checkbox}
          {icon}
          {this.props.label}
        </div>
        <div className="whole-row" ></div>
        {this.props.children}
      </div>
    );
  }

  private createSubComponentTestId(subId: string): string | undefined {
    if (!this.props["data-testid"])
      return undefined;
    return `${this.props["data-testid"]}-${subId}`;
  }

  private _onClickExpansionToggle = (e: React.MouseEvent<HTMLDivElement>) => {
    e.stopPropagation();

    if (this.props.onClickExpansionToggle)
      this.props.onClickExpansionToggle();
  }

  private _onClick = (e: React.MouseEvent<HTMLDivElement>) => {
    e.stopPropagation();
    if (this.props.onClick)
      this.props.onClick(e);
  }
}<|MERGE_RESOLUTION|>--- conflicted
+++ resolved
@@ -20,17 +20,10 @@
   label: React.ReactNode;
   level: number;
   icon?: React.ReactChild;
-<<<<<<< HEAD
-  isCheckboxEnabled?: boolean;
-  checkboxState?: CheckBoxState;
-  onCheckboxClick?: () => void;
-  isChecked?: boolean;
-=======
   isCheckboxVisible?: boolean;
   isCheckboxDisabled?: boolean;
   checkboxState?: CheckBoxState;
   onCheckboxClick?: () => void;
->>>>>>> 3b4af9c2
   isLeaf?: boolean;
   isLoading?: boolean;
   isExpanded?: boolean;
@@ -61,21 +54,13 @@
       this.props.className);
     const offset = this.props.level * LEVEL_OFFSET;
     const loader = this.props.isLoading ? (<div className="loader"><i></i><i></i><i></i><i></i><i></i><i></i></div>) : undefined;
-<<<<<<< HEAD
-    const checkbox = this.props.isCheckboxEnabled ?
-      <Checkbox
-        label=""
-        checked={this.props.checkboxState === CheckBoxState.On ? true : false}
-        onClick={this.props.onCheckboxClick}
-        onChange={this.props.onCheckboxClick}
-=======
     const checkbox = this.props.isCheckboxVisible ?
       <Checkbox
         label=""
         checked={this.props.checkboxState === CheckBoxState.On ? true : false}
         disabled={this.props.isCheckboxDisabled}
         onClick={this.props.onCheckboxClick}
->>>>>>> 3b4af9c2
+        onChange={this.props.onCheckboxClick}
       /> :
       undefined;
     const icon = this.props.icon ? (<div className="icon">{this.props.icon}</div>) : undefined;
