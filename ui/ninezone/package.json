{
  "name": "@bentley/ui-ninezone",
<<<<<<< HEAD
  "version": "0.110.0",
=======
  "version": "0.112.0",
>>>>>>> df667d33
  "description": "IModelJs Nine-zone React UI components",
  "license": "MIT",
  "scripts": {
    "build": "tsc 1>&2 && npm run copy:scss",
    "build:demo": "webpack --config ./demo/webpack.config.js",
    "clean": "rimraf lib out demo/lib package-deps.json",
    "copy:scss": "cpx src/**/*.scss lib",
    "cover": "cross-env TS_NODE_PROJECT=./tests/tsconfig.json nyc npm test -- --coverage",
    "docs": "node ./node_modules/@bentley/bentleyjs-tools/scripts/docs.js --source=./src --includes=../../generated-docs/extract --json=../../generated-docs/ui/ninezone/json/file.json --tsIndexFile=./index.ts --onlyJson %TYPEDOC_THEME%",
    "lint": "tslint --project . 1>&2 && tslint --project ./tests/tsconfig.json 1>&2 && tslint --project ./demo/tsconfig.json 1>&2",
    "pack": "npm run build && node ../../scripts/pack.js",
    "start": "webpack-dev-server --config ./demo/webpack.dev.config.js",
    "test": "node ../../tools/bentley/scripts/uitesting/run-tests.js --testsDir ./tests",
    "test-cover": "cross-env TS_NODE_PROJECT=./tests/tsconfig.json nyc npm test -- --coverage --report",
    "test:watch": "npm test -- --watch"
  },
  "repository": {},
  "keywords": [
    "Bentley",
    "BIM",
    "iModel"
  ],
  "author": {
    "name": "Bentley Systems, Inc.",
    "url": "http://www.bentley.com"
  },
  "peerDependencies": {
<<<<<<< HEAD
    "@bentley/ui-core": "0.110.0"
=======
    "@bentley/ui-core": "0.112.0"
>>>>>>> df667d33
  },
  "//devDependencies": [
    "NOTE: All peerDependencies should also be listed as devDependencies since peerDependencies are not considered by npm install",
    "NOTE: All tools used by scripts in this package must be listed as devDependencies"
  ],
  "devDependencies": {
<<<<<<< HEAD
    "@bentley/bentleyjs-tools": "0.110.0",
    "@bentley/bwc": "^6.0.1",
    "@bentley/icons-webfont": "^6.5.0",
    "@bentley/ui-core": "0.110.0",
=======
    "@bentley/bentleyjs-tools": "0.112.0",
    "@bentley/bwc": "^6.0.1",
    "@bentley/icons-webfont": "^6.5.0",
    "@bentley/ui-core": "0.112.0",
>>>>>>> df667d33
    "@bentley/svg-icons": "^6.4.0",
    "@types/chai": "^4.1.4",
    "@types/chai-as-promised": "^7",
    "@types/chai-jest-snapshot": "^1.3.0",
    "@types/chai-spies": "^0",
    "@types/classnames": "^2.2.3",
    "@types/enzyme": "3.1.9",
    "@types/mocha": "^2.2.48",
    "@types/react": "^16.4.4",
    "@types/react-dom": "^16.0.3",
    "@types/react-router-dom": "^4.2.7",
    "@types/sinon": "^5.0.1",
    "chai": "^4.1.2",
    "chai-as-promised": "^7",
    "chai-jest-snapshot": "^1.3.0",
    "chai-spies": "1.0.0",
    "cpx": "^1.5.0",
    "cross-env": "^5.1.4",
    "css-loader": "^0.28.7",
    "dirty-chai": "^2.0.1",
    "enzyme": "^3.3.0",
    "html-webpack-plugin": "^3.2.0",
    "mocha": "^5.2.0",
    "nyc": "^11.8.0",
    "raw-loader": "^0.5.1",
    "react-markdown": "^3.2.1",
    "react-router-dom": "^4.2.2",
    "rimraf": "^2.6.2",
    "sass-loader": "^6.0.6",
    "sinon": "^6.1.3",
    "sinon-chai": "^3.2.0",
    "style-loader": "^0.19.1",
    "svg-react-loader": "^0.4.5",
    "ts-loader": "^4.4.0",
    "ts-node": "^6.0.3",
    "tsconfig-paths": "^3.3.2",
    "tslint": "^5.10.1",
    "tslint-loader": "^3.6.0",
    "typedoc": "^0.11.1",
    "typedoc-plugin-external-module-name": "^1.1.1",
    "typescript": "~2.9.1",
    "url-loader": "^1.0.1",
    "webpack": "^4.16.1",
    "webpack-cli": "^3.1.0",
    "webpack-dev-server": "^3.1.4"
  },
  "//dependencies": [
    "NOTE: these dependencies should be only for things that DO NOT APPEAR IN THE API",
    "NOTE: imodeljs-frontend should remain UI technology agnostic, so no react/angular dependencies are allowed"
  ],
  "dependencies": {
    "classnames": "^2.2.5",
    "react": "^16.4.1",
    "react-dom": "^16.4.1"
  },
  "nyc": {
    "nycrc-path": "../../.nycrc",
    "temp-directory": "../../out/reports/coverage/ninezone/.nyc_output",
    "report-dir": "../../out/reports/coverage/ninezone"
  }
}<|MERGE_RESOLUTION|>--- conflicted
+++ resolved
@@ -1,10 +1,6 @@
 {
   "name": "@bentley/ui-ninezone",
-<<<<<<< HEAD
-  "version": "0.110.0",
-=======
   "version": "0.112.0",
->>>>>>> df667d33
   "description": "IModelJs Nine-zone React UI components",
   "license": "MIT",
   "scripts": {
@@ -32,28 +28,17 @@
     "url": "http://www.bentley.com"
   },
   "peerDependencies": {
-<<<<<<< HEAD
-    "@bentley/ui-core": "0.110.0"
-=======
     "@bentley/ui-core": "0.112.0"
->>>>>>> df667d33
   },
   "//devDependencies": [
     "NOTE: All peerDependencies should also be listed as devDependencies since peerDependencies are not considered by npm install",
     "NOTE: All tools used by scripts in this package must be listed as devDependencies"
   ],
   "devDependencies": {
-<<<<<<< HEAD
-    "@bentley/bentleyjs-tools": "0.110.0",
-    "@bentley/bwc": "^6.0.1",
-    "@bentley/icons-webfont": "^6.5.0",
-    "@bentley/ui-core": "0.110.0",
-=======
     "@bentley/bentleyjs-tools": "0.112.0",
     "@bentley/bwc": "^6.0.1",
     "@bentley/icons-webfont": "^6.5.0",
     "@bentley/ui-core": "0.112.0",
->>>>>>> df667d33
     "@bentley/svg-icons": "^6.4.0",
     "@types/chai": "^4.1.4",
     "@types/chai-as-promised": "^7",
